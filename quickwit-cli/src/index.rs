// Copyright (C) 2022 Quickwit, Inc.
//
// Quickwit is offered under the AGPL v3.0 and as commercial software.
// For commercial licensing, contact us at hello@quickwit.io.
//
// AGPL:
// This program is free software: you can redistribute it and/or modify
// it under the terms of the GNU Affero General Public License as
// published by the Free Software Foundation, either version 3 of the
// License, or (at your option) any later version.
//
// This program is distributed in the hope that it will be useful,
// but WITHOUT ANY WARRANTY; without even the implied warranty of
// MERCHANTABILITY or FITNESS FOR A PARTICULAR PURPOSE. See the
// GNU Affero General Public License for more details.
//
// You should have received a copy of the GNU Affero General Public License
// along with this program. If not, see <http://www.gnu.org/licenses/>.

use std::collections::{HashSet, VecDeque};
use std::io::{stdout, Stdout, Write};
use std::path::PathBuf;
use std::time::{Duration, Instant};
use std::{env, fmt, io};

use anyhow::{bail, Context};
use clap::{arg, ArgMatches, Command};
use colored::Colorize;
use humantime::format_duration;
use itertools::Itertools;
use quickwit_actors::{ActorHandle, ObservationType, Universe};
use quickwit_common::uri::Uri;
use quickwit_common::GREEN_COLOR;
use quickwit_config::{
    IndexConfig, IndexerConfig, SourceConfig, SourceParams, CLI_INGEST_SOURCE_ID,
};
use quickwit_core::{
    clear_cache_directory, remove_indexing_directory, validate_storage_uri, IndexService,
};
use quickwit_doc_mapper::tag_pruning::match_tag_field_name;
use quickwit_indexing::actors::{IndexingPipeline, IndexingService};
use quickwit_indexing::models::{
    DetachPipeline, IndexingStatistics, SpawnMergePipeline, SpawnPipeline,
};
use quickwit_metastore::{quickwit_metastore_uri_resolver, IndexMetadata, Split, SplitState};
use quickwit_proto::{SearchRequest, SearchResponse};
use quickwit_search::{single_node_search, SearchResponseRest};
use quickwit_storage::{load_file, quickwit_storage_uri_resolver};
use quickwit_telemetry::payload::TelemetryEvent;
use tabled::{Table, Tabled};
use thousands::Separable;
use tracing::{debug, warn, Level};

use crate::stats::{mean, percentile, std_deviation};
use crate::{
    load_quickwit_config, make_table, parse_duration_with_unit, run_index_checklist,
    THROUGHPUT_WINDOW_SIZE,
};

pub fn build_index_command<'a>() -> Command<'a> {
    Command::new("index")
        .about("Create your index, ingest data, search, describe... every command you need to manage indexes.")
        .subcommand(
            Command::new("list")
                .about("List indexes.")
                .alias("ls")
                .args(&[
                    arg!(--"metastore-uri" <METASTORE_URI> "Metastore URI. Override the `metastore_uri` parameter defined in the config file. Defaults to file-backed, but could be Amazon S3 or PostgreSQL.")
                        .required(false)
                ])
            )
        .subcommand(
            Command::new("create")
                .about("Creates an index from an index config file.")
                .args(&[
                    arg!(--"index-config" <INDEX_CONFIG> "Location of the index config file."),
                    arg!(--"data-dir" <DATA_DIR> "Where data is persisted. Override data-dir defined in config file, default is `./qwdata`.")
                        .env("QW_DATA_DIR")
                        .required(false),
                    arg!(--overwrite "Overwrites pre-existing index.")
                        .required(false),
                ])
            )
        .subcommand(
            Command::new("ingest")
                .about("Indexes JSON documents read from a file or streamed from stdin.")
                .args(&[
                    arg!(--index <INDEX> "ID of the target index"),
                    arg!(--"data-dir" <DATA_DIR> "Where data is persisted. Override data-dir defined in config file, default is `./qwdata`.")
                        .env("QW_DATA_DIR")
                        .required(false),
                    arg!(--"input-path" <INPUT_PATH> "Location of the input file.")
                        .required(false),
                    arg!(--overwrite "Overwrites pre-existing index.")
                        .required(false),
                    arg!(--"keep-cache" "Does not clear local cache directory upon completion.")
                        .required(false),
                ])
            )
        .subcommand(
            Command::new("describe")
                .about("Displays descriptive statistics of an index: number of published splits, number of documents, splits min/max timestamps, size of splits.")
                .args(&[
                    arg!(--index <INDEX> "ID of the target index"),
                    arg!(--"data-dir" <DATA_DIR> "Where data is persisted. Override data-dir defined in config file, default is `./qwdata`.")
                        .env("QW_DATA_DIR")
                        .required(false),
                ])
            )
        .subcommand(
            Command::new("search")
                .about("Searches an index.")
                .args(&[
                    arg!(--index <INDEX> "ID of the target index"),
                    arg!(--"data-dir" <DATA_DIR> "Where data is persisted. Override data-dir defined in config file, default is `./qwdata`.")
                        .env("QW_DATA_DIR")
                        .required(false),
                    arg!(--query <QUERY> "Query expressed in natural query language ((barack AND obama) OR \"president of united states\"). Learn more on https://quickwit.io/docs/reference/search-language."),
                    arg!(--aggregation <AGG> "JSON serialized aggregation request in tantivy/elasticsearch format.")
                        .required(false),
                    arg!(--"max-hits" <MAX_HITS> "Maximum number of hits returned.")
                        .default_value("20")
                        .required(false),
                    arg!(--"start-offset" <OFFSET> "Offset in the global result set of the first hit returned.")
                        .default_value("0")
                        .required(false),
                    arg!(--"search-fields" <FIELD_NAME> "List of fields that Quickwit will search into if the user query does not explicitly target a field in the query. It overrides the default search fields defined in the index config. Space-separated list, e.g. \"field1 field2\". ")
                        .multiple_values(true)
                        .required(false),
                    arg!(--"snippet-fields" <FIELD_NAME> "List of fields that Quickwit will return snippet highlight on. Space-separated list, e.g. \"field1 field2\". ")
                        .multiple_values(true)
                        .required(false),
                    arg!(--"start-timestamp" <TIMESTAMP> "Filters out documents before that timestamp (time-series indexes only).")
                        .required(false),
                    arg!(--"end-timestamp" <TIMESTAMP> "Filters out documents after that timestamp (time-series indexes only).")
                        .required(false),
                    arg!(--"sort-by-score" "Setting this flag calculates and sorts documents by their BM25 score.")
                        .required(false),
                ])
            )
        .subcommand(
            Command::new("merge")
                .about("Merges an index.")
                .args(&[
                    arg!(--index <INDEX> "ID of the target index"),
                    arg!(--"data-dir" <DATA_DIR> "Where data is persisted. Override data-dir defined in config file, default is `./qwdata`.")
                        .env("QW_DATA_DIR")
                        .required(false),
                ])
            )
        .subcommand(
            Command::new("demux")
                .about("Demuxes an index.")
                .args(&[
                    arg!(--index <INDEX> "ID of the target index"),
                    arg!(--"data-dir" <DATA_DIR> "Where data is persisted. Override data-dir defined in config file, default is `./qwdata`.")
                        .env("QW_DATA_DIR")
                        .required(false),
                ])
            )
        .subcommand(
            Command::new("gc")
                .about("Garbage collects stale staged splits and splits marked for deletion.")
                .args(&[
                    arg!(--index <INDEX> "ID of the target index"),
                    arg!(--"data-dir" <DATA_DIR> "Where data is persisted. Override data-dir defined in config file, default is `./qwdata`.")
                        .env("QW_DATA_DIR")
                        .required(false),
                    arg!(--"grace-period" <GRACE_PERIOD> "Threshold period after which stale staged splits are garbage collected.")
                        .default_value("1h")
                        .required(false),
                    arg!(--"dry-run" "Executes the command in dry run mode and only displays the list of splits candidates for garbage collection.")
                        .required(false),
                ])
            )
        .subcommand(
            Command::new("delete")
                .about("Delete an index.")
                .args(&[
                    arg!(--index <INDEX> "ID of the target index"),
                    arg!(--"data-dir" <DATA_DIR> "Where data is persisted. Override data-dir defined in config file, default is `./qwdata`.")
                        .env("QW_DATA_DIR")
                        .required(false),
                    arg!(--"dry-run" "Executes the command in dry run mode and only displays the list of splits candidates for deletion.")
                        .required(false),
                ])
            )
        .arg_required_else_help(true)
}

#[derive(Debug, Eq, PartialEq)]
pub struct DescribeIndexArgs {
    pub config_uri: Uri,
    pub data_dir: Option<PathBuf>,
    pub index_id: String,
}

#[derive(Debug, Eq, PartialEq)]
pub struct CreateIndexArgs {
    pub index_config_uri: Uri,
    pub config_uri: Uri,
    pub data_dir: Option<PathBuf>,
    pub overwrite: bool,
}

#[derive(Debug, Eq, PartialEq)]
pub struct IngestDocsArgs {
    pub index_id: String,
    pub input_path_opt: Option<PathBuf>,
    pub config_uri: Uri,
    pub data_dir: Option<PathBuf>,
    pub overwrite: bool,
    pub clear_cache: bool,
}

#[derive(Debug, Eq, PartialEq)]
pub struct SearchIndexArgs {
    pub index_id: String,
    pub query: String,
    pub aggregation: Option<String>,
    pub max_hits: usize,
    pub start_offset: usize,
    pub search_fields: Option<Vec<String>>,
    pub snippet_fields: Option<Vec<String>>,
    pub start_timestamp: Option<i64>,
    pub end_timestamp: Option<i64>,
    pub config_uri: Uri,
    pub data_dir: Option<PathBuf>,
    pub sort_by_score: bool,
}

#[derive(Debug, Eq, PartialEq)]
pub struct DeleteIndexArgs {
    pub index_id: String,
    pub dry_run: bool,
    pub config_uri: Uri,
    pub data_dir: Option<PathBuf>,
}

#[derive(Debug, Eq, PartialEq)]
pub struct GarbageCollectIndexArgs {
    pub index_id: String,
    pub grace_period: Duration,
    pub dry_run: bool,
    pub config_uri: Uri,
    pub data_dir: Option<PathBuf>,
}

#[derive(Debug, Eq, PartialEq)]
pub struct MergeOrDemuxArgs {
    pub index_id: String,
    pub config_uri: Uri,
    pub data_dir: Option<PathBuf>,
}

#[derive(Debug, Eq, PartialEq)]
pub struct ListIndexesArgs {
    pub config_uri: Uri,
    pub metastore_uri: Option<Uri>,
}

#[derive(Debug, Eq, PartialEq)]
pub enum IndexCliCommand {
    List(ListIndexesArgs),
    Create(CreateIndexArgs),
    Describe(DescribeIndexArgs),
    Delete(DeleteIndexArgs),
    Demux(MergeOrDemuxArgs),
    Merge(MergeOrDemuxArgs),
    GarbageCollect(GarbageCollectIndexArgs),
    Ingest(IngestDocsArgs),
    Search(SearchIndexArgs),
}

impl IndexCliCommand {
    pub fn default_log_level(&self) -> Level {
        match self {
            Self::Search(_) => Level::ERROR,
            _ => Level::INFO,
        }
    }

    pub fn parse_cli_args(matches: &ArgMatches) -> anyhow::Result<Self> {
        let (subcommand, submatches) = matches
            .subcommand()
            .ok_or_else(|| anyhow::anyhow!("Failed to parse sub-matches."))?;
        match subcommand {
            "list" => Self::parse_list_args(submatches),
            "create" => Self::parse_create_args(submatches),
            "delete" => Self::parse_delete_args(submatches),
            "search" => Self::parse_search_args(submatches),
            "merge" => Self::parse_merge_args(submatches),
            "demux" => Self::parse_demux_args(submatches),
            "describe" => Self::parse_describe_args(submatches),
            "gc" => Self::parse_garbage_collect_args(submatches),
            "ingest" => Self::parse_ingest_args(submatches),
            _ => bail!("Index subcommand `{}` is not implemented.", subcommand),
        }
    }

    fn parse_list_args(matches: &ArgMatches) -> anyhow::Result<Self> {
        let config_uri = matches
            .value_of("config")
            .map(Uri::try_new)
            .expect("`config` is a required arg.")?;

        let metastore_uri = matches
            .value_of("metastore-uri")
            .map(Uri::try_new)
            .transpose()?;

        Ok(Self::List(ListIndexesArgs {
            config_uri,
            metastore_uri,
        }))
    }

    fn parse_describe_args(matches: &ArgMatches) -> anyhow::Result<Self> {
        let index_id = matches
            .value_of("index")
            .expect("`index` is a required arg.")
            .to_string();
        let config_uri = matches
            .value_of("config")
            .map(Uri::try_new)
            .expect("`config` is a required arg.")?;
        let data_dir = matches.value_of("data-dir").map(PathBuf::from);
        Ok(Self::Describe(DescribeIndexArgs {
            config_uri,
            index_id,
            data_dir,
        }))
    }

    fn parse_create_args(matches: &ArgMatches) -> anyhow::Result<Self> {
        let index_config_uri = matches
            .value_of("index-config")
            .map(Uri::try_new)
            .expect("`index-config` is a required arg.")?;
        let config_uri = matches
            .value_of("config")
            .map(Uri::try_new)
            .expect("`config` is a required arg.")?;
        let data_dir = matches.value_of("data-dir").map(PathBuf::from);
        let overwrite = matches.is_present("overwrite");

        Ok(Self::Create(CreateIndexArgs {
            config_uri,
            data_dir,
            index_config_uri,
            overwrite,
        }))
    }

    fn parse_ingest_args(matches: &ArgMatches) -> anyhow::Result<Self> {
        let index_id = matches
            .value_of("index")
            .expect("`index` is a required arg.")
            .to_string();
        let input_path_opt = if let Some(input_path) = matches.value_of("input-path") {
            Uri::try_new(input_path)?
                .filepath()
                .map(|path| path.to_path_buf())
        } else {
            None
        };
        let config_uri = matches
            .value_of("config")
            .map(Uri::try_new)
            .expect("`config` is a required arg.")?;
        let data_dir = matches.value_of("data-dir").map(PathBuf::from);
        let overwrite = matches.is_present("overwrite");
        let clear_cache = !matches.is_present("keep-cache");

        Ok(Self::Ingest(IngestDocsArgs {
            index_id,
            input_path_opt,
            overwrite,
            config_uri,
            data_dir,
            clear_cache,
        }))
    }

    fn parse_search_args(matches: &ArgMatches) -> anyhow::Result<Self> {
        let index_id = matches
            .value_of("index")
            .expect("`index` is a required arg.")
            .to_string();
        let query = matches
            .value_of("query")
            .context("`query` is a required arg.")?
            .to_string();
        let aggregation = matches.value_of("aggregation").map(|el| el.to_string());

        let max_hits = matches.value_of_t::<usize>("max-hits")?;
        let start_offset = matches.value_of_t::<usize>("start-offset")?;
        let search_fields = matches
            .values_of("search-fields")
            .map(|values| values.map(|value| value.to_string()).collect());
<<<<<<< HEAD
        let snippet_fields = matches
            .values_of("snippet-fields")
            .map(|values| values.map(|value| value.to_string()).collect());
=======
        let sort_by_score = matches.is_present("sort-by-score");
>>>>>>> 33386520
        let start_timestamp = if matches.is_present("start-timestamp") {
            Some(matches.value_of_t::<i64>("start-timestamp")?)
        } else {
            None
        };
        let end_timestamp = if matches.is_present("end-timestamp") {
            Some(matches.value_of_t::<i64>("end-timestamp")?)
        } else {
            None
        };
        let config_uri = matches
            .value_of("config")
            .map(Uri::try_new)
            .expect("`config` is a required arg.")?;
        let data_dir = matches.value_of("data-dir").map(PathBuf::from);
        Ok(Self::Search(SearchIndexArgs {
            index_id,
            query,
            aggregation,
            max_hits,
            start_offset,
            search_fields,
            snippet_fields,
            start_timestamp,
            end_timestamp,
            config_uri,
            data_dir,
            sort_by_score,
        }))
    }

    fn parse_merge_args(matches: &ArgMatches) -> anyhow::Result<Self> {
        let index_id = matches
            .value_of("index")
            .context("'index-id' is a required arg.")?
            .to_string();
        let config_uri = matches
            .value_of("config")
            .map(Uri::try_new)
            .expect("`config` is a required arg.")?;
        let data_dir = matches.value_of("data-dir").map(PathBuf::from);
        Ok(Self::Merge(MergeOrDemuxArgs {
            index_id,
            config_uri,
            data_dir,
        }))
    }

    fn parse_demux_args(matches: &ArgMatches) -> anyhow::Result<Self> {
        let index_id = matches
            .value_of("index")
            .context("'index-id' is a required arg.")?
            .to_string();
        let config_uri = matches
            .value_of("config")
            .map(Uri::try_new)
            .expect("`config` is a required arg.")?;
        let data_dir = matches.value_of("data-dir").map(PathBuf::from);
        Ok(Self::Demux(MergeOrDemuxArgs {
            index_id,
            config_uri,
            data_dir,
        }))
    }

    fn parse_garbage_collect_args(matches: &ArgMatches) -> anyhow::Result<Self> {
        let index_id = matches
            .value_of("index")
            .expect("`index` is a required arg.")
            .to_string();
        let grace_period = matches
            .value_of("grace-period")
            .map(parse_duration_with_unit)
            .expect("`grace-period` should have a default value.")?;
        let dry_run = matches.is_present("dry-run");
        let config_uri = matches
            .value_of("config")
            .map(Uri::try_new)
            .expect("`config` is a required arg.")?;
        let data_dir = matches.value_of("data-dir").map(PathBuf::from);
        Ok(Self::GarbageCollect(GarbageCollectIndexArgs {
            index_id,
            grace_period,
            dry_run,
            config_uri,
            data_dir,
        }))
    }

    fn parse_delete_args(matches: &ArgMatches) -> anyhow::Result<Self> {
        let index_id = matches
            .value_of("index")
            .expect("`index` is a required arg.")
            .to_string();
        let dry_run = matches.is_present("dry-run");
        let config_uri = matches
            .value_of("config")
            .map(Uri::try_new)
            .expect("`config` is a required arg.")?;
        let data_dir = matches.value_of("data-dir").map(PathBuf::from);
        Ok(Self::Delete(DeleteIndexArgs {
            index_id,
            dry_run,
            config_uri,
            data_dir,
        }))
    }

    pub async fn execute(self) -> anyhow::Result<()> {
        match self {
            Self::List(args) => list_index_cli(args).await,
            Self::Create(args) => create_index_cli(args).await,
            Self::Describe(args) => describe_index_cli(args).await,
            Self::Ingest(args) => ingest_docs_cli(args).await,
            Self::Search(args) => search_index_cli(args).await,
            Self::Merge(args) => merge_or_demux_cli(args, true, false).await,
            Self::Demux(args) => merge_or_demux_cli(args, false, true).await,
            Self::GarbageCollect(args) => garbage_collect_index_cli(args).await,
            Self::Delete(args) => delete_index_cli(args).await,
        }
    }
}

pub async fn list_index_cli(args: ListIndexesArgs) -> anyhow::Result<()> {
    debug!(args = ?args, "list");
    let metastore_uri_resolver = quickwit_metastore_uri_resolver();
    let quickwit_config = load_quickwit_config(&args.config_uri, None).await?;
    let metastore_uri = args.metastore_uri.unwrap_or(quickwit_config.metastore_uri);
    let metastore = metastore_uri_resolver.resolve(&metastore_uri).await?;
    let indexes = metastore.list_indexes_metadatas().await?;
    let index_table = make_list_indexes_table(indexes);

    println!();
    println!("{}", index_table);
    println!();
    Ok(())
}

fn make_list_indexes_table<I>(indexes: I) -> Table
where I: IntoIterator<Item = IndexMetadata> {
    let rows = indexes
        .into_iter()
        .map(|index| IndexRow {
            index_id: index.index_id,
            index_uri: index.index_uri,
        })
        .sorted_by(|left, right| left.index_id.cmp(&right.index_id));
    make_table("Indexes", rows, false)
}

#[derive(Tabled)]
struct IndexRow {
    #[tabled(rename = "Index ID")]
    index_id: String,
    #[tabled(rename = "Index URI")]
    index_uri: Uri,
}

pub async fn describe_index_cli(args: DescribeIndexArgs) -> anyhow::Result<()> {
    debug!(args = ?args, "describe");
    let metastore_uri_resolver = quickwit_metastore_uri_resolver();
    let quickwit_config = load_quickwit_config(&args.config_uri, args.data_dir).await?;
    let metastore = metastore_uri_resolver
        .resolve(&quickwit_config.metastore_uri)
        .await?;
    let index_metadata = metastore.index_metadata(&args.index_id).await?;
    let splits = metastore
        .list_splits(&args.index_id, SplitState::Published, None, None)
        .await?;

    let splits_num_docs = splits
        .iter()
        .map(|split| split.split_metadata.num_docs)
        .sorted()
        .collect_vec();
    let total_num_docs = splits_num_docs.iter().sum::<usize>();
    let splits_bytes = splits
        .iter()
        .map(|split| (split.split_metadata.footer_offsets.end / 1_000_000) as usize)
        .sorted()
        .collect_vec();
    let total_bytes = splits_bytes.iter().sum::<usize>();

    println!();
    println!("1. General information");
    println!("===============================================================================");
    println!(
        "{:<35} {}",
        "Index ID:".color(GREEN_COLOR),
        index_metadata.index_id
    );
    println!(
        "{:<35} {}",
        "Index URI:".color(GREEN_COLOR),
        index_metadata.index_uri
    );
    println!(
        "{:<35} {}",
        "Number of published splits:".color(GREEN_COLOR),
        splits.len()
    );
    println!(
        "{:<35} {}",
        "Number of published documents:".color(GREEN_COLOR),
        total_num_docs
    );
    println!(
        "{:<35} {} MB",
        "Size of published splits:".color(GREEN_COLOR),
        total_bytes
    );
    if let Some(timestamp_field_name) = &index_metadata.indexing_settings.timestamp_field {
        println!(
            "{:<35} {}",
            "Timestamp field:".color(GREEN_COLOR),
            timestamp_field_name
        );
        let time_min = splits
            .iter()
            .map(|split| split.split_metadata.time_range.clone())
            .filter(|time_range| time_range.is_some())
            .map(|time_range| *time_range.unwrap().start())
            .min();
        let time_max = splits
            .iter()
            .map(|split| split.split_metadata.time_range.clone())
            .filter(|time_range| time_range.is_some())
            .map(|time_range| *time_range.unwrap().start())
            .max();
        println!(
            "{:<35} {:?} -> {:?}",
            "Timestamp range:".color(GREEN_COLOR),
            time_min,
            time_max
        );
    }

    if splits.is_empty() {
        return Ok(());
    }

    println!();
    println!("2. Split statistics");
    println!("===============================================================================");
    println!("Document count stats:");
    print_descriptive_stats(&splits_num_docs);
    println!();
    println!("Size in MB stats:");
    print_descriptive_stats(&splits_bytes);

    if let Some(demux_field_name) = &index_metadata.indexing_settings.demux_field {
        show_demux_stats(demux_field_name, &splits).await;
    }

    println!();
    Ok(())
}

pub async fn show_demux_stats(demux_field_name: &str, splits: &[Split]) {
    println!();
    println!("3. Demux stats");
    println!("===============================================================================");
    let demux_uniq_values: HashSet<String> = splits
        .iter()
        .flat_map(|split| {
            split
                .split_metadata
                .tags
                .iter()
                .filter(|tag| match_tag_field_name(demux_field_name, tag))
                .cloned()
        })
        .collect();
    println!(
        "{:<35} {}",
        "Demux field name:".color(GREEN_COLOR),
        demux_field_name
    );
    println!(
        "{:<35} {}",
        "Demux unique values count:".color(GREEN_COLOR),
        demux_uniq_values.len()
    );
    println!();
    println!("3.1 Split count per `{}` value", demux_field_name);
    println!("-------------------------------------------------");
    let mut split_counts_per_demux_values = Vec::new();
    for demux_value in demux_uniq_values {
        let split_count = splits
            .iter()
            .filter(|split| split.split_metadata.tags.contains(&demux_value))
            .count();
        split_counts_per_demux_values.push(split_count);
    }
    print_descriptive_stats(&split_counts_per_demux_values);

    let (non_demuxed_splits, demuxed_splits): (Vec<_>, Vec<_>) = splits
        .iter()
        .cloned()
        .partition(|split| split.split_metadata.demux_num_ops == 0);
    let non_demuxed_split_demux_values_counts = non_demuxed_splits
        .iter()
        .map(|split| {
            split
                .split_metadata
                .tags
                .iter()
                .filter(|tag| match_tag_field_name(demux_field_name, tag))
                .count()
        })
        .sorted()
        .collect_vec();
    let demuxed_split_demux_values_counts = demuxed_splits
        .iter()
        .map(|split| {
            split
                .split_metadata
                .tags
                .iter()
                .filter(|tag| match_tag_field_name(demux_field_name, tag))
                .count()
        })
        .sorted()
        .collect_vec();
    println!();
    println!("3.2 Demux unique values count per split");
    println!("-------------------------------------------------");
    println!(
        "{:<35} {}",
        "Non demux splits count:".color(GREEN_COLOR),
        non_demuxed_splits.len()
    );
    println!(
        "{:<35} {}",
        "Demux splits count:".color(GREEN_COLOR),
        demuxed_splits.len()
    );
    if !non_demuxed_splits.is_empty() {
        println!();
        println!("Stats on non demuxed splits:");
        print_descriptive_stats(&non_demuxed_split_demux_values_counts);
    }
    if !demuxed_splits.is_empty() {
        println!();
        println!("Stats on demuxed splits:");
        print_descriptive_stats(&demuxed_split_demux_values_counts);
    }
}

fn print_descriptive_stats(values: &[usize]) {
    let mean_val = mean(values);
    let std_val = std_deviation(values);
    let min_val = values.iter().min().unwrap();
    let max_val = values.iter().max().unwrap();
    println!(
        "{:<35} {:>2} ± {} in [{} … {}]",
        "Mean ± σ in [min … max]:".color(GREEN_COLOR),
        mean_val,
        std_val,
        min_val,
        max_val,
    );
    let q1 = percentile(values, 1);
    let q25 = percentile(values, 50);
    let q50 = percentile(values, 50);
    let q75 = percentile(values, 75);
    let q99 = percentile(values, 75);
    println!(
        "{:<35} [{}, {}, {}, {}, {}]",
        "Quantiles [1%, 25%, 50%, 75%, 99%]:".color(GREEN_COLOR),
        q1,
        q25,
        q50,
        q75,
        q99,
    );
}

pub async fn create_index_cli(args: CreateIndexArgs) -> anyhow::Result<()> {
    debug!(args = ?args, "create-index");
    quickwit_telemetry::send_telemetry_event(TelemetryEvent::Create).await;

    let quickwit_config = load_quickwit_config(&args.config_uri, args.data_dir).await?;
    let file_content = load_file(&args.index_config_uri).await?;
    let index_config = IndexConfig::load(&args.index_config_uri, file_content.as_slice()).await?;
    let index_id = index_config.index_id.clone();
    let metastore_uri_resolver = quickwit_metastore_uri_resolver();
    let metastore = metastore_uri_resolver
        .resolve(&quickwit_config.metastore_uri)
        .await?;

    validate_storage_uri(metastore_uri_resolver, &quickwit_config, &index_config).await?;

    let index_service = IndexService::new(
        metastore,
        quickwit_storage_uri_resolver().clone(),
        quickwit_config.default_index_root_uri,
    );
    index_service
        .create_index(index_config, args.overwrite)
        .await?;
    println!("Index `{}` successfully created.", index_id);

    Ok(())
}

pub async fn ingest_docs_cli(args: IngestDocsArgs) -> anyhow::Result<()> {
    debug!(args = ?args, "ingest-docs");
    quickwit_telemetry::send_telemetry_event(TelemetryEvent::Ingest).await;

    let config = load_quickwit_config(&args.config_uri, args.data_dir).await?;

    let source_params = if let Some(filepath) = args.input_path_opt.as_ref() {
        SourceParams::file(filepath)
    } else {
        SourceParams::stdin()
    };
    let source = SourceConfig {
        source_id: CLI_INGEST_SOURCE_ID.to_string(),
        source_params,
    };
    run_index_checklist(&config.metastore_uri, &args.index_id, Some(&source)).await?;
    let metastore_uri_resolver = quickwit_metastore_uri_resolver();
    let metastore = metastore_uri_resolver
        .resolve(&config.metastore_uri)
        .await?;

    if args.overwrite {
        let index_service = IndexService::new(
            metastore.clone(),
            quickwit_storage_uri_resolver().clone(),
            config.default_index_root_uri.clone(),
        );
        index_service.reset_index(&args.index_id).await?;
    }
    let indexer_config = IndexerConfig {
        ..Default::default()
    };
    let universe = Universe::new();
    let indexing_server = IndexingService::new(
        config.clone().data_dir_path,
        indexer_config,
        metastore,
        quickwit_storage_uri_resolver().clone(),
        None,
    );
    let (indexing_server_mailbox, _) = universe.spawn_actor(indexing_server).spawn();
    let pipeline_id = indexing_server_mailbox
        .ask_for_res(SpawnPipeline {
            index_id: args.index_id.clone(),
            source,
        })
        .await?;
    let pipeline_handle = indexing_server_mailbox
        .ask_for_res(DetachPipeline { pipeline_id })
        .await?;

    let is_stdin_atty = atty::is(atty::Stream::Stdin);
    if args.input_path_opt.is_none() && is_stdin_atty {
        let eof_shortcut = match env::consts::OS {
            "windows" => "CTRL+Z",
            _ => "CTRL+D",
        };
        println!(
            "Please, enter JSON documents one line at a time.\nEnd your input using {}.",
            eof_shortcut
        );
    }
    let statistics =
        start_statistics_reporting_loop(pipeline_handle, args.input_path_opt.is_none()).await?;
    if statistics.num_published_splits > 0 {
        println!(
            "Now, you can query the index with the following command:\nquickwit index search \
             --index {} --config ./config/quickwit.yaml --query \"my query\"",
            args.index_id
        );
    }

    if args.clear_cache {
        println!("Clearing local cache directory...");
        clear_cache_directory(
            &config.data_dir_path,
            args.index_id.clone(),
            CLI_INGEST_SOURCE_ID.to_string(),
        )
        .await?;
    }

    match statistics.num_invalid_docs {
        0 => Ok(()),
        _ => bail!("Failed to ingest all the documents."),
    }
}

pub async fn search_index(args: SearchIndexArgs) -> anyhow::Result<SearchResponse> {
    debug!(args = ?args, "search-index");
    let quickwit_config = load_quickwit_config(&args.config_uri, args.data_dir).await?;
    let storage_uri_resolver = quickwit_storage_uri_resolver();
    let metastore_uri_resolver = quickwit_metastore_uri_resolver();
    let metastore = metastore_uri_resolver
        .resolve(&quickwit_config.metastore_uri)
        .await?;
    let search_request = SearchRequest {
        index_id: args.index_id,
        query: args.query.clone(),
        search_fields: args.search_fields.unwrap_or_default(),
        snippet_fields: args.snippet_fields.unwrap_or_default(),
        start_timestamp: args.start_timestamp,
        end_timestamp: args.end_timestamp,
        max_hits: args.max_hits as u64,
        start_offset: args.start_offset as u64,
        sort_order: None,
        sort_by_field: args.sort_by_score.then_some("_score".to_string()),
        aggregation_request: args.aggregation,
    };
    let search_response: SearchResponse =
        single_node_search(&search_request, &*metastore, storage_uri_resolver.clone()).await?;
    Ok(search_response)
}

pub async fn search_index_cli(args: SearchIndexArgs) -> anyhow::Result<()> {
    let search_response: SearchResponse = search_index(args).await?;
    let search_response_rest = SearchResponseRest::try_from(search_response)?;
    let search_response_json = serde_json::to_string_pretty(&search_response_rest)?;
    println!("{}", search_response_json);
    Ok(())
}

pub async fn merge_or_demux_cli(
    args: MergeOrDemuxArgs,
    merge_enabled: bool,
    demux_enabled: bool,
) -> anyhow::Result<()> {
    debug!(args = ?args, merge_enabled = merge_enabled, demux_enabled = demux_enabled, "run-merge-operations");
    let config = load_quickwit_config(&args.config_uri, args.data_dir).await?;
    run_index_checklist(&config.metastore_uri, &args.index_id, None).await?;
    let indexer_config = IndexerConfig {
        ..Default::default()
    };
    let metastore_uri_resolver = quickwit_metastore_uri_resolver();
    let metastore = metastore_uri_resolver
        .resolve(&config.metastore_uri)
        .await?;
    let storage_resolver = quickwit_storage_uri_resolver().clone();
    let indexing_server = IndexingService::new(
        config.data_dir_path,
        indexer_config,
        metastore,
        storage_resolver,
        None,
    );
    let universe = Universe::new();
    let (indexing_server_mailbox, _) = universe.spawn_actor(indexing_server).spawn();
    let pipeline_id = indexing_server_mailbox
        .ask_for_res(SpawnMergePipeline {
            index_id: args.index_id.clone(),
            merge_enabled,
            demux_enabled,
        })
        .await?;
    let pipeline_handle = indexing_server_mailbox
        .ask_for_res(DetachPipeline { pipeline_id })
        .await?;
    let (pipeline_exit_status, _pipeline_statistics) = pipeline_handle.join().await;
    if !pipeline_exit_status.is_success() {
        bail!(pipeline_exit_status);
    }
    Ok(())
}

pub async fn delete_index_cli(args: DeleteIndexArgs) -> anyhow::Result<()> {
    debug!(args = ?args, "delete-index");
    quickwit_telemetry::send_telemetry_event(TelemetryEvent::Delete).await;

    let quickwit_config = load_quickwit_config(&args.config_uri, args.data_dir).await?;
    let metastore = quickwit_metastore_uri_resolver()
        .resolve(&quickwit_config.metastore_uri)
        .await?;
    let index_service = IndexService::new(
        metastore,
        quickwit_storage_uri_resolver().clone(),
        quickwit_config.default_index_root_uri,
    );
    let affected_files = index_service
        .delete_index(&args.index_id, args.dry_run)
        .await?;
    if args.dry_run {
        if affected_files.is_empty() {
            println!("Only the index will be deleted since it does not contains any data file.");
            return Ok(());
        }
        println!(
            "The following files will be removed from the index `{}`",
            args.index_id
        );
        for file_entry in affected_files {
            println!(" - {}", file_entry.file_name);
        }
        return Ok(());
    }
    if let Err(error) =
        remove_indexing_directory(&quickwit_config.data_dir_path, args.index_id.clone()).await
    {
        warn!(error= ?error, "Failed to remove indexing directory.");
    }
    println!("Index `{}` successfully deleted.", args.index_id);
    Ok(())
}

pub async fn garbage_collect_index_cli(args: GarbageCollectIndexArgs) -> anyhow::Result<()> {
    debug!(args = ?args, "garbage-collect-index");
    quickwit_telemetry::send_telemetry_event(TelemetryEvent::GarbageCollect).await;

    let quickwit_config = load_quickwit_config(&args.config_uri, args.data_dir).await?;
    let metastore = quickwit_metastore_uri_resolver()
        .resolve(&quickwit_config.metastore_uri)
        .await?;
    let index_service = IndexService::new(
        metastore,
        quickwit_storage_uri_resolver().clone(),
        quickwit_config.default_index_root_uri,
    );
    let deleted_files = index_service
        .garbage_collect_index(&args.index_id, args.grace_period, args.dry_run)
        .await?;
    if deleted_files.is_empty() {
        println!("No dangling files to garbage collect.");
        return Ok(());
    }

    if args.dry_run {
        println!("The following files will be garbage collected.");
        for file_entry in deleted_files {
            println!(" - {}", file_entry.file_name);
        }
        return Ok(());
    }

    let deleted_bytes: u64 = deleted_files
        .iter()
        .map(|entry| entry.file_size_in_bytes)
        .sum();
    println!(
        "{}MB of storage garbage collected.",
        deleted_bytes / 1_000_000
    );
    println!("Index `{}` successfully garbage collected.", args.index_id);
    Ok(())
}

/// Starts a tokio task that displays the indexing statistics
/// every once in awhile.
pub async fn start_statistics_reporting_loop(
    pipeline_handle: ActorHandle<IndexingPipeline>,
    is_stdin: bool,
) -> anyhow::Result<IndexingStatistics> {
    let mut stdout_handle = stdout();
    let start_time = Instant::now();
    let mut throughput_calculator = ThroughputCalculator::new(start_time);
    let mut report_interval = tokio::time::interval(Duration::from_secs(1));

    loop {
        // TODO fixme. The way we wait today is a bit lame: if the indexing pipeline exits, we will
        // stil wait up to an entire heartbeat...  Ideally we should  select between two
        // futures.
        report_interval.tick().await;
        // Try to receive with a timeout of 1 second.
        // 1 second is also the frequency at which we update statistic in the console
        let observation = pipeline_handle.observe().await;

        // Let's not display live statistics to allow screen to scroll.
        if observation.state.num_docs > 0 {
            display_statistics(
                &mut stdout_handle,
                &mut throughput_calculator,
                &observation.state,
            )?;
        }

        if observation.obs_type == ObservationType::PostMortem {
            break;
        }
    }
    let (pipeline_exit_status, pipeline_statistics) = pipeline_handle.join().await;
    if !pipeline_exit_status.is_success() {
        bail!(pipeline_exit_status);
    }
    // If we have received zero docs at this point,
    // there is no point in displaying report.
    if pipeline_statistics.num_docs == 0 {
        return Ok(pipeline_statistics);
    }

    if is_stdin {
        display_statistics(
            &mut stdout_handle,
            &mut throughput_calculator,
            &pipeline_statistics,
        )?;
    }
    // display end of task report
    println!();
    let secs = Duration::from_secs(start_time.elapsed().as_secs());
    if pipeline_statistics.num_invalid_docs == 0 {
        println!(
            "Indexed {} documents in {}.",
            pipeline_statistics.num_docs.separate_with_commas(),
            format_duration(secs)
        );
    } else {
        let num_indexed_docs = (pipeline_statistics.num_docs
            - pipeline_statistics.num_invalid_docs)
            .separate_with_commas();

        let success_rate = 1.0
            - (pipeline_statistics.num_invalid_docs as f64 / pipeline_statistics.num_docs as f64)
                * 100.0;
        println!(
            "Indexed {}/{} documents in {} ({:.1}% success rate).",
            num_indexed_docs,
            pipeline_statistics.num_invalid_docs.separate_with_commas(),
            format_duration(secs),
            success_rate
        );
    }

    Ok(pipeline_statistics)
}

/// A struct to print data on the standard output.
struct Printer<'a> {
    pub stdout: &'a mut Stdout,
}

impl<'a> Printer<'a> {
    pub fn print_header(&mut self, header: &str) -> io::Result<()> {
        write!(&mut self.stdout, " {}", header.bright_blue())?;
        Ok(())
    }

    pub fn print_value(&mut self, fmt_args: fmt::Arguments) -> io::Result<()> {
        write!(&mut self.stdout, " {}", fmt_args)
    }

    pub fn flush(&mut self) -> io::Result<()> {
        self.stdout.flush()
    }
}

fn display_statistics(
    stdout: &mut Stdout,
    throughput_calculator: &mut ThroughputCalculator,
    statistics: &IndexingStatistics,
) -> anyhow::Result<()> {
    let elapsed_duration = time::Duration::try_from(throughput_calculator.elapsed_time())?;
    let elapsed_time = format!(
        "{:02}:{:02}:{:02}",
        elapsed_duration.whole_hours(),
        elapsed_duration.whole_minutes() % 60,
        elapsed_duration.whole_seconds() % 60
    );
    let throughput_mb_s = throughput_calculator.calculate(statistics.total_bytes_processed);
    let mut printer = Printer { stdout };
    printer.print_header("Num docs")?;
    printer.print_value(format_args!("{:>7}", statistics.num_docs))?;
    printer.print_header("Parse errs")?;
    printer.print_value(format_args!("{:>5}", statistics.num_invalid_docs))?;
    printer.print_header("PublSplits")?;
    printer.print_value(format_args!("{:>3}", statistics.num_published_splits))?;
    printer.print_header("Input size")?;
    printer.print_value(format_args!(
        "{:>5}MB",
        statistics.total_bytes_processed / 1_000_000
    ))?;
    printer.print_header("Thrghput")?;
    printer.print_value(format_args!("{:>5.2}MB/s", throughput_mb_s))?;
    printer.print_header("Time")?;
    printer.print_value(format_args!("{}\n", elapsed_time))?;
    printer.flush()?;
    Ok(())
}

/// ThroughputCalculator is used to calculate throughput.
struct ThroughputCalculator {
    /// Stores the time series of processed bytes value.
    processed_bytes_values: VecDeque<(Instant, u64)>,
    /// Store the time this calculator started
    start_time: Instant,
}

impl ThroughputCalculator {
    /// Creates new instance.
    pub fn new(start_time: Instant) -> Self {
        let processed_bytes_values: VecDeque<(Instant, u64)> = (0..THROUGHPUT_WINDOW_SIZE)
            .map(|_| (start_time, 0u64))
            .collect();
        Self {
            processed_bytes_values,
            start_time,
        }
    }

    /// Calculates the throughput.
    pub fn calculate(&mut self, current_processed_bytes: u64) -> f64 {
        self.processed_bytes_values.pop_front();
        let current_instant = Instant::now();
        let (first_instant, first_processed_bytes) = *self.processed_bytes_values.front().unwrap();
        let elapsed_time = (current_instant - first_instant).as_millis() as f64 / 1_000f64;
        self.processed_bytes_values
            .push_back((current_instant, current_processed_bytes));
        (current_processed_bytes - first_processed_bytes) as f64
            / 1_000_000f64
            / elapsed_time.max(1f64) as f64
    }

    pub fn elapsed_time(&self) -> Duration {
        self.start_time.elapsed()
    }
}<|MERGE_RESOLUTION|>--- conflicted
+++ resolved
@@ -398,13 +398,10 @@
         let search_fields = matches
             .values_of("search-fields")
             .map(|values| values.map(|value| value.to_string()).collect());
-<<<<<<< HEAD
         let snippet_fields = matches
             .values_of("snippet-fields")
             .map(|values| values.map(|value| value.to_string()).collect());
-=======
         let sort_by_score = matches.is_present("sort-by-score");
->>>>>>> 33386520
         let start_timestamp = if matches.is_present("start-timestamp") {
             Some(matches.value_of_t::<i64>("start-timestamp")?)
         } else {
