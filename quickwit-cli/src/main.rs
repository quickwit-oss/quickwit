--- conflicted
+++ resolved
@@ -143,12 +143,8 @@
         IndexCliCommand, IngestDocsArgs, MergeOrDemuxArgs, SearchIndexArgs,
     };
     use quickwit_cli::service::{RunIndexerArgs, RunSearcherArgs, ServiceCliCommand};
-<<<<<<< HEAD
-    use quickwit_cli::split::{DescribeSplitArgs, ExtractSplitArgs};
+    use quickwit_cli::split::{DescribeSplitArgs, ExtractSplitArgs, SplitCliCommand};
     use quickwit_common::uri::Uri;
-=======
-    use quickwit_cli::split::{DescribeSplitArgs, ExtractSplitArgs, SplitCliCommand};
->>>>>>> 99da107e
 
     use super::*;
 
