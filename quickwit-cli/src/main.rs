--- conflicted
+++ resolved
@@ -143,17 +143,12 @@
         CreateIndexArgs, DeleteIndexArgs, DescribeIndexArgs, GarbageCollectIndexArgs,
         IndexCliCommand, IngestDocsArgs, MergeOrDemuxArgs, SearchIndexArgs,
     };
-<<<<<<< HEAD
-    use quickwit_cli::service::{ServiceCliCommand, StartServiceArgs};
+    use quickwit_cli::service::{RunIndexerArgs, RunSearcherArgs, ServiceCliCommand};
+    use quickwit_cli::split::{DescribeSplitArgs, ExtractSplitArgs, SplitCliCommand};
     use quickwit_cli::split::ListSplitArgs;
     use quickwit_common::net::socket_addr_from_str;
     use quickwit_metastore::SplitState;
     use tempfile::NamedTempFile;
-=======
-    use quickwit_cli::service::{RunIndexerArgs, RunSearcherArgs, ServiceCliCommand};
-    use quickwit_cli::split::{DescribeSplitArgs, ExtractSplitArgs, SplitCliCommand};
->>>>>>> 76e943da
-
     use super::*;
 
     #[test]
@@ -565,16 +560,11 @@
     }
 
     #[test]
-<<<<<<< HEAD
     fn test_parse_list_split_args() -> anyhow::Result<()> {
-=======
-    fn test_parse_split_describe_args() -> anyhow::Result<()> {
->>>>>>> 76e943da
         let yaml = load_yaml!("cli.yaml");
         let app = App::from(yaml).setting(AppSettings::NoBinaryName);
         let matches = app.try_get_matches_from(vec![
             "split",
-<<<<<<< HEAD
             "list",
             "--metastore-uri",
             "file:///indexes",
@@ -588,20 +578,10 @@
             "2021-12-05T00:30:25",
             "--tags",
             "foo:bar,bar:baz",
-=======
-            "describe",
-            "--index-id",
-            "wikipedia",
-            "--split-id",
-            "ABC",
-            "--metastore-uri",
-            "file:///indexes",
->>>>>>> 76e943da
-        ])?;
-        let command = CliCommand::parse_cli_args(&matches)?;
-        assert!(matches!(
-            command,
-<<<<<<< HEAD
+        ])?;
+        let command = CliCommand::parse_cli_args(&matches)?;
+        assert!(matches!(
+            command,
             CliCommand::Split(SplitCliCommand::ListSplit(ListSplitArgs {
                 index_id, metastore_uri, states, from, to, tags
             })) if &index_id == "wikipedia"
@@ -632,18 +612,22 @@
     }
 
     #[test]
-    fn test_parse_duration_with_unit() -> anyhow::Result<()> {
-        assert_eq!(parse_duration_with_unit("8s")?, Duration::from_secs(8));
-        assert_eq!(parse_duration_with_unit("5m")?, Duration::from_secs(5 * 60));
-        assert_eq!(
-            parse_duration_with_unit("2h")?,
-            Duration::from_secs(2 * 60 * 60)
-        );
-        assert_eq!(
-            parse_duration_with_unit("3d")?,
-            Duration::from_secs(3 * 60 * 60 * 24)
-        );
-=======
+    fn test_parse_split_describe_args() -> anyhow::Result<()> {
+        let yaml = load_yaml!("cli.yaml");
+        let app = App::from(yaml).setting(AppSettings::NoBinaryName);
+        let matches = app.try_get_matches_from(vec![
+            "split",
+            "describe",
+            "--index-id",
+            "wikipedia",
+            "--split-id",
+            "ABC",
+            "--metastore-uri",
+            "file:///indexes",
+        ])?;
+        let command = CliCommand::parse_cli_args(&matches)?;
+        assert!(matches!(
+            command,
             CliCommand::Split(SplitCliCommand::Describe(DescribeSplitArgs {
                 index_id,
                 split_id,
@@ -653,7 +637,6 @@
         ));
         Ok(())
     }
->>>>>>> 76e943da
 
     #[test]
     fn test_parse_split_extract_args() -> anyhow::Result<()> {
