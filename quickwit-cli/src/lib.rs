/*
    Quickwit
    Copyright (C) 2021 Quickwit Inc.

    Quickwit is offered under the AGPL v3.0 and as commercial software.
    For commercial licensing, contact us at hello@quickwit.io.

    AGPL:
    This program is free software: you can redistribute it and/or modify
    it under the terms of the GNU Affero General Public License as
    published by the Free Software Foundation, either version 3 of the
    License, or (at your option) any later version.

    This program is distributed in the hope that it will be useful,
    but WITHOUT ANY WARRANTY; without even the implied warranty of
    MERCHANTABILITY or FITNESS FOR A PARTICULAR PURPOSE.  See the
    GNU Affero General Public License for more details.

    You should have received a copy of the GNU Affero General Public License
    along with this program.  If not, see <http://www.gnu.org/licenses/>.
*/

use anyhow::bail;
use anyhow::Context;
use byte_unit::Byte;
use crossterm::style::Print;
use crossterm::style::PrintStyledContent;
use crossterm::style::Stylize;
use crossterm::QueueableCommand;
use json_comments::StripComments;
use quickwit_actors::ActorExitStatus;
use quickwit_actors::ActorHandle;
use quickwit_actors::ObservationType;
use quickwit_actors::Universe;
use quickwit_common::extract_index_id_from_index_uri;
use quickwit_core::reset_index;
use quickwit_index_config::DefaultIndexConfigBuilder;
use quickwit_index_config::IndexConfig;
use quickwit_indexing::actors::IndexerParams;
use quickwit_indexing::actors::{IndexingPipelineParams, IndexingPipelineSupervisor};
use quickwit_indexing::models::CommitPolicy;
use quickwit_indexing::models::IndexingStatistics;
use quickwit_indexing::models::ScratchDirectory;
use quickwit_indexing::source::FileSourceParams;
use quickwit_indexing::source::SourceConfig;
use quickwit_metastore::checkpoint::Checkpoint;
use quickwit_metastore::IndexMetadata;
use quickwit_metastore::MetastoreUriResolver;
use quickwit_proto::SearchRequest;
use quickwit_proto::SearchResult;
use quickwit_search::single_node_search;
use quickwit_search::SearchResultJson;
use quickwit_storage::quickwit_storage_uri_resolver;
use quickwit_telemetry::payload::TelemetryEvent;
use std::collections::VecDeque;
use std::env;
use std::io::Stdout;
use std::io::{stdout, Write};
use std::path::PathBuf;
use std::sync::Arc;
use std::time::{Duration, Instant};
use std::usize;
use tracing::debug;

use quickwit_core::{create_index, delete_index, garbage_collect_index};

/// Throughput calculation window size.
const THROUGHPUT_WINDOW_SIZE: usize = 5;

#[derive(Debug)]
pub struct CreateIndexArgs {
    metastore_uri: String,
    index_uri: String,
    index_config: Arc<dyn IndexConfig>,
    overwrite: bool,
}
impl PartialEq for CreateIndexArgs {
    // index_config is opaque and not compared currently, need to change the trait to enable
    // IndexConfig comparison
    fn eq(&self, other: &Self) -> bool {
        self.index_uri == other.index_uri && self.overwrite == other.overwrite
    }
}

impl CreateIndexArgs {
    pub fn new(
        metastore_uri: String,
        index_uri: String,
        index_config_path: PathBuf,
        overwrite: bool,
    ) -> anyhow::Result<Self> {
        let json_file = std::fs::File::open(index_config_path.clone())
            .with_context(|| format!("Cannot open index-config-path {:?}", index_config_path))?;
        let reader = std::io::BufReader::new(json_file);
        let strip_comment_reader = StripComments::new(reader);
        let builder: DefaultIndexConfigBuilder = serde_json::from_reader(strip_comment_reader)
            .with_context(|| {
                format!(
                    "index-config-path {:?} is not a valid json file",
                    index_config_path
                )
            })?;
        let default_index_config = builder.build().with_context(|| {
            format!("index-config-path file {:?} is invalid", index_config_path)
        })?;
        let index_config = Arc::new(default_index_config) as Arc<dyn IndexConfig>;

        Ok(Self {
            metastore_uri,
            index_uri,
            index_config,
            overwrite,
        })
    }
}

#[derive(Debug, PartialEq, Eq)]
pub struct IndexDataArgs {
    pub metastore_uri: String,
    pub index_id: String,
    pub input_path: Option<PathBuf>,
    pub temp_dir: Option<PathBuf>,
    pub heap_size: Byte,
    pub overwrite: bool,
}

#[derive(Debug, PartialEq, Eq, Default)]
pub struct SearchIndexArgs {
    pub metastore_uri: String,
    pub index_id: String,
    pub query: String,
    pub max_hits: usize,
    pub start_offset: usize,
    pub search_fields: Option<Vec<String>>,
    pub start_timestamp: Option<i64>,
    pub end_timestamp: Option<i64>,
    pub tags: Option<Vec<String>>,
}

#[derive(Debug, PartialEq, Eq)]
pub struct DeleteIndexArgs {
    pub metastore_uri: String,
    pub index_id: String,
    pub dry_run: bool,
}

#[derive(Debug, PartialEq, Eq)]
pub struct GarbageCollectIndexArgs {
    pub metastore_uri: String,
    pub index_id: String,
    pub grace_period: Duration,
    pub dry_run: bool,
}

pub async fn create_index_cli(args: CreateIndexArgs) -> anyhow::Result<()> {
    debug!(args = ?args, "create-index");
    quickwit_telemetry::send_telemetry_event(TelemetryEvent::Create).await;
    let index_id = extract_index_id_from_index_uri(&args.index_uri)?;

    if args.overwrite {
        delete_index(&args.metastore_uri, index_id, false).await?;
    }

    let index_metadata = IndexMetadata {
        index_id: index_id.to_string(),
        index_uri: args.index_uri.to_string(),
        index_config: args.index_config,
        checkpoint: Checkpoint::default(),
    };
    create_index(&args.metastore_uri, index_metadata).await?;
    Ok(())
}

pub async fn index_data_cli(args: IndexDataArgs) -> anyhow::Result<()> {
    debug!(args=?args, "indexing");
    quickwit_telemetry::send_telemetry_event(TelemetryEvent::IndexStart).await;

    let input_path = args.input_path.clone();
    let source_config = create_source_config_from_args(input_path.clone());
    let scratch_directory = if let Some(scratch_root_path) = args.temp_dir.as_ref() {
        ScratchDirectory::new_in_path(scratch_root_path.clone())
    } else {
        ScratchDirectory::try_new_temp()
            .with_context(|| "Failed to create a tempdir for the indexer")?
    };
<<<<<<< HEAD

    let storage_uri_resolver = quickwit_storage_uri_resolver();
=======
    let storage_uri_resolver = StorageUriResolver::default();
>>>>>>> 5df2099f
    let metastore_uri_resolver = MetastoreUriResolver::default();
    let metastore = metastore_uri_resolver.resolve(&args.metastore_uri).await?;

    if args.overwrite {
        reset_index(&*metastore, &args.index_id, storage_uri_resolver.clone()).await?;
    }

    let indexer_params = IndexerParams {
        scratch_directory,
        heap_size: args.heap_size,
        commit_policy: CommitPolicy::default(), //< TODO make the commit policy configurable
    };

    let indexing_pipeline_params = IndexingPipelineParams {
        index_id: args.index_id.clone(),
        source_config,
        indexer_params,
        metastore,
        storage_uri_resolver: storage_uri_resolver.clone(),
    };

    let indexing_supervisor = IndexingPipelineSupervisor::new(indexing_pipeline_params);

    let universe = Universe::new();
    let (_supervisor_mailbox, supervisor_handler) = universe.spawn_async_actor(indexing_supervisor);

    let is_stdin_atty = atty::is(atty::Stream::Stdin);
    if args.input_path.is_none() && is_stdin_atty {
        let eof_shortcut = match env::consts::OS {
            "windows" => "CTRL+Z",
            _ => "CTRL+D",
        };
        println!("Please enter your new line delimited json documents one line at a time.\nEnd your input using {}.", eof_shortcut);
    }

    let statistics =
        start_statistics_reporting_loop(supervisor_handler, args.input_path.clone()).await?;

    if statistics.num_published_splits > 0 {
        println!("You can now query your index with `quickwit search --index-id {} --metastore-uri {} --query \"barack obama\"`" , args.index_id, args.metastore_uri);
    }
    Ok(())
}

fn create_source_config_from_args(input_path_opt: Option<PathBuf>) -> SourceConfig {
    let params = FileSourceParams {
        filepath: input_path_opt,
    };
    SourceConfig {
        id: "cli_source".to_string(),
        source_type: "file".to_string(),
        params: serde_json::to_value(params).unwrap(),
    }
}

pub async fn search_index(args: SearchIndexArgs) -> anyhow::Result<SearchResult> {
    debug!(args = ?args, "search-index");

<<<<<<< HEAD
    let index_id = extract_index_id_from_index_uri(&args.index_uri)?;

    let storage_uri_resolver = quickwit_storage_uri_resolver();
=======
    let storage_uri_resolver = StorageUriResolver::default();
>>>>>>> 5df2099f
    let metastore_uri_resolver = MetastoreUriResolver::default();
    let metastore = metastore_uri_resolver.resolve(&args.metastore_uri).await?;
    let search_request = SearchRequest {
        index_id: args.index_id,
        query: args.query.clone(),
        search_fields: args.search_fields.unwrap_or_default(),
        start_timestamp: args.start_timestamp,
        end_timestamp: args.end_timestamp,
        max_hits: args.max_hits as u64,
        start_offset: args.start_offset as u64,
        tags: args.tags.unwrap_or_default(),
    };
    let search_result: SearchResult =
        single_node_search(&search_request, &*metastore, storage_uri_resolver.clone()).await?;
    Ok(search_result)
}

pub async fn search_index_cli(args: SearchIndexArgs) -> anyhow::Result<()> {
    let search_result: SearchResult = search_index(args).await?;

    let search_result_json = SearchResultJson::from(search_result);

    let search_result_json = serde_json::to_string_pretty(&search_result_json)?;
    println!("{}", search_result_json);
    Ok(())
}

pub async fn delete_index_cli(args: DeleteIndexArgs) -> anyhow::Result<()> {
    debug!(args = ?args, "delete-index");
    quickwit_telemetry::send_telemetry_event(TelemetryEvent::Delete).await;

    let affected_files = delete_index(&args.metastore_uri, &args.index_id, args.dry_run).await?;
    if args.dry_run {
        if affected_files.is_empty() {
            println!("Only the index will be deleted since it does not contains any data file.");
            return Ok(());
        }

        println!(
            "The following files will be removed from the index `{}`",
            args.index_id
        );
        for file_entry in affected_files {
            println!(" - {}", file_entry.file_name);
        }
        return Ok(());
    }

    println!("Index `{}` successfully deleted.", args.index_id);
    Ok(())
}

pub async fn garbage_collect_index_cli(args: GarbageCollectIndexArgs) -> anyhow::Result<()> {
    debug!(args = ?args, "garbage-collect-index");
    quickwit_telemetry::send_telemetry_event(TelemetryEvent::GarbageCollect).await;

    let deleted_files = garbage_collect_index(
        &args.metastore_uri,
        &args.index_id,
        args.grace_period,
        args.dry_run,
    )
    .await?;
    if deleted_files.is_empty() {
        println!("No dangling files to garbage collect.");
        return Ok(());
    }

    if args.dry_run {
        println!("The following files will be garbage collected.");
        for file_entry in deleted_files {
            println!(" - {}", file_entry.file_name);
        }
        return Ok(());
    }

    let deleted_bytes: u64 = deleted_files
        .iter()
        .map(|entry| entry.file_size_in_bytes)
        .sum();
    println!(
        "{}MB of storage garbage collected.",
        deleted_bytes / 1_000_000
    );
    println!("Index `{}` successfully garbage collected.", args.index_id);
    Ok(())
}

/// Starts a tokio task that displays the indexing statistics
/// every once in awhile.
pub async fn start_statistics_reporting_loop(
    pipeline_handler: ActorHandle<IndexingPipelineSupervisor>,
    input_path_opt: Option<PathBuf>,
) -> anyhow::Result<IndexingStatistics> {
    let mut stdout_handle = stdout();
    let start_time = Instant::now();
    let is_tty = atty::is(atty::Stream::Stdout);
    let mut throughput_calculator = ThroughputCalculator::new(start_time);
    let mut report_interval = tokio::time::interval(Duration::from_secs(1));

    loop {
        // TODO fixme. The way we wait today is a bit lame: if the indexing pipeline exits, we will stil
        // wait up to an entire heartbeat...  Ideally we should  select between two futures.
        report_interval.tick().await;
        // Try to receive with a timeout of 1 second.
        // 1 second is also the frequency at which we update statistic in the console
        let observation = pipeline_handler.observe().await;

        // Let's not display live statistics to allow screen to scroll.
        if observation.state.num_docs > 0 {
            display_statistics(
                &mut stdout_handle,
                &mut throughput_calculator,
                &observation.state,
                is_tty,
            )?;
        }

        if observation.obs_type == ObservationType::PostMortem {
            break;
        }
    }

    let (supervisor_exit_status, statistics) = pipeline_handler.join().await;

    match supervisor_exit_status {
        ActorExitStatus::Success => {}
        ActorExitStatus::Quit
        | ActorExitStatus::DownstreamClosed
        | ActorExitStatus::Killed
        | ActorExitStatus::Panicked => {
            bail!(supervisor_exit_status)
        }
        ActorExitStatus::Failure(err) => {
            bail!(err);
        }
    }

    // If we have received zero docs at this point,
    // there is no point in displaying report.
    if statistics.num_docs == 0 {
        return Ok(statistics);
    }

    if input_path_opt.is_none() {
        display_statistics(
            &mut stdout_handle,
            &mut throughput_calculator,
            &statistics,
            is_tty,
        )?;
    }
    //display end of task report
    println!();
    let elapsed_secs = start_time.elapsed().as_secs();
    if elapsed_secs >= 60 {
        println!(
            "Indexed {} documents in {:.2$}min",
            statistics.num_docs,
            elapsed_secs.max(1) as f64 / 60f64,
            2
        );
    } else {
        println!(
            "Indexed {} documents in {}s",
            statistics.num_docs,
            elapsed_secs.max(1)
        );
    }

    Ok(statistics)
}

fn display_statistics(
    stdout_handle: &mut Stdout,
    throughput_calculator: &mut ThroughputCalculator,
    statistics: &IndexingStatistics,
    is_tty: bool,
) -> anyhow::Result<()> {
    let elapsed_duration = chrono::Duration::from_std(throughput_calculator.elapsed_time())?;
    let elapsed_time = format!(
        "{:02}:{:02}:{:02}",
        elapsed_duration.num_hours(),
        elapsed_duration.num_minutes() % 60,
        elapsed_duration.num_seconds() % 60
    );
    let throughput_mb_s = throughput_calculator.calculate(statistics.total_bytes_processed);
    if is_tty {
        stdout_handle.queue(PrintStyledContent("Num docs: ".blue()))?;
        stdout_handle.queue(Print(format!("{:>7}", statistics.num_docs)))?;
        stdout_handle.queue(PrintStyledContent(" Parse errs: ".blue()))?;
        stdout_handle.queue(Print(format!("{:>5}", statistics.num_invalid_docs)))?;
        stdout_handle.queue(PrintStyledContent(" Staged splits: ".blue()))?;
        stdout_handle.queue(Print(format!("{:>3}", statistics.num_staged_splits)))?;
        stdout_handle.queue(PrintStyledContent(" Input size: ".blue()))?;
        stdout_handle.queue(Print(format!(
            "{:>5}MB",
            statistics.total_bytes_processed / 1_000_000
        )))?;
        stdout_handle.queue(PrintStyledContent(" Thrghput: ".blue()))?;
        stdout_handle.queue(Print(format!("{:>5.2}MB/s", throughput_mb_s)))?;
        stdout_handle.queue(PrintStyledContent(" Time: ".blue()))?;
        stdout_handle.queue(Print(format!("{}\n", elapsed_time)))?;
    } else {
        let report_line = format!(
            "Num docs: {:>7} Parse errs: {:>5} Staged splits: {:>3} Input size: {:>5}MB Thrghput: {:>5.2}MB/s Time: {}\n",
            statistics.num_docs,
            statistics.num_invalid_docs,
            statistics.num_staged_splits,
            statistics.total_bytes_processed / 1_000_000,
            throughput_mb_s,
            elapsed_time,
        );
        stdout_handle.write_all(report_line.as_bytes())?;
    }
    stdout_handle.flush()?;
    Ok(())
}

/// ThroughputCalculator is used to calculate throughput.
struct ThroughputCalculator {
    /// Stores the time series of processed bytes value.
    processed_bytes_values: VecDeque<(Instant, u64)>,
    /// Store the time this calculator started
    start_time: Instant,
}

impl ThroughputCalculator {
    /// Creates new instance.
    pub fn new(start_time: Instant) -> Self {
        let processed_bytes_values: VecDeque<(Instant, u64)> = (0..THROUGHPUT_WINDOW_SIZE)
            .map(|_| (start_time, 0u64))
            .collect();
        Self {
            processed_bytes_values,
            start_time,
        }
    }

    /// Calculates the throughput.
    pub fn calculate(&mut self, current_processed_bytes: u64) -> f64 {
        self.processed_bytes_values.pop_front();
        let current_instant = Instant::now();
        let (first_instant, first_processed_bytes) = *self.processed_bytes_values.front().unwrap();
        let elapsed_time = (current_instant - first_instant).as_millis() as f64 / 1_000f64;
        self.processed_bytes_values
            .push_back((current_instant, current_processed_bytes));

        (current_processed_bytes - first_processed_bytes) as f64
            / 1_000_000f64
            / elapsed_time.max(1f64) as f64
    }

    pub fn elapsed_time(&self) -> Duration {
        self.start_time.elapsed()
    }
}

#[test]
fn test_extract_index_id_from_index_uri() -> anyhow::Result<()> {
    let index_uri = "file:///indexes/wikipedia-xd_1";
    let index_id = extract_index_id_from_index_uri(index_uri)?;
    assert_eq!("wikipedia-xd_1", index_id);

    let result = extract_index_id_from_index_uri("file:///indexes/_wikipedia");
    assert!(result.is_err());

    let result = extract_index_id_from_index_uri("file:///indexes/-wikipedia");
    assert!(result.is_err());

    let result = extract_index_id_from_index_uri("file:///indexes/2-wiki-pedia");
    assert!(result.is_err());

    let result = extract_index_id_from_index_uri("file:///indexes/01wikipedia");
    assert!(result.is_err());
    Ok(())
}<|MERGE_RESOLUTION|>--- conflicted
+++ resolved
@@ -183,12 +183,7 @@
         ScratchDirectory::try_new_temp()
             .with_context(|| "Failed to create a tempdir for the indexer")?
     };
-<<<<<<< HEAD
-
     let storage_uri_resolver = quickwit_storage_uri_resolver();
-=======
-    let storage_uri_resolver = StorageUriResolver::default();
->>>>>>> 5df2099f
     let metastore_uri_resolver = MetastoreUriResolver::default();
     let metastore = metastore_uri_resolver.resolve(&args.metastore_uri).await?;
 
@@ -246,14 +241,7 @@
 
 pub async fn search_index(args: SearchIndexArgs) -> anyhow::Result<SearchResult> {
     debug!(args = ?args, "search-index");
-
-<<<<<<< HEAD
-    let index_id = extract_index_id_from_index_uri(&args.index_uri)?;
-
     let storage_uri_resolver = quickwit_storage_uri_resolver();
-=======
-    let storage_uri_resolver = StorageUriResolver::default();
->>>>>>> 5df2099f
     let metastore_uri_resolver = MetastoreUriResolver::default();
     let metastore = metastore_uri_resolver.resolve(&args.metastore_uri).await?;
     let search_request = SearchRequest {
