// Copyright (C) 2022 Quickwit, Inc.
//
// Quickwit is offered under the AGPL v3.0 and as commercial software.
// For commercial licensing, contact us at hello@quickwit.io.
//
// AGPL:
// This program is free software: you can redistribute it and/or modify
// it under the terms of the GNU Affero General Public License as
// published by the Free Software Foundation, either version 3 of the
// License, or (at your option) any later version.
//
// This program is distributed in the hope that it will be useful,
// but WITHOUT ANY WARRANTY; without even the implied warranty of
// MERCHANTABILITY or FITNESS FOR A PARTICULAR PURPOSE. See the
// GNU Affero General Public License for more details.
//
// You should have received a copy of the GNU Affero General Public License
// along with this program. If not, see <http://www.gnu.org/licenses/>.

mod args;
mod format;
mod metrics;

mod grpc;
mod rest;

mod cluster_api;
mod health_check_api;
mod index_api;
mod indexing_api;
mod ingest_api;
mod node_info_handler;
mod search_api;
#[cfg(test)]
mod test_utils;
#[cfg(test)]
mod tests;
mod ui_handler;

use std::collections::HashSet;
use std::convert::Infallible;
use std::sync::Arc;
use std::time::Duration;

use format::Format;
use quickwit_actors::{Mailbox, Universe};
use quickwit_cluster::{Cluster, ClusterMember, QuickwitService};
use quickwit_common::uri::Uri;
use quickwit_config::QuickwitConfig;
use quickwit_core::IndexService;
<<<<<<< HEAD
use quickwit_indexing::actors::{IndexingService, JanitorService};
use quickwit_indexing::{start_indexer_service, start_janitor_service};
use quickwit_ingest_api::{init_ingest_api, IngestApiService};
use quickwit_metastore::quickwit_metastore_uri_resolver;
=======
use quickwit_indexing::actors::IndexingService;
use quickwit_indexing::start_indexing_service;
use quickwit_ingest_api::{start_ingest_api_service, IngestApiService};
use quickwit_metastore::{quickwit_metastore_uri_resolver, Metastore, MetastoreGrpcClient};
>>>>>>> fb4334e0
use quickwit_search::{start_searcher_service, SearchService};
use quickwit_storage::quickwit_storage_uri_resolver;
use serde::{Deserialize, Serialize};
use warp::{Filter, Rejection};

pub use crate::args::ServeArgs;
pub use crate::metrics::SERVE_METRICS;
#[cfg(test)]
use crate::rest::recover_fn;

const READYNESS_REPORTING_INTERVAL: Duration = if cfg!(any(test, feature = "testsuite")) {
    Duration::from_millis(25)
} else {
    Duration::from_secs(10)
};

struct QuickwitServices {
    pub config: Arc<QuickwitConfig>,
    pub build_info: Arc<QuickwitBuildInfo>,
    pub cluster: Arc<Cluster>,
    pub metastore: Arc<dyn Metastore>,
    /// We do have a search service even on nodes that are not running `search`.
    /// It is only used to serve the rest API calls and will only execute
    /// the root requests.
    pub search_service: Arc<dyn SearchService>,
    pub indexer_service: Option<Mailbox<IndexingService>>,
    #[allow(dead_code)] // TODO remove
    pub janitor_service: Option<Mailbox<JanitorService>>,
    pub ingest_api_service: Option<Mailbox<IngestApiService>>,
    pub index_service: Arc<IndexService>,
    pub services: HashSet<QuickwitService>,
}

fn has_node_with_metastore_service(members: &[ClusterMember]) -> bool {
    members.iter().any(|member| {
        member
            .available_services
            .contains(&QuickwitService::Metastore)
    })
}

pub async fn serve_quickwit(
    config: QuickwitConfig,
    services: &HashSet<QuickwitService>,
) -> anyhow::Result<()> {
    let storage_resolver = quickwit_storage_uri_resolver().clone();
    let cluster = quickwit_cluster::start_cluster_service(&config, services).await?;

    // Instanciate either a file-backed or postgresql [`Metastore`] if the node runs a `Metastore`
    // service, else instanciate a [`MetastoreGrpcClient`].
    let metastore: Arc<dyn Metastore> = if services.contains(&QuickwitService::Metastore) {
        quickwit_metastore_uri_resolver()
            .resolve(&config.metastore_uri)
            .await?
    } else {
        // Wait 10 seconds for nodes running a `Metastore` service.
        cluster
            .wait_for_members(has_node_with_metastore_service, Duration::from_secs(10))
            .await?;
        let metastore_client = MetastoreGrpcClient::create_and_update_from_members(
            &cluster.members(),
            cluster.member_change_watcher(),
        )
        .await?;
        Arc::new(metastore_client)
    };

    let indexes = metastore
        .list_indexes_metadatas()
        .await?
        .into_iter()
        .map(|index| (index.index_id, index.index_uri));

    check_is_configured_for_cluster(&config.peer_seeds, &config.metastore_uri, indexes)?;

    tokio::spawn(node_readyness_reporting_task(
        cluster.clone(),
        metastore.clone(),
    ));

    let universe = Universe::new();

    let (ingest_api_service, indexer_service) = if services.contains(&QuickwitService::Indexer) {
        let ingest_api_service = start_ingest_api_service(&universe, &config.data_dir_path).await?;
        // TODO: Move to indexer config?
        let enable_ingest_api = true;
        let indexing_service = start_indexing_service(
            &universe,
            &config,
            metastore.clone(),
            storage_resolver.clone(),
            enable_ingest_api,
        )
        .await?;
        (Some(ingest_api_service), Some(indexing_service))
    } else {
        (None, None)
    };

<<<<<<< HEAD
    let indexer_service: Option<Mailbox<IndexingService>> =
        if services.contains(&QuickwitService::Indexer) {
            let indexer_service = start_indexer_service(
                &universe,
                &config,
                metastore.clone(),
                storage_resolver.clone(),
                ingest_api_service.clone(),
            )
            .await?;
            Some(indexer_service)
        } else {
            None
        };

    let janitor_service = if services.contains(&QuickwitService::Janitor) {
        let janitor_service = start_janitor_service(
            &universe,
            &config,
            metastore.clone(),
            storage_resolver.clone(),
        )
        .await?;
        Some(janitor_service)
    } else {
        None
    };

=======
>>>>>>> fb4334e0
    let search_service: Arc<dyn SearchService> = start_searcher_service(
        &config,
        metastore.clone(),
        storage_resolver.clone(),
        cluster.clone(),
    )
    .await?;

<<<<<<< HEAD
    // Always instantiate index management service.
=======
    // Always instanciate index service.
>>>>>>> fb4334e0
    let index_service = Arc::new(IndexService::new(
        metastore.clone(),
        storage_resolver,
        config.default_index_root_uri.clone(),
    ));

    let grpc_listen_addr = config.grpc_listen_addr;
    let rest_listen_addr = config.rest_listen_addr;

    let quickwit_services = QuickwitServices {
        config: Arc::new(config),
        build_info: Arc::new(build_quickwit_build_info()),
        cluster,
<<<<<<< HEAD
=======
        metastore,
        ingest_api_service,
>>>>>>> fb4334e0
        search_service,
        indexer_service,
        janitor_service,
        ingest_api_service,
        index_service,
        services: services.clone(),
    };
    let grpc_server = grpc::start_grpc_server(grpc_listen_addr, &quickwit_services);
    let rest_server = rest::start_rest_server(rest_listen_addr, &quickwit_services);
    tokio::try_join!(grpc_server, rest_server)?;
    Ok(())
}

fn require<T: Clone + Send>(
    val_opt: Option<T>,
) -> impl Filter<Extract = (T,), Error = Rejection> + Clone {
    warp::any().and_then(move || {
        let val_opt_clone = val_opt.clone();
        async move {
            if let Some(val) = val_opt_clone {
                Ok(val)
            } else {
                Err(warp::reject())
            }
        }
    })
}

fn with_arg<T: Clone + Send>(arg: T) -> impl Filter<Extract = (T,), Error = Infallible> + Clone {
    warp::any().map(move || arg.clone())
}

/// Reports node readyness to chitchat cluster every 10 seconds (25 ms for tests).
async fn node_readyness_reporting_task(cluster: Arc<Cluster>, metastore: Arc<dyn Metastore>) {
    let mut interval = tokio::time::interval(READYNESS_REPORTING_INTERVAL);
    loop {
        interval.tick().await;
        let node_ready = metastore.check_connectivity().await.is_ok();
        cluster.set_self_node_ready(node_ready).await;
    }
}

/// Checks if the conditions required to smoothly run a Quickwit cluster are met.
/// Currently we don't allow cluster feature upon using:
/// - A FileBacked metastore
/// - A FileStorage
fn check_is_configured_for_cluster(
    peer_seeds: &[String],
    metastore_uri: &Uri,
    mut indexes: impl Iterator<Item = (String, Uri)>,
) -> anyhow::Result<()> {
    if peer_seeds.is_empty() {
        return Ok(());
    }
    if metastore_uri.protocol().is_file() || metastore_uri.protocol().is_s3() {
        anyhow::bail!(
            "Quickwit cannot run in cluster mode with a file-backed metastore. Please, use a \
             PostgreSQL metastore instead."
        );
    }
    if let Some((index_id, index_uri)) =
        indexes.find(|(_, index_uri)| index_uri.protocol().is_file())
    {
        anyhow::bail!(
            "Quickwit cannot run in cluster mode with an index whose data is stored on a local \
             file system. Index URI for index `{}` is `{}`.",
            index_id,
            index_uri,
        );
    }
    Ok(())
}

#[derive(Serialize, Deserialize, Clone, Eq, PartialEq, Debug)]
pub struct QuickwitBuildInfo {
    pub commit_version_tag: &'static str,
    pub cargo_pkg_version: &'static str,
    pub cargo_build_target: &'static str,
    pub commit_short_hash: &'static str,
    pub commit_date: &'static str,
    pub version: &'static str,
}

/// Builds QuickwitBuildInfo from env variables.
pub fn build_quickwit_build_info() -> QuickwitBuildInfo {
    let commit_version_tag = env!("QW_COMMIT_VERSION_TAG");
    let cargo_pkg_version = env!("CARGO_PKG_VERSION");
    let version = if commit_version_tag == "none" {
        // concat macro only accepts literals.
        concat!(env!("CARGO_PKG_VERSION"), "nightly")
    } else {
        cargo_pkg_version
    };
    QuickwitBuildInfo {
        commit_version_tag,
        cargo_pkg_version,
        cargo_build_target: env!("CARGO_BUILD_TARGET"),
        commit_short_hash: env!("QW_COMMIT_SHORT_HASH"),
        commit_date: env!("QW_COMMIT_DATE"),
        version,
    }
}<|MERGE_RESOLUTION|>--- conflicted
+++ resolved
@@ -48,17 +48,10 @@
 use quickwit_common::uri::Uri;
 use quickwit_config::QuickwitConfig;
 use quickwit_core::IndexService;
-<<<<<<< HEAD
 use quickwit_indexing::actors::{IndexingService, JanitorService};
-use quickwit_indexing::{start_indexer_service, start_janitor_service};
-use quickwit_ingest_api::{init_ingest_api, IngestApiService};
-use quickwit_metastore::quickwit_metastore_uri_resolver;
-=======
-use quickwit_indexing::actors::IndexingService;
-use quickwit_indexing::start_indexing_service;
+use quickwit_indexing::{start_indexing_service, start_janitor_service};
 use quickwit_ingest_api::{start_ingest_api_service, IngestApiService};
 use quickwit_metastore::{quickwit_metastore_uri_resolver, Metastore, MetastoreGrpcClient};
->>>>>>> fb4334e0
 use quickwit_search::{start_searcher_service, SearchService};
 use quickwit_storage::quickwit_storage_uri_resolver;
 use serde::{Deserialize, Serialize};
@@ -158,22 +151,6 @@
         (None, None)
     };
 
-<<<<<<< HEAD
-    let indexer_service: Option<Mailbox<IndexingService>> =
-        if services.contains(&QuickwitService::Indexer) {
-            let indexer_service = start_indexer_service(
-                &universe,
-                &config,
-                metastore.clone(),
-                storage_resolver.clone(),
-                ingest_api_service.clone(),
-            )
-            .await?;
-            Some(indexer_service)
-        } else {
-            None
-        };
-
     let janitor_service = if services.contains(&QuickwitService::Janitor) {
         let janitor_service = start_janitor_service(
             &universe,
@@ -187,8 +164,6 @@
         None
     };
 
-=======
->>>>>>> fb4334e0
     let search_service: Arc<dyn SearchService> = start_searcher_service(
         &config,
         metastore.clone(),
@@ -197,11 +172,7 @@
     )
     .await?;
 
-<<<<<<< HEAD
     // Always instantiate index management service.
-=======
-    // Always instanciate index service.
->>>>>>> fb4334e0
     let index_service = Arc::new(IndexService::new(
         metastore.clone(),
         storage_resolver,
@@ -215,11 +186,7 @@
         config: Arc::new(config),
         build_info: Arc::new(build_quickwit_build_info()),
         cluster,
-<<<<<<< HEAD
-=======
         metastore,
-        ingest_api_service,
->>>>>>> fb4334e0
         search_service,
         indexer_service,
         janitor_service,
