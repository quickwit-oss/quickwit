--- conflicted
+++ resolved
@@ -232,7 +232,6 @@
         commit_date: env!("QW_COMMIT_DATE"),
         version,
     }
-<<<<<<< HEAD
 }
 
 #[cfg(test)]
@@ -356,6 +355,4 @@
         )
         .unwrap();
     }
-=======
->>>>>>> 33386520
-}+}
