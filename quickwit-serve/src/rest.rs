/*
 * Copyright (C) 2021 Quickwit Inc.
 *
 * Quickwit is offered under the AGPL v3.0 and as commercial software.
 * For commercial licensing, contact us at hello@quickwit.io.
 *
 * AGPL:
 * This program is free software: you can redistribute it and/or modify
 * it under the terms of the GNU Affero General Public License as
 * published by the Free Software Foundation, either version 3 of the
 * License, or (at your option) any later version.
 *
 * This program is distributed in the hope that it will be useful,
 * but WITHOUT ANY WARRANTY; without even the implied warranty of
 * MERCHANTABILITY or FITNESS FOR A PARTICULAR PURPOSE.  See the
 * GNU Affero General Public License for more details.
 *
 * You should have received a copy of the GNU Affero General Public License
 * along with this program.  If not, see <http://www.gnu.org/licenses/>.
 */

use std::convert::Infallible;
use std::net::SocketAddr;
use std::sync::Arc;

use serde::{Deserialize, Deserializer};
use tracing::*;
use warp::hyper::header::CONTENT_TYPE;
use warp::hyper::StatusCode;
use warp::{reply, Filter, Rejection, Reply};

use quickwit_search::{SearchResultJson, SearchService, SearchServiceImpl};

use crate::ApiError;

/// Start REST service given a HTTP address and a search service.
pub async fn start_rest_service(
    rest_addr: SocketAddr,
    search_service: Arc<SearchServiceImpl>,
) -> anyhow::Result<()> {
    info!(rest_addr=?rest_addr, "Start REST service.");
    let rest_routes = search_handler(search_service);
    warp::serve(rest_routes).run(rest_addr).await;
    Ok(())
}

fn default_max_hits() -> u64 {
    20
}

/// Output format for the search results.
#[derive(Deserialize, Debug, PartialEq, Eq, Clone, Copy)]
#[serde(rename_all = "lowercase")]
pub enum Format {
    Json,
    PrettyJson,
}

impl Default for Format {
    fn default() -> Self {
        Format::PrettyJson
    }
}

impl Format {
    fn resp_body<T: serde::Serialize>(self, val: T) -> serde_json::Result<String> {
        match self {
            Format::Json => serde_json::to_string(&val),
            Format::PrettyJson => serde_json::to_string_pretty(&val),
        }
    }

    fn make_reply<T: serde::Serialize>(self, result: Result<T, ApiError>) -> impl Reply {
        let status_code: StatusCode;
        let body_json = match result {
            Ok(success) => {
                status_code = StatusCode::OK;
                self.resp_body(success)
            }
            Err(err) => {
                status_code = err.http_status_code();
                self.resp_body(err)
            } //< yeah it is lame it is not formatted, but it should never happen really.
        }
        .unwrap_or("Error: Failed to serialize response.".to_string());
        let reply_with_header = reply::with_header(body_json, CONTENT_TYPE, "application/json");
        reply::with_status(reply_with_header, status_code)
    }
}
/// This struct represents the QueryString passed to
/// the rest API.
#[derive(Deserialize, Debug, PartialEq, Eq)]
#[serde(deny_unknown_fields)]
#[serde(rename_all = "camelCase")]
pub struct SearchRequestQueryString {
    /// Query text. The query language is that of tantivy.
    pub query: String,
    // Fields to search on
    #[serde(default)]
    #[serde(rename(deserialize = "searchField"))]
    #[serde(deserialize_with = "from_simple_list")]
    pub search_fields: Option<Vec<String>>,
    /// If set, restrict search to documents with a `timestamp >= start_timestamp`.
    pub start_timestamp: Option<i64>,
    /// If set, restrict search to documents with a `timestamp < end_timestamp``.
    pub end_timestamp: Option<i64>,
    /// Maximum number of hits to return (by default 20).
    #[serde(default = "default_max_hits")]
    pub max_hits: u64,
    /// First hit to return. Together with num_hits, this parameter
    /// can be used for pagination.
    ///
    /// E.g.
    /// The results with rank [start_offset..start_offset + max_hits) are returned
    #[serde(default)] // Default to 0. (We are 0-indexed)
    pub start_offset: u64,
    /// The output format.
    #[serde(default)]
    pub format: Format,
}

async fn search_endpoint<TSearchService: SearchService>(
    index_id: String,
    search_request: SearchRequestQueryString,
    search_service: &TSearchService,
) -> Result<SearchResultJson, ApiError> {
    let search_request = quickwit_proto::SearchRequest {
        index_id,
        query: search_request.query,
        search_fields: search_request.search_fields.unwrap_or_default(),
        start_timestamp: search_request.start_timestamp,
        end_timestamp: search_request.end_timestamp,
        max_hits: search_request.max_hits,
        start_offset: search_request.start_offset,
    };
    let search_result = search_service.root_search(search_request).await?;
    let search_result_json = SearchResultJson::from(search_result);
    Ok(search_result_json)
}

fn search_filter(
) -> impl Filter<Extract = (String, SearchRequestQueryString), Error = Rejection> + Clone {
    warp::path!("api" / "v1" / String / "search")
        .and(warp::get())
        .and(serde_qs::warp::query(serde_qs::Config::default()))
}

async fn search<TSearchService: SearchService>(
    index_id: String,
    request: SearchRequestQueryString,
    search_service: Arc<TSearchService>,
) -> Result<impl warp::Reply, Infallible> {
    info!(index_id=%index_id,request=?request, "search");
    Ok(request
        .format
        .make_reply(search_endpoint(index_id, request, &*search_service).await))
}

/// Rest search handler.
///
/// It parses the search request from the
pub fn search_handler<TSearchService: SearchService>(
    search_service: Arc<TSearchService>,
) -> impl Filter<Extract = impl warp::Reply, Error = Rejection> + Clone {
    search_filter()
        .and(warp::any().map(move || search_service.clone()))
        .and_then(search)
        .recover(recover_fn)
}

/// This function returns a formated error based on the given rejection reason.
async fn recover_fn(rejection: Rejection) -> Result<impl Reply, Rejection> {
    // TODO handle more errors.
    match rejection.find::<serde_qs::Error>() {
        Some(err) => {
            // The querystring was incorrect.
            Ok(
                Format::PrettyJson.make_reply(Err::<(), ApiError>(ApiError::InvalidArgument(
                    err.to_string(),
                ))),
            )
        }
        None => Ok(Format::PrettyJson.make_reply(Err::<(), ApiError>(ApiError::NotFound))),
    }
}

fn from_simple_list<'de, D>(deserializer: D) -> Result<Option<Vec<String>>, D::Error>
where
    D: Deserializer<'de>,
{
    let str_sequence = String::deserialize(deserializer)?;
    Ok(Some(
        str_sequence
            .trim_matches(',')
            .split(',')
            .map(|item| item.to_owned())
            .collect(),
    ))
}

#[cfg(test)]
mod tests {
    use super::*;
    use assert_json_diff::assert_json_include;
    use mockall::predicate;
    use quickwit_search::MockSearchService;
    use serde_json::json;

    #[test]
    fn test_serialize_search_results() -> anyhow::Result<()> {
        let search_results = SearchResultJson {
            num_hits: 55,
            hits: Vec::new(),
            num_microsecs: 0u64,
        };
        let search_results_json: serde_json::Value = serde_json::to_value(&search_results)?;
        let expected_json: serde_json::Value = json!({
            "numHits": 55,
            "hits": [],
            "numMicrosecs": 0,
        });
        assert_json_include!(actual: search_results_json, expected: expected_json);
        Ok(())
    }

    #[tokio::test]
    async fn test_rest_search_api_route_simple() {
        let rest_search_api_filter = search_filter();
        let (index, req) = warp::test::request()
        .path("/api/v1/quickwit-demo-index/search?query=*&endTimestamp=1450720000&maxHits=10&startOffset=22")
        .filter(&rest_search_api_filter)
        .await
        .unwrap();
        assert_eq!(&index, "quickwit-demo-index");
        assert_eq!(
            &req,
            &super::SearchRequestQueryString {
                query: "*".to_string(),
                search_fields: None,
                start_timestamp: None,
                end_timestamp: Some(1450720000),
                max_hits: 10,
                start_offset: 22,
                format: Format::default(),
            }
        );
    }

    #[tokio::test]
    async fn test_rest_search_api_route_simple_default_num_hits_default_offset() {
        let rest_search_api_filter = search_filter();
        let (index, req) = warp::test::request()
            .path("/api/v1/quickwit-demo-index/search?query=*&endTimestamp=1450720000&searchField=title,body")
            .filter(&rest_search_api_filter)
            .await
            .unwrap();
        assert_eq!(&index, "quickwit-demo-index");
        assert_eq!(
            &req,
            &super::SearchRequestQueryString {
                query: "*".to_string(),
                search_fields: Some(vec!["title".to_string(), "body".to_string()]),
                start_timestamp: None,
                end_timestamp: Some(1450720000),
                max_hits: 20,
                start_offset: 0,
                format: Format::default(),
            }
        );
    }

    #[tokio::test]
    async fn test_rest_search_api_route_simple_format() {
        let rest_search_api_filter = search_filter();
        let (index, req) = warp::test::request()
            .path("/api/v1/quickwit-demo-index/search?query=*&format=json")
            .filter(&rest_search_api_filter)
            .await
            .unwrap();
        assert_eq!(&index, "quickwit-demo-index");
        assert_eq!(
            &req,
            &super::SearchRequestQueryString {
                query: "*".to_string(),
                start_timestamp: None,
                end_timestamp: None,
                max_hits: 20,
                start_offset: 0,
                format: Format::Json,
            }
        );
    }

    #[tokio::test]
    async fn test_rest_search_api_route_invalid_key() -> anyhow::Result<()> {
        let mock_search_service = MockSearchService::new();
        let rest_search_api_handler = super::search_handler(Arc::new(mock_search_service));
        let resp = warp::test::request()
            .path("/api/v1/quickwit-demo-index/search?query=*&endUnixTimestamp=1450720000")
            .reply(&rest_search_api_handler)
            .await;
        assert_eq!(resp.status(), 400);
        let resp_json: serde_json::Value = serde_json::from_slice(resp.body())?;
        let exp_resp_json = serde_json::json!({
<<<<<<< HEAD
            "error": "InvalidArgument(\"failed with reason: unknown field `endUnixTimestamp`, expected one of `query`, `startTimestamp`, `endTimestamp`, `maxHits`, `startOffset`, `format`\")"
=======
            "error": "InvalidArgument(\"failed with reason: unknown field `endUnixTimestamp`, expected one of `query`, `searchField`, `startTimestamp`, `endTimestamp`, `maxHits`, `startOffset`\")"
>>>>>>> 0276ea1d
        });
        assert_eq!(resp_json, exp_resp_json);
        Ok(())
    }

    #[tokio::test]
    async fn test_rest_search_api_route_serialize_with_results() -> anyhow::Result<()> {
        let mut mock_search_service = MockSearchService::new();
        mock_search_service.expect_root_search().returning(|_| {
            Ok(quickwit_proto::SearchResult {
                hits: Vec::new(),
                num_hits: 10,
                elapsed_time_micros: 16,
            })
        });
        let rest_search_api_handler = super::search_handler(Arc::new(mock_search_service));
        let resp = warp::test::request()
            .path("/api/v1/quickwit-demo-index/search?query=*")
            .reply(&rest_search_api_handler)
            .await;
        assert_eq!(resp.status(), 200);
        let resp_json: serde_json::Value = serde_json::from_slice(resp.body())?;
        let expected_response_json = serde_json::json!({
            "numHits": 10,
            "hits": [],
            "numMicrosecs": 16,
        });
        assert_json_include!(actual: resp_json, expected: expected_response_json);
        Ok(())
    }

    #[tokio::test]
    async fn test_rest_search_api_start_offset_and_num_hits_parameter() -> anyhow::Result<()> {
        let mut mock_search_service = MockSearchService::new();
        mock_search_service
            .expect_root_search()
            .with(predicate::function(
                |search_request: &quickwit_proto::SearchRequest| {
                    search_request.start_offset == 5 && search_request.max_hits == 30
                },
            ))
            .returning(|_| Ok(Default::default()));
        let rest_search_api_handler = super::search_handler(Arc::new(mock_search_service));
        assert_eq!(
            warp::test::request()
                .path("/api/v1/quickwit-demo-index/search?query=*&startOffset=5&maxHits=30")
                .reply(&rest_search_api_handler)
                .await
                .status(),
            200
        );
        Ok(())
    }
}<|MERGE_RESOLUTION|>--- conflicted
+++ resolved
@@ -82,7 +82,10 @@
                 self.resp_body(err)
             } //< yeah it is lame it is not formatted, but it should never happen really.
         }
-        .unwrap_or("Error: Failed to serialize response.".to_string());
+        .unwrap_or_else(|_| {
+            tracing::error!("Error: the response serialization failed.");
+            "Error: Failed to serialize response.".to_string()
+        });
         let reply_with_header = reply::with_header(body_json, CONTENT_TYPE, "application/json");
         reply::with_status(reply_with_header, status_code)
     }
@@ -287,6 +290,7 @@
                 max_hits: 20,
                 start_offset: 0,
                 format: Format::Json,
+                search_fields: None
             }
         );
     }
@@ -302,11 +306,7 @@
         assert_eq!(resp.status(), 400);
         let resp_json: serde_json::Value = serde_json::from_slice(resp.body())?;
         let exp_resp_json = serde_json::json!({
-<<<<<<< HEAD
-            "error": "InvalidArgument(\"failed with reason: unknown field `endUnixTimestamp`, expected one of `query`, `startTimestamp`, `endTimestamp`, `maxHits`, `startOffset`, `format`\")"
-=======
-            "error": "InvalidArgument(\"failed with reason: unknown field `endUnixTimestamp`, expected one of `query`, `searchField`, `startTimestamp`, `endTimestamp`, `maxHits`, `startOffset`\")"
->>>>>>> 0276ea1d
+            "error": "InvalidArgument(\"failed with reason: unknown field `endUnixTimestamp`, expected one of `query`, `searchField`, `startTimestamp`, `endTimestamp`, `maxHits`, `startOffset`, `format`\")"
         });
         assert_eq!(resp_json, exp_resp_json);
         Ok(())
