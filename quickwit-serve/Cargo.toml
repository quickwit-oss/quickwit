--- conflicted
+++ resolved
@@ -31,13 +31,8 @@
 bytes = "1"
 tokio = { version = "1.16", features = [ "full" ] }
 tokio-stream = "0.1"
-<<<<<<< HEAD
 opentelemetry = "0.17"
-tracing-opentelemetry = "0.16"
-=======
-opentelemetry = "0.16"
 tracing-opentelemetry = "0.17"
->>>>>>> 923f8ad4
 prometheus = "0.13"
 once_cell = '1'
 
