--- conflicted
+++ resolved
@@ -280,14 +280,10 @@
             let numeric_options: QuickwitNumericOptions = serde_json::from_value(json)?;
             Ok(FieldMappingType::Bool(numeric_options, cardinality))
         }
-<<<<<<< HEAD
         Type::DateTime | Type::Date => {
             let date_time_options: QuickwitDateTimeOptions = serde_json::from_value(json)?;
             Ok(FieldMappingType::DateTime(date_time_options, cardinality))
         }
-=======
-        Type::Date => unimplemented!("Date are not supported in quickwit yet."),
->>>>>>> 6ae71328
         Type::Facet => unimplemented!("Facet are not supported in quickwit yet."),
         Type::Bytes => {
             let numeric_options: QuickwitNumericOptions = serde_json::from_value(json)?;
@@ -345,13 +341,9 @@
         FieldMappingType::U64(options, _)
         | FieldMappingType::I64(options, _)
         | FieldMappingType::Bytes(options, _)
-<<<<<<< HEAD
-        | FieldMappingType::F64(options, _) => serialize_to_map(&options),
-        FieldMappingType::DateTime(date_time_options, _) => serialize_to_map(&date_time_options),
-=======
         | FieldMappingType::F64(options, _)
         | FieldMappingType::Bool(options, _) => serialize_to_map(&options),
->>>>>>> 6ae71328
+        FieldMappingType::DateTime(date_time_options, _) => serialize_to_map(&date_time_options),
         FieldMappingType::Json(json_options, _) => serialize_to_map(&json_options),
         FieldMappingType::Object(object_options) => serialize_to_map(&object_options),
     }
