// Copyright (C) 2021 Quickwit, Inc.
//
// Quickwit is offered under the AGPL v3.0 and as commercial software.
// For commercial licensing, contact us at hello@quickwit.io.
//
// AGPL:
// This program is free software: you can redistribute it and/or modify
// it under the terms of the GNU Affero General Public License as
// published by the Free Software Foundation, either version 3 of the
// License, or (at your option) any later version.
//
// This program is distributed in the hope that it will be useful,
// but WITHOUT ANY WARRANTY; without even the implied warranty of
// MERCHANTABILITY or FITNESS FOR A PARTICULAR PURPOSE. See the
// GNU Affero General Public License for more details.
//
// You should have received a copy of the GNU Affero General Public License
// along with this program. If not, see <http://www.gnu.org/licenses/>.

use tantivy::schema::{Cardinality, Type};

use super::date_time_type::QuickwitDateTimeOptions;
use crate::default_doc_mapper::field_mapping_entry::{
    QuickwitJsonOptions, QuickwitNumericOptions, QuickwitObjectOptions, QuickwitTextOptions,
};

/// A `FieldMappingType` defines the type and indexing options
/// of a mapping field.
#[derive(Clone, Debug)]
pub enum FieldMappingType {
    /// String mapping type configuration.
    Text(QuickwitTextOptions, Cardinality),
    /// Signed 64-bit integer mapping type configuration.
    I64(QuickwitNumericOptions, Cardinality),
    /// Unsigned 64-bit integer mapping type configuration.
    U64(QuickwitNumericOptions, Cardinality),
    /// DateTime mapping type configuration
    DateTime(QuickwitDateTimeOptions, Cardinality),
    /// 64-bit float mapping type configuration.
    F64(QuickwitNumericOptions, Cardinality),
    /// Bool mapping type configuration.
    Bool(QuickwitNumericOptions, Cardinality),
    /// Bytes mapping type configuration.
    Bytes(QuickwitNumericOptions, Cardinality),
    Json(QuickwitJsonOptions, Cardinality),
    /// Object mapping type configuration.
    Object(QuickwitObjectOptions),
}

impl FieldMappingType {
    pub fn quickwit_field_type(&self) -> QuickwitFieldType {
        let (primitive_type, cardinality) = match self {
            FieldMappingType::Text(_, cardinality) => (Type::Str, *cardinality),
            FieldMappingType::I64(_, cardinality) => (Type::I64, *cardinality),
            FieldMappingType::U64(_, cardinality) => (Type::U64, *cardinality),
            FieldMappingType::F64(_, cardinality) => (Type::F64, *cardinality),
<<<<<<< HEAD
            FieldMappingType::DateTime(_, cardinality) => (Type::DateTime, *cardinality),
=======
            FieldMappingType::Bool(_, cardinality) => (Type::Bool, *cardinality),
>>>>>>> 6ae71328
            FieldMappingType::Bytes(_, cardinality) => (Type::Bytes, *cardinality),
            FieldMappingType::Json(_, cardinality) => (Type::Json, *cardinality),
            FieldMappingType::Object(_) => {
                return QuickwitFieldType::Object;
            }
        };
        match cardinality {
            Cardinality::SingleValue => QuickwitFieldType::Simple(primitive_type),
            Cardinality::MultiValues => QuickwitFieldType::Array(primitive_type),
        }
    }
}

#[derive(Debug, Eq, PartialEq)]
pub enum QuickwitFieldType {
    Simple(Type),
    Object,
    Array(Type),
}

impl QuickwitFieldType {
    pub fn to_type_id(&self) -> String {
        match self {
            QuickwitFieldType::Simple(typ) => primitive_type_to_str(typ).to_string(),
            QuickwitFieldType::Object => "object".to_string(),
            QuickwitFieldType::Array(typ) => format!("array<{}>", primitive_type_to_str(typ)),
        }
    }

    pub fn parse_type_id(type_str: &str) -> Option<QuickwitFieldType> {
        if type_str == "object" {
            return Some(QuickwitFieldType::Object);
        }
        if type_str.starts_with("array<") && type_str.ends_with('>') {
            let parsed_type_str = parse_primitive_type(&type_str[6..type_str.len() - 1])?;
            return Some(QuickwitFieldType::Array(parsed_type_str));
        }
        let parsed_type_str = parse_primitive_type(type_str)?;
        Some(QuickwitFieldType::Simple(parsed_type_str))
    }
}

fn parse_primitive_type(primitive_type_str: &str) -> Option<Type> {
    match primitive_type_str {
        "text" => Some(Type::Str),
        "u64" => Some(Type::U64),
        "i64" => Some(Type::I64),
        "f64" => Some(Type::F64),
        "bool" => Some(Type::Bool),
<<<<<<< HEAD
        "datetime" => Some(Type::DateTime),
=======
        "date" => Some(Type::Date),
>>>>>>> 6ae71328
        "bytes" => Some(Type::Bytes),
        "json" => Some(Type::Json),
        _unknown_type => None,
    }
}

fn primitive_type_to_str(primitive_type: &Type) -> &'static str {
    match primitive_type {
        Type::Str => "text",
        Type::U64 => "u64",
        Type::I64 => "i64",
        Type::F64 => "f64",
        Type::Bool => "bool",
<<<<<<< HEAD
        Type::DateTime | Type::Date => "datetime",
=======
        Type::Date => "date",
>>>>>>> 6ae71328
        Type::Bytes => "bytes",
        Type::Json => "json",
        Type::Facet => {
            unimplemented!("Facets are not supported by quickwit at the moment.")
        }
    }
}

#[cfg(test)]
mod tests {
    use tantivy::schema::Type;

    use super::QuickwitFieldType;

    #[track_caller]
    fn test_parse_type_aux(type_str: &str, expected: Option<QuickwitFieldType>) {
        let quickwit_field_type = QuickwitFieldType::parse_type_id(type_str);
        assert_eq!(quickwit_field_type, expected);
    }

    #[test]
    fn test_parse_type() {
        test_parse_type_aux("array<i64>", Some(QuickwitFieldType::Array(Type::I64)));
        test_parse_type_aux("array<text>", Some(QuickwitFieldType::Array(Type::Str)));
        test_parse_type_aux("array<texto>", None);
        test_parse_type_aux("text", Some(QuickwitFieldType::Simple(Type::Str)));
        test_parse_type_aux("object", Some(QuickwitFieldType::Object));
        test_parse_type_aux("object2", None);
        test_parse_type_aux("bool", Some(QuickwitFieldType::Simple(Type::Bool)));
    }
}<|MERGE_RESOLUTION|>--- conflicted
+++ resolved
@@ -54,11 +54,8 @@
             FieldMappingType::I64(_, cardinality) => (Type::I64, *cardinality),
             FieldMappingType::U64(_, cardinality) => (Type::U64, *cardinality),
             FieldMappingType::F64(_, cardinality) => (Type::F64, *cardinality),
-<<<<<<< HEAD
+            FieldMappingType::Bool(_, cardinality) => (Type::Bool, *cardinality),
             FieldMappingType::DateTime(_, cardinality) => (Type::DateTime, *cardinality),
-=======
-            FieldMappingType::Bool(_, cardinality) => (Type::Bool, *cardinality),
->>>>>>> 6ae71328
             FieldMappingType::Bytes(_, cardinality) => (Type::Bytes, *cardinality),
             FieldMappingType::Json(_, cardinality) => (Type::Json, *cardinality),
             FieldMappingType::Object(_) => {
@@ -108,11 +105,7 @@
         "i64" => Some(Type::I64),
         "f64" => Some(Type::F64),
         "bool" => Some(Type::Bool),
-<<<<<<< HEAD
         "datetime" => Some(Type::DateTime),
-=======
-        "date" => Some(Type::Date),
->>>>>>> 6ae71328
         "bytes" => Some(Type::Bytes),
         "json" => Some(Type::Json),
         _unknown_type => None,
@@ -126,11 +119,7 @@
         Type::I64 => "i64",
         Type::F64 => "f64",
         Type::Bool => "bool",
-<<<<<<< HEAD
         Type::DateTime | Type::Date => "datetime",
-=======
-        Type::Date => "date",
->>>>>>> 6ae71328
         Type::Bytes => "bytes",
         Type::Json => "json",
         Type::Facet => {
