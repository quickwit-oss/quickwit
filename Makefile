--- conflicted
+++ resolved
@@ -3,14 +3,6 @@
 help:
 	@grep '^[^#[:space:]].*:' Makefile
 
-<<<<<<< HEAD
-fmt:
-	@echo "Formatting rust files"
-	@rustup toolchain list | grep nightly -q && cargo +nightly fmt || echo "Toolchain 'nightly' is not installed. Please install using 'rustup toolchain install nightly'."
-
-jaeger-start:
-	docker run -d -p6831:6831/udp -p6832:6832/udp -p16686:16686 jaegertracing/all-in-one:latest
-=======
 # Usage:
 # `make docker-compose-up` starts all the services.
 # `make docker-compose-up DOCKER_SERVICES='jaeger,localstack'` starts the subset of services matching the profiles.
@@ -28,5 +20,5 @@
 	docker run -it --rm -v $(shell pwd):/github/workspace ghcr.io/apache/skywalking-eyes/license-eye header fix
 
 fmt:
-	rustup toolchain list | grep nightly -q && cargo +nightly fmt || echo "Toolchain 'nightly' is not installed. Please install using 'rustup toolchain install nightly'."
->>>>>>> 5c791122
+	@echo "Formatting rust files"
+	@rustup toolchain list | grep nightly -q && cargo +nightly fmt || echo "Toolchain 'nightly' is not installed. Please install using 'rustup toolchain install nightly'."