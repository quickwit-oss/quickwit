--- conflicted
+++ resolved
@@ -58,10 +58,9 @@
 /// A storage factory builds a [`Storage`] object from an URI.
 #[cfg_attr(any(test, feature = "testsuite"), mockall::automock)]
 pub trait StorageFactory: Send + Sync + 'static {
-<<<<<<< HEAD
-    /// Returns the protocol this URI resolver is serving.
-    fn protocol(&self) -> String;
-    /// Given an URI, returns a [`Storage`] object.
+    /// Returns the protocol handled by the storage factory.
+    fn protocol(&self) -> Protocol;
+    /// Returns the appropriate [`Storage`] object for the URI.
     fn resolve(&self, uri: &str) -> Result<Arc<dyn Storage>, StorageResolverError>;
 }
 
@@ -81,13 +80,6 @@
             protocol: self.protocol.to_string(),
         })
     }
-=======
-    /// Returns the protocol handled by the storage factory.
-    fn protocol(&self) -> Protocol;
-
-    /// Returns the appropriate [`Storage`] object for the URI.
-    fn resolve(&self, uri: &Uri) -> crate::StorageResult<Arc<dyn Storage>>;
->>>>>>> a5f87be9
 }
 
 /// Resolves an URI by dispatching it to the right [`StorageFactory`]
@@ -146,30 +138,12 @@
 
     /// Resolves the given URI.
     pub fn resolve(&self, uri: &Uri) -> Result<Arc<dyn Storage>, StorageResolverError> {
-        let resolver = self
-            .per_protocol_resolver
-            .get(&uri.protocol())
-            .ok_or_else(|| StorageResolverError::ProtocolUnsupported {
+        let resolver = self.per_protocol_resolver.get(&uri.protocol()).ok_or_else(|| {
+            StorageResolverError::ProtocolUnsupported {
                 protocol: uri.protocol().to_string(),
-            })?;
-<<<<<<< HEAD
-        let resolver = self.per_protocol_resolver.get(protocol).ok_or_else(|| {
-            StorageResolverError::ProtocolUnsupported {
-                protocol: protocol.to_string(),
             }
         })?;
         let storage = resolver.resolve(uri)?;
-=======
-        let storage = resolver.resolve(uri).map_err(|storage_error| {
-            StorageResolverError::FailedToOpenStorage {
-                kind: storage_error.kind(),
-                message: storage_error
-                    .source()
-                    .map(|err| format!("{err:?}"))
-                    .unwrap_or_else(String::new),
-            }
-        })?;
->>>>>>> a5f87be9
         Ok(storage)
     }
 }
