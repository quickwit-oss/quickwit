--- conflicted
+++ resolved
@@ -21,11 +21,7 @@
 
 pub use rusoto_core::Region;
 
-<<<<<<< HEAD
-use crate::{S3CompatibleObjectStorage, Storage, StorageFactory, StorageResolverError};
-=======
-use crate::{DebouncedStorage, S3CompatibleObjectStorage, StorageFactory};
->>>>>>> 6ce19981
+use crate::{DebouncedStorage, S3CompatibleObjectStorage, Storage, StorageFactory, StorageResolverError};
 
 /// S3 compatible object storage URI resolver.
 #[derive(Default)]
@@ -36,13 +32,8 @@
         "s3".to_string()
     }
 
-<<<<<<< HEAD
     fn resolve(&self, uri: &str) -> Result<Arc<dyn Storage>, StorageResolverError> {
-        let storage = S3CompatibleObjectStorage::from_uri(uri)?;
-=======
-    fn resolve(&self, uri: &str) -> crate::StorageResult<std::sync::Arc<dyn crate::Storage>> {
         let storage = DebouncedStorage::new(S3CompatibleObjectStorage::from_uri(uri)?);
->>>>>>> 6ce19981
         Ok(Arc::new(storage))
     }
 }