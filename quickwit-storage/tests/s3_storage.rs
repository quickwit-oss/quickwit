--- conflicted
+++ resolved
@@ -22,28 +22,9 @@
 
 use std::path::Path;
 
-<<<<<<< HEAD
 use anyhow::Context;
+use quickwit_common::uri::Uri;
 use quickwit_storage::{MultiPartPolicy, S3CompatibleObjectStorage};
-=======
-use quickwit_common::uri::Uri;
-use quickwit_storage::{MultiPartPolicy, S3CompatibleObjectStorage, Storage};
-
-#[tokio::test]
-#[cfg_attr(not(feature = "ci-test"), ignore)]
-async fn test_upload_single_part_file() -> anyhow::Result<()> {
-    let _ = tracing_subscriber::fmt::try_init();
-    let storage_uri = Uri::new("s3://quickwit-integration-tests".to_string());
-    let object_storage = S3CompatibleObjectStorage::from_uri(&storage_uri)?;
-    object_storage
-        .put(
-            Path::new("test-s3-compatible-storage/hello_small.txt"),
-            Box::new(b"hello, happy tax payer!".to_vec()),
-        )
-        .await?;
-    Ok(())
-}
->>>>>>> a5f87be9
 
 #[cfg(feature = "testsuite")]
 #[tokio::test]
@@ -51,22 +32,17 @@
 // Weirdly this does not work for localstack. The error messages seem off.
 async fn test_suite_on_s3_storage() -> anyhow::Result<()> {
     let _ = tracing_subscriber::fmt::try_init();
-<<<<<<< HEAD
-    let mut object_storage =
-        S3CompatibleObjectStorage::from_uri("s3://quickwit-integration-tests")?;
+    let storage_uri = Uri::new("s3://quickwit-integration-tests".to_string());
+    let mut object_storage = S3CompatibleObjectStorage::from_uri(&storage_uri)?;
     quickwit_storage::storage_test_suite(&mut object_storage).await?;
 
     let mut object_storage =
-        S3CompatibleObjectStorage::from_uri("s3://quickwit-integration-tests")?
+        S3CompatibleObjectStorage::from_uri(&storage_uri)?
             .with_prefix(Path::new("test-s3-compatible-storage"));
     quickwit_storage::storage_test_single_part_upload(&mut object_storage)
         .await
         .with_context(|| "test_single_part_upload")?;
 
-=======
-    let storage_uri = Uri::new("s3://quickwit-integration-tests".to_string());
-    let mut object_storage = S3CompatibleObjectStorage::from_uri(&storage_uri)?;
->>>>>>> a5f87be9
     object_storage.set_policy(MultiPartPolicy {
         target_part_num_bytes: 5 * 1_024 * 1_024, //< the minimum on S3 is 5MB.
         max_num_parts: 10_000,
@@ -77,18 +53,5 @@
     quickwit_storage::storage_test_multi_part_upload(&mut object_storage)
         .await
         .with_context(|| "test_multi_part_upload")?;
-
-<<<<<<< HEAD
-=======
-#[cfg(feature = "testsuite")]
-#[tokio::test]
-#[cfg_attr(not(feature = "ci-test"), ignore)]
-// Weirdly this does not work for localstack. The error messages seem off.
-async fn test_suite_on_s3_storage() -> anyhow::Result<()> {
-    let _ = tracing_subscriber::fmt::try_init();
-    let storage_uri = Uri::new("s3://quickwit-integration-tests".to_string());
-    let mut object_storage = S3CompatibleObjectStorage::from_uri(&storage_uri)?;
-    quickwit_storage::storage_test_suite(&mut object_storage).await?;
->>>>>>> a5f87be9
     Ok(())
 }