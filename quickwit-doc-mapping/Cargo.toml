[package]
name = "quickwit-doc-mapping"
version = "0.1.0"
authors = ["Quickwit, Inc. <hello@quickwit.io>"]
edition = "2018"
license = "AGPL-3.0-or-later" # For a commercial, license, contact hello@quickwit.io

[dependencies]
anyhow = "1"
regex = "1"
<<<<<<< HEAD
tantivy = { git= "https://github.com/quickwit-inc/tantivy", rev="8a4df0586" }
=======
tantivy = { git= "https://github.com/quickwit-inc/tantivy", rev="c1d1d84", default-features=false, features = ["mmap", "lz4-compression"] }
>>>>>>> d5691c0f
serde_json = "1.0"
thiserror = "1.0"
serde = { version = "1.0", features = ["derive"] }
typetag = "0.1"
dyn-clone = "1.0.4"
once_cell = "1.4"
base64 = "0.13"
chrono = "0.4"

[dependencies.quickwit-proto]
path = '../quickwit-proto'

[dependencies.mockall]
version = "0.9"
optional = true

[dev-dependencies]
mockall = '0.9'

[dev-dependencies.matches]
version = "0.1.8"

[features]
testsuite = ["mockall"]
<|MERGE_RESOLUTION|>--- conflicted
+++ resolved
@@ -8,11 +8,7 @@
 [dependencies]
 anyhow = "1"
 regex = "1"
-<<<<<<< HEAD
-tantivy = { git= "https://github.com/quickwit-inc/tantivy", rev="8a4df0586" }
-=======
-tantivy = { git= "https://github.com/quickwit-inc/tantivy", rev="c1d1d84", default-features=false, features = ["mmap", "lz4-compression"] }
->>>>>>> d5691c0f
+tantivy = { git= "https://github.com/quickwit-inc/tantivy", rev="c1d1d84" }
 serde_json = "1.0"
 thiserror = "1.0"
 serde = { version = "1.0", features = ["derive"] }
