// Copyright (C) 2024 Quickwit, Inc.
//
// Quickwit is offered under the AGPL v3.0 and as commercial software.
// For commercial licensing, contact us at hello@quickwit.io.
//
// AGPL:
// This program is free software: you can redistribute it and/or modify
// it under the terms of the GNU Affero General Public License as
// published by the Free Software Foundation, either version 3 of the
// License, or (at your option) any later version.
//
// This program is distributed in the hope that it will be useful,
// but WITHOUT ANY WARRANTY; without even the implied warranty of
// MERCHANTABILITY or FITNESS FOR A PARTICULAR PURPOSE. See the
// GNU Affero General Public License for more details.
//
// You should have received a copy of the GNU Affero General Public License
// along with this program. If not, see <http://www.gnu.org/licenses/>.

use std::borrow::Cow;
use std::sync::Arc;

use anyhow::{bail, Context};
use serde::{Deserialize, Serialize};
use tantivy::schema::{Field, FieldType, Schema as TantivySchema};
use tantivy::Term;

use super::{BuildTantivyAst, QueryAst};
use crate::query_ast::{AutomatonQuery, JsonPathPrefix, TantivyQueryAst};
use crate::tokenizers::TokenizerManager;
use crate::{find_field_or_hit_dynamic, InvalidQuery};

/// A Wildcard query allows to match 'bond' with a query like 'b*d'.
#[derive(PartialEq, Eq, Debug, Serialize, Deserialize, Clone)]
pub struct WildcardQuery {
    pub field: String,
    pub value: String,
    /// Support missing fields
    pub lenient: bool,
}

impl From<WildcardQuery> for QueryAst {
    fn from(wildcard_query: WildcardQuery) -> Self {
        Self::Wildcard(wildcard_query)
    }
}

<<<<<<< HEAD
impl WildcardQuery {
    #[cfg(test)]
    pub fn from_field_value(field: impl ToString, value: impl ToString) -> Self {
        Self {
            field: field.to_string(),
            value: value.to_string(),
        }
    }
}

fn parse_wildcard_query(mut query: &str) -> Vec<SubQuery> {
    let mut res = Vec::new();
    while let Some(pos) = query.find(['*', '?', '\\']) {
        if pos > 0 {
            res.push(SubQuery::Text(query[..pos].to_string()));
        }
        let chr = &query[pos..pos + 1];
        query = &query[pos + 1..];
        match chr {
            "*" => res.push(SubQuery::Wildcard),
            "?" => res.push(SubQuery::QuestionMark),
            "\\" => {
                if let Some(chr) = query.chars().next() {
                    res.push(SubQuery::Text(chr.to_string()));
                    query = &query[chr.len_utf8()..];
                } else {
                    // escaping at the end is invalid, handle it as if that escape sequence wasn't
                    // present
                    break;
                }
            }
            _ => unreachable!("find shouldn't return non-matching position"),
        }
    }
    if !query.is_empty() {
        res.push(SubQuery::Text(query.to_string()));
=======
fn extract_unique_token(mut tokens: Vec<Term>) -> anyhow::Result<Term> {
    let term = tokens
        .pop()
        .with_context(|| "wildcard query generated no term")?;
    if !tokens.is_empty() {
        anyhow::bail!("wildcard query generated more than one term");
>>>>>>> 08ad09fa
    }
    res
}

enum SubQuery {
    Text(String),
    Wildcard,
    QuestionMark,
}

<<<<<<< HEAD
fn sub_query_parts_to_regex(
    sub_query_parts: Vec<SubQuery>,
    tokenizer_name: &str,
    tokenizer_manager: &TokenizerManager,
) -> anyhow::Result<String> {
    let mut normalizer = tokenizer_manager
        .get_normalizer(tokenizer_name)
        .with_context(|| format!("no tokenizer named `{}` is registered", tokenizer_name))?;

    sub_query_parts
        .into_iter()
        .map(|part| match part {
            SubQuery::Text(text) => {
                let mut token_stream = normalizer.token_stream(&text);
                let expected_token = token_stream
                    .next()
                    .context("normalizer generated no content")?
                    .text
                    .clone();
                if let Some(_unexpected_token) = token_stream.next() {
                    bail!("normalizer generated multiple tokens")
=======
    // we keep this state outside of scan because we want to query if after
    let mut saw_wildcard = false;
    let saw_wildcard = &mut saw_wildcard;

    let phrase = phrase
        .chars()
        .scan(State::Normal, |state, c| {
            if *saw_wildcard {
                return Some(Some(Err(anyhow!(
                    "Wildcard query contains wildcard in non final position"
                ))));
            }
            match state {
                State::Escaped => {
                    *state = State::Normal;
                    Some(Some(Ok(c)))
                }
                State::Normal => {
                    if c == '*' {
                        *saw_wildcard = true;
                        Some(None)
                    } else if c == '\\' {
                        *state = State::Escaped;
                        Some(None)
                    } else if c == '?' {
                        Some(Some(Err(anyhow!("Wildcard query contains `?`"))))
                    } else {
                        Some(Some(Ok(c)))
                    }
>>>>>>> 08ad09fa
                }
                Ok(Cow::Owned(regex::escape(&expected_token)))
            }
            SubQuery::Wildcard => Ok(Cow::Borrowed(".*")),
            SubQuery::QuestionMark => Ok(Cow::Borrowed(".")),
        })
        .collect::<Result<String, _>>()
}

impl WildcardQuery {
    pub fn to_regex(
        &self,
        schema: &TantivySchema,
        tokenizer_manager: &TokenizerManager,
<<<<<<< HEAD
    ) -> Result<(Field, Option<Vec<u8>>, String), InvalidQuery> {
        let (field, field_entry, json_path) = find_field_or_hit_dynamic(&self.field, schema)?;
=======
    ) -> Result<(Field, Term), InvalidQuery> {
        let Some((field, field_entry, json_path)) = find_field_or_hit_dynamic(&self.field, schema)
        else {
            return Err(InvalidQuery::FieldDoesNotExist {
                full_path: self.field.clone(),
            });
        };
>>>>>>> 08ad09fa
        let field_type = field_entry.field_type();

        let sub_query_parts = parse_wildcard_query(&self.value);

        match field_type {
            FieldType::Str(ref text_options) => {
                let text_field_indexing = text_options.get_indexing_options().ok_or_else(|| {
                    InvalidQuery::SchemaError(format!(
                        "field {} is not full-text searchable",
                        field_entry.name()
                    ))
                })?;
                let tokenizer_name = text_field_indexing.tokenizer();
                let regex =
                    sub_query_parts_to_regex(sub_query_parts, tokenizer_name, tokenizer_manager)?;

                Ok((field, None, regex))
            }
            FieldType::JsonObject(json_options) => {
                let text_field_indexing =
                    json_options.get_text_indexing_options().ok_or_else(|| {
                        InvalidQuery::SchemaError(format!(
                            "field {} is not full-text searchable",
                            field_entry.name()
                        ))
                    })?;
                let tokenizer_name = text_field_indexing.tokenizer();
                let regex =
                    sub_query_parts_to_regex(sub_query_parts, tokenizer_name, tokenizer_manager)?;

                let mut term_for_path = Term::from_field_json_path(
                    field,
                    json_path,
                    json_options.is_expand_dots_enabled(),
                );
                term_for_path.append_type_and_str("");

                let value = term_for_path.value();
                // We skip the 1st byte which is a marker to tell this is json. This isn't present
                // in the dictionary
                let byte_path_prefix = value.as_serialized()[1..].to_owned();

                Ok((field, Some(byte_path_prefix), regex))
            }
            _ => Err(InvalidQuery::SchemaError(
                "trying to run a Wildcard query on a non-text field".to_string(),
            )),
        }
    }
}

impl BuildTantivyAst for WildcardQuery {
    fn build_tantivy_ast_impl(
        &self,
        schema: &TantivySchema,
        tokenizer_manager: &TokenizerManager,
        _search_fields: &[String],
        _with_validation: bool,
    ) -> Result<TantivyQueryAst, InvalidQuery> {
<<<<<<< HEAD
        let (field, path, regex) = self.to_regex(schema, tokenizer_manager)?;
        let regex =
            tantivy_fst::Regex::new(&regex).context("failed to parse regex built from wildcard")?;
        let regex_automaton_with_path = JsonPathPrefix {
            prefix: path.unwrap_or_default(),
            automaton: regex.into(),
        };
        let regex_query_with_path = AutomatonQuery {
            field,
            automaton: Arc::new(regex_automaton_with_path),
        };
        Ok(regex_query_with_path.into())
=======
        let (_, term) = match self.extract_prefix_term(schema, tokenizer_manager) {
            Ok(res) => res,
            Err(InvalidQuery::FieldDoesNotExist { .. }) if self.lenient => {
                return Ok(TantivyQueryAst::match_none())
            }
            Err(e) => return Err(e),
        };

        let mut phrase_prefix_query =
            tantivy::query::PhrasePrefixQuery::new_with_offset(vec![(0, term)]);
        phrase_prefix_query.set_max_expansions(u32::MAX);
        Ok(phrase_prefix_query.into())
>>>>>>> 08ad09fa
    }
}

#[cfg(test)]
mod tests {
    use tantivy::schema::{TextFieldIndexing, TextOptions};

    use super::*;
    use crate::create_default_quickwit_tokenizer_manager;

    fn single_text_field_schema(field_name: &str, tokenizer: &str) -> TantivySchema {
        let mut schema_builder = TantivySchema::builder();
        let text_options = TextOptions::default()
            .set_indexing_options(TextFieldIndexing::default().set_tokenizer(tokenizer));
        schema_builder.add_text_field(field_name, text_options);
        schema_builder.build()
    }

    #[test]
    fn test_wildcard_query_to_regex_on_text() {
        let query = WildcardQuery {
<<<<<<< HEAD
            field: "text_field".to_string(),
            value: "MyString Wh1ch?a.nOrMal Tokenizer would*cut".to_string(),
=======
            field: "my_field".to_string(),
            value: "MyString Wh1ch a nOrMal Tokenizer would cut*".to_string(),
            lenient: false,
>>>>>>> 08ad09fa
        };

        let tokenizer_manager = create_default_quickwit_tokenizer_manager();
        for tokenizer in ["raw", "whitespace"] {
<<<<<<< HEAD
            let mut schema_builder = TantivySchema::builder();
            let text_options = TextOptions::default()
                .set_indexing_options(TextFieldIndexing::default().set_tokenizer(tokenizer));
            schema_builder.add_text_field("text_field", text_options);
            let schema = schema_builder.build();

            let (_field, path, regex) = query.to_regex(&schema, &tokenizer_manager).unwrap();
            assert_eq!(regex, "MyString Wh1ch.a\\.nOrMal Tokenizer would.*cut");
            assert!(path.is_none());
=======
            let schema = single_text_field_schema("my_field", tokenizer);
            let (_field, term) = query
                .extract_prefix_term(&schema, &tokenizer_manager)
                .unwrap();
            let value = term.value();
            let text = value.as_str().unwrap();
            assert_eq!(text, query.value.trim_end_matches('*'));
>>>>>>> 08ad09fa
        }

        for tokenizer in [
            "raw_lowercase",
            "lowercase",
            "default",
            "en_stem",
            "chinese_compatible",
            "source_code_default",
            "source_code_with_hex",
        ] {
<<<<<<< HEAD
            let mut schema_builder = TantivySchema::builder();
            let text_options = TextOptions::default()
                .set_indexing_options(TextFieldIndexing::default().set_tokenizer(tokenizer));
            schema_builder.add_text_field("text_field", text_options);
            let schema = schema_builder.build();

            let (_field, path, regex) = query.to_regex(&schema, &tokenizer_manager).unwrap();
            assert_eq!(regex, "mystring wh1ch.a\\.normal tokenizer would.*cut");
            assert!(path.is_none());
        }
    }

    #[test]
    fn test_wildcard_query_to_regex_on_json() {
        let query = WildcardQuery {
            // this volontarily contains uppercase and regex-unsafe char to make sure we properly
            // keep the case, but sanitize special chars
            field: "json_field.Inner.Fie*ld".to_string(),
            value: "MyString Wh1ch?a.nOrMal Tokenizer would*cut".to_string(),
        };

        let tokenizer_manager = create_default_quickwit_tokenizer_manager();
        for tokenizer in ["raw", "whitespace"] {
            let mut schema_builder = TantivySchema::builder();
            let text_options = TextOptions::default()
                .set_indexing_options(TextFieldIndexing::default().set_tokenizer(tokenizer));
            schema_builder.add_json_field("json_field", text_options);
            let schema = schema_builder.build();

            let (_field, path, regex) = query.to_regex(&schema, &tokenizer_manager).unwrap();
            assert_eq!(regex, "MyString Wh1ch.a\\.nOrMal Tokenizer would.*cut");
            assert_eq!(path.unwrap(), "Inner\u{1}Fie*ld\0s".as_bytes());
        }

        for tokenizer in [
            "raw_lowercase",
            "lowercase",
            "default",
            "en_stem",
            "chinese_compatible",
            "source_code_default",
            "source_code_with_hex",
        ] {
            let mut schema_builder = TantivySchema::builder();
            let text_options = TextOptions::default()
                .set_indexing_options(TextFieldIndexing::default().set_tokenizer(tokenizer));
            schema_builder.add_json_field("json_field", text_options);
            let schema = schema_builder.build();

            let (_field, path, regex) = query.to_regex(&schema, &tokenizer_manager).unwrap();
            assert_eq!(regex, "mystring wh1ch.a\\.normal tokenizer would.*cut");
            assert_eq!(path.unwrap(), "Inner\u{1}Fie*ld\0s".as_bytes());
=======
            let schema = single_text_field_schema("my_field", tokenizer);
            let (_field, term) = query
                .extract_prefix_term(&schema, &tokenizer_manager)
                .unwrap();
            let value = term.value();
            let text = value.as_str().unwrap();
            assert_eq!(text, &query.value.trim_end_matches('*').to_lowercase());
>>>>>>> 08ad09fa
        }
    }

    #[test]
    fn test_extract_term_for_wildcard_missing_field() {
        let query = WildcardQuery {
            field: "my_missing_field".to_string(),
            value: "My query value*".to_string(),
            lenient: false,
        };
        let tokenizer_manager = create_default_quickwit_tokenizer_manager();
        let schema = single_text_field_schema("my_field", "whitespace");
        let err = query
            .extract_prefix_term(&schema, &tokenizer_manager)
            .unwrap_err();
        let InvalidQuery::FieldDoesNotExist {
            full_path: missing_field_full_path,
        } = err
        else {
            panic!("unexpected error: {:?}", err);
        };
        assert_eq!(missing_field_full_path, "my_missing_field");
    }
}<|MERGE_RESOLUTION|>--- conflicted
+++ resolved
@@ -45,17 +45,6 @@
     }
 }
 
-<<<<<<< HEAD
-impl WildcardQuery {
-    #[cfg(test)]
-    pub fn from_field_value(field: impl ToString, value: impl ToString) -> Self {
-        Self {
-            field: field.to_string(),
-            value: value.to_string(),
-        }
-    }
-}
-
 fn parse_wildcard_query(mut query: &str) -> Vec<SubQuery> {
     let mut res = Vec::new();
     while let Some(pos) = query.find(['*', '?', '\\']) {
@@ -82,14 +71,6 @@
     }
     if !query.is_empty() {
         res.push(SubQuery::Text(query.to_string()));
-=======
-fn extract_unique_token(mut tokens: Vec<Term>) -> anyhow::Result<Term> {
-    let term = tokens
-        .pop()
-        .with_context(|| "wildcard query generated no term")?;
-    if !tokens.is_empty() {
-        anyhow::bail!("wildcard query generated more than one term");
->>>>>>> 08ad09fa
     }
     res
 }
@@ -100,7 +81,6 @@
     QuestionMark,
 }
 
-<<<<<<< HEAD
 fn sub_query_parts_to_regex(
     sub_query_parts: Vec<SubQuery>,
     tokenizer_name: &str,
@@ -122,37 +102,6 @@
                     .clone();
                 if let Some(_unexpected_token) = token_stream.next() {
                     bail!("normalizer generated multiple tokens")
-=======
-    // we keep this state outside of scan because we want to query if after
-    let mut saw_wildcard = false;
-    let saw_wildcard = &mut saw_wildcard;
-
-    let phrase = phrase
-        .chars()
-        .scan(State::Normal, |state, c| {
-            if *saw_wildcard {
-                return Some(Some(Err(anyhow!(
-                    "Wildcard query contains wildcard in non final position"
-                ))));
-            }
-            match state {
-                State::Escaped => {
-                    *state = State::Normal;
-                    Some(Some(Ok(c)))
-                }
-                State::Normal => {
-                    if c == '*' {
-                        *saw_wildcard = true;
-                        Some(None)
-                    } else if c == '\\' {
-                        *state = State::Escaped;
-                        Some(None)
-                    } else if c == '?' {
-                        Some(Some(Err(anyhow!("Wildcard query contains `?`"))))
-                    } else {
-                        Some(Some(Ok(c)))
-                    }
->>>>>>> 08ad09fa
                 }
                 Ok(Cow::Owned(regex::escape(&expected_token)))
             }
@@ -167,18 +116,13 @@
         &self,
         schema: &TantivySchema,
         tokenizer_manager: &TokenizerManager,
-<<<<<<< HEAD
     ) -> Result<(Field, Option<Vec<u8>>, String), InvalidQuery> {
-        let (field, field_entry, json_path) = find_field_or_hit_dynamic(&self.field, schema)?;
-=======
-    ) -> Result<(Field, Term), InvalidQuery> {
         let Some((field, field_entry, json_path)) = find_field_or_hit_dynamic(&self.field, schema)
         else {
             return Err(InvalidQuery::FieldDoesNotExist {
                 full_path: self.field.clone(),
             });
         };
->>>>>>> 08ad09fa
         let field_type = field_entry.field_type();
 
         let sub_query_parts = parse_wildcard_query(&self.value);
@@ -238,8 +182,13 @@
         _search_fields: &[String],
         _with_validation: bool,
     ) -> Result<TantivyQueryAst, InvalidQuery> {
-<<<<<<< HEAD
-        let (field, path, regex) = self.to_regex(schema, tokenizer_manager)?;
+        let (field, path, regex) = match self.to_regex(schema, tokenizer_manager) {
+            Ok(res) => res,
+            Err(InvalidQuery::FieldDoesNotExist { .. }) if self.lenient => {
+                return Ok(TantivyQueryAst::match_none())
+            }
+            Err(e) => return Err(e),
+        };
         let regex =
             tantivy_fst::Regex::new(&regex).context("failed to parse regex built from wildcard")?;
         let regex_automaton_with_path = JsonPathPrefix {
@@ -251,20 +200,6 @@
             automaton: Arc::new(regex_automaton_with_path),
         };
         Ok(regex_query_with_path.into())
-=======
-        let (_, term) = match self.extract_prefix_term(schema, tokenizer_manager) {
-            Ok(res) => res,
-            Err(InvalidQuery::FieldDoesNotExist { .. }) if self.lenient => {
-                return Ok(TantivyQueryAst::match_none())
-            }
-            Err(e) => return Err(e),
-        };
-
-        let mut phrase_prefix_query =
-            tantivy::query::PhrasePrefixQuery::new_with_offset(vec![(0, term)]);
-        phrase_prefix_query.set_max_expansions(u32::MAX);
-        Ok(phrase_prefix_query.into())
->>>>>>> 08ad09fa
     }
 }
 
@@ -286,19 +221,13 @@
     #[test]
     fn test_wildcard_query_to_regex_on_text() {
         let query = WildcardQuery {
-<<<<<<< HEAD
             field: "text_field".to_string(),
             value: "MyString Wh1ch?a.nOrMal Tokenizer would*cut".to_string(),
-=======
-            field: "my_field".to_string(),
-            value: "MyString Wh1ch a nOrMal Tokenizer would cut*".to_string(),
             lenient: false,
->>>>>>> 08ad09fa
         };
 
         let tokenizer_manager = create_default_quickwit_tokenizer_manager();
         for tokenizer in ["raw", "whitespace"] {
-<<<<<<< HEAD
             let mut schema_builder = TantivySchema::builder();
             let text_options = TextOptions::default()
                 .set_indexing_options(TextFieldIndexing::default().set_tokenizer(tokenizer));
@@ -308,15 +237,6 @@
             let (_field, path, regex) = query.to_regex(&schema, &tokenizer_manager).unwrap();
             assert_eq!(regex, "MyString Wh1ch.a\\.nOrMal Tokenizer would.*cut");
             assert!(path.is_none());
-=======
-            let schema = single_text_field_schema("my_field", tokenizer);
-            let (_field, term) = query
-                .extract_prefix_term(&schema, &tokenizer_manager)
-                .unwrap();
-            let value = term.value();
-            let text = value.as_str().unwrap();
-            assert_eq!(text, query.value.trim_end_matches('*'));
->>>>>>> 08ad09fa
         }
 
         for tokenizer in [
@@ -328,7 +248,6 @@
             "source_code_default",
             "source_code_with_hex",
         ] {
-<<<<<<< HEAD
             let mut schema_builder = TantivySchema::builder();
             let text_options = TextOptions::default()
                 .set_indexing_options(TextFieldIndexing::default().set_tokenizer(tokenizer));
@@ -348,6 +267,7 @@
             // keep the case, but sanitize special chars
             field: "json_field.Inner.Fie*ld".to_string(),
             value: "MyString Wh1ch?a.nOrMal Tokenizer would*cut".to_string(),
+            lenient: false,
         };
 
         let tokenizer_manager = create_default_quickwit_tokenizer_manager();
@@ -381,20 +301,11 @@
             let (_field, path, regex) = query.to_regex(&schema, &tokenizer_manager).unwrap();
             assert_eq!(regex, "mystring wh1ch.a\\.normal tokenizer would.*cut");
             assert_eq!(path.unwrap(), "Inner\u{1}Fie*ld\0s".as_bytes());
-=======
-            let schema = single_text_field_schema("my_field", tokenizer);
-            let (_field, term) = query
-                .extract_prefix_term(&schema, &tokenizer_manager)
-                .unwrap();
-            let value = term.value();
-            let text = value.as_str().unwrap();
-            assert_eq!(text, &query.value.trim_end_matches('*').to_lowercase());
->>>>>>> 08ad09fa
         }
     }
 
     #[test]
-    fn test_extract_term_for_wildcard_missing_field() {
+    fn test_extract_regex_wildcard_missing_field() {
         let query = WildcardQuery {
             field: "my_missing_field".to_string(),
             value: "My query value*".to_string(),
@@ -402,9 +313,7 @@
         };
         let tokenizer_manager = create_default_quickwit_tokenizer_manager();
         let schema = single_text_field_schema("my_field", "whitespace");
-        let err = query
-            .extract_prefix_term(&schema, &tokenizer_manager)
-            .unwrap_err();
+        let err = query.to_regex(&schema, &tokenizer_manager).unwrap_err();
         let InvalidQuery::FieldDoesNotExist {
             full_path: missing_field_full_path,
         } = err
