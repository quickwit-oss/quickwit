[package]
name = "quickwit-doc-mapper"
version = "0.3.1"
authors = ["Quickwit, Inc. <hello@quickwit.io>"]
edition = "2021"
license = "AGPL-3.0-or-later"                           # For a commercial, license, contact hello@quickwit.io
description = "Quickwit index configuration"
repository = "https://github.com/quickwit-oss/quickwit"
homepage = "https://quickwit.io/"
documentation = "https://quickwit.io/docs/"

[dependencies]
anyhow = { workspace = true }
base64 = { workspace = true }
chrono = { workspace = true }
derivative = { workspace = true }
dyn-clone = { workspace = true }
fnv = { workspace = true }
indexmap = { workspace = true }
itertools = { workspace = true }
mockall = { workspace = true, optional = true }
once_cell = { workspace = true }
regex = { workspace = true }
serde = { workspace = true }
serde_json = { workspace = true }
siphasher = { workspace = true }
tantivy = { workspace = true }
tantivy-query-grammar = { workspace = true }
thiserror = { workspace = true }
time = { workspace = true }
tracing = { workspace = true }
typetag = { workspace = true }
unwrap-infallible = { workspace = true }

quickwit-proto = { workspace = true }

[dev-dependencies]
<<<<<<< HEAD
criterion = "0.4"
matches = "0.1.8"
proptest = "1.0"
=======
criterion = { workspace = true }
matches = { workspace = true }
>>>>>>> 3179198f

[features]
testsuite = []

[[bench]]
name = "doc_to_json_bench"
harness = false<|MERGE_RESOLUTION|>--- conflicted
+++ resolved
@@ -35,14 +35,9 @@
 quickwit-proto = { workspace = true }
 
 [dev-dependencies]
-<<<<<<< HEAD
-criterion = "0.4"
-matches = "0.1.8"
-proptest = "1.0"
-=======
+proptest = { workspace = true }
 criterion = { workspace = true }
 matches = { workspace = true }
->>>>>>> 3179198f
 
 [features]
 testsuite = []
