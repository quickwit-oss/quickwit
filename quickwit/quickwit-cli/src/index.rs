--- conflicted
+++ resolved
@@ -155,15 +155,7 @@
                 .args(&[
                     arg!(--index <INDEX> "ID of the target index.")
                         .display_order(1),
-                    arg!(--source <INDEX> "ID of the target source."),
-<<<<<<< HEAD
-                    arg!(--"data-dir" <DATA_DIR> "Where data is persisted. Override data-dir defined in config file, default is `./qwdata`.")
-                        .env("QW_DATA_DIR")
-=======
-                    arg!(--"pipeline-ord" <PIPELINE_ORD> "Pipeline ordinal.")
-                        .default_value("0")
->>>>>>> f3298385
-                        .required(false),
+                    arg!(--source <SOURCE_ID> "ID of the target source."),
                 ])
             )
         .subcommand(
@@ -275,11 +267,6 @@
     pub config_uri: Uri,
     pub index_id: String,
     pub source_id: String,
-<<<<<<< HEAD
-    pub data_dir: Option<PathBuf>,
-=======
-    pub pipeline_ord: Option<usize>,
->>>>>>> f3298385
 }
 
 #[derive(Debug, Eq, PartialEq)]
@@ -494,19 +481,6 @@
             .value_of("source")
             .context("'source-id' is a required arg.")?
             .to_string();
-<<<<<<< HEAD
-        let config_uri = matches
-            .value_of("config")
-            .map(Uri::try_new)
-            .expect("`config` is a required arg.")?;
-        let data_dir = matches.value_of("data-dir").map(PathBuf::from);
-=======
-        let pipeline_ord = matches
-            .value_of("pipeline-ord")
-            .map(|value| value.parse::<usize>())
-            .transpose()
-            .context("`pipeline-ord` must be an integer >= 0.")?;
->>>>>>> f3298385
         Ok(Self::Merge(MergeArgs {
             index_id,
             source_id,
