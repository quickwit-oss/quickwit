// Copyright (C) 2022 Quickwit, Inc.
//
// Quickwit is offered under the AGPL v3.0 and as commercial software.
// For commercial licensing, contact us at hello@quickwit.io.
//
// AGPL:
// This program is free software: you can redistribute it and/or modify
// it under the terms of the GNU Affero General Public License as
// published by the Free Software Foundation, either version 3 of the
// License, or (at your option) any later version.
//
// This program is distributed in the hope that it will be useful,
// but WITHOUT ANY WARRANTY; without even the implied warranty of
// MERCHANTABILITY or FITNESS FOR A PARTICULAR PURPOSE. See the
// GNU Affero General Public License for more details.
//
// You should have received a copy of the GNU Affero General Public License
// along with this program. If not, see <http://www.gnu.org/licenses/>.

use std::collections::{HashSet, VecDeque};
use std::fmt::Display;
use std::io::{stdout, Stdout, Write};
use std::path::PathBuf;
use std::time::{Duration, Instant};
use std::{env, fmt, io};

use anyhow::{bail, Context};
use clap::{arg, ArgMatches, Command};
use colored::{ColoredString, Colorize};
use humantime::format_duration;
use itertools::Itertools;
use quickwit_actors::{ActorHandle, ObservationType, Universe};
use quickwit_common::uri::Uri;
use quickwit_common::GREEN_COLOR;
use quickwit_config::service::QuickwitService;
use quickwit_config::{
    IndexConfig, IndexerConfig, SourceConfig, SourceParams, CLI_INGEST_SOURCE_ID,
    INGEST_API_SOURCE_ID,
};
use quickwit_core::{
    clear_cache_directory, remove_indexing_directory, validate_storage_uri, IndexService,
};
use quickwit_indexing::actors::{IndexingPipeline, IndexingService};
use quickwit_indexing::models::{
    DetachPipeline, IndexingStatistics, SpawnMergePipeline, SpawnPipeline,
};
use quickwit_metastore::{quickwit_metastore_uri_resolver, IndexMetadata, Split, SplitState};
use quickwit_proto::{SearchRequest, SearchResponse};
use quickwit_search::{single_node_search, SearchResponseRest};
use quickwit_storage::{load_file, quickwit_storage_uri_resolver};
use quickwit_telemetry::payload::TelemetryEvent;
use tabled::object::{Columns, Segment};
use tabled::{Alignment, Concat, Format, Modify, Panel, Rotate, Style, Table, Tabled};
use thousands::Separable;
use tracing::{debug, warn, Level};

use crate::stats::{mean, percentile, std_deviation};
use crate::{
    load_quickwit_config, make_table, parse_duration_with_unit, prompt_confirmation,
    run_index_checklist, start_actor_runtimes, THROUGHPUT_WINDOW_SIZE,
};

pub fn build_index_command<'a>() -> Command<'a> {
    Command::new("index")
        .about("Create your index, ingest data, search, describe... every command you need to manage indexes.")
        .subcommand(
            Command::new("list")
                .about("List indexes.")
                .alias("ls")
                .args(&[
                    arg!(--"metastore-uri" <METASTORE_URI> "Metastore URI. Override the `metastore_uri` parameter defined in the config file. Defaults to file-backed, but could be Amazon S3 or PostgreSQL.")
                        .required(false)
                ])
            )
        .subcommand(
            Command::new("create")
                .about("Creates an index from an index config file.")
                .args(&[
                    arg!(--"index-config" <INDEX_CONFIG> "Location of the index config file."),
                    arg!(--"data-dir" <DATA_DIR> "Where data is persisted. Override data-dir defined in config file, default is `./qwdata`.")
                        .env("QW_DATA_DIR")
                        .required(false),
                    arg!(--overwrite "Overwrites pre-existing index. This will delete all existing data stored at `index-uri` before creating a new index.")
                        .required(false),
                    arg!(-y --"yes" "Assume \"yes\" as an answer to all prompts and run non-interactively.")
                        .required(false),
                ])
            )
        .subcommand(
            Command::new("ingest")
                .about("Indexes JSON documents read from a file or streamed from stdin.")
                .args(&[
                    arg!(--index <INDEX> "ID of the target index"),
                    arg!(--"data-dir" <DATA_DIR> "Where data is persisted. Override data-dir defined in config file, default is `./qwdata`.")
                        .env("QW_DATA_DIR")
                        .required(false),
                    arg!(--"input-path" <INPUT_PATH> "Location of the input file.")
                        .required(false),
                    arg!(--overwrite "Overwrites pre-existing index.")
                        .required(false),
                    arg!(--"keep-cache" "Does not clear local cache directory upon completion.")
                        .required(false),
                ])
            )
        .subcommand(
            Command::new("ingest-api")
                .about("Enables/disables the ingest API of an index.")
                .args(&[
                    arg!(--index <INDEX> "ID of the target index"),
                    arg!(--enable "Enables the ingest API.")
                        .required(true)
                        .conflicts_with("disable")
                        .takes_value(false),
                    arg!(--disable "Disables the ingest API.")
                        .takes_value(false)
                        .required(false),
                ])
            )
        .subcommand(
            Command::new("describe")
                .about("Displays descriptive statistics of an index: number of published splits, number of documents, splits min/max timestamps, size of splits.")
                .args(&[
                    arg!(--index <INDEX> "ID of the target index"),
                    arg!(--"data-dir" <DATA_DIR> "Where data is persisted. Override data-dir defined in config file, default is `./qwdata`.")
                        .env("QW_DATA_DIR")
                        .required(false),
                ])
            )
        .subcommand(
            Command::new("search")
                .about("Searches an index.")
                .args(&[
                    arg!(--index <INDEX> "ID of the target index"),
                    arg!(--"data-dir" <DATA_DIR> "Where data is persisted. Override data-dir defined in config file, default is `./qwdata`.")
                        .env("QW_DATA_DIR")
                        .required(false),
                    arg!(--query <QUERY> "Query expressed in natural query language ((barack AND obama) OR \"president of united states\"). Learn more on https://quickwit.io/docs/reference/search-language."),
                    arg!(--aggregation <AGG> "JSON serialized aggregation request in tantivy/elasticsearch format.")
                        .required(false),
                    arg!(--"max-hits" <MAX_HITS> "Maximum number of hits returned.")
                        .default_value("20")
                        .required(false),
                    arg!(--"start-offset" <OFFSET> "Offset in the global result set of the first hit returned.")
                        .default_value("0")
                        .required(false),
                    arg!(--"search-fields" <FIELD_NAME> "List of fields that Quickwit will search into if the user query does not explicitly target a field in the query. It overrides the default search fields defined in the index config. Space-separated list, e.g. \"field1 field2\". ")
                        .multiple_values(true)
                        .required(false),
                    arg!(--"snippet-fields" <FIELD_NAME> "List of fields that Quickwit will return snippet highlight on. Space-separated list, e.g. \"field1 field2\". ")
                        .multiple_values(true)
                        .required(false),
                    arg!(--"start-timestamp" <TIMESTAMP> "Filters out documents before that timestamp (time-series indexes only).")
                        .required(false),
                    arg!(--"end-timestamp" <TIMESTAMP> "Filters out documents after that timestamp (time-series indexes only).")
                        .required(false),
                    arg!(--"sort-by-score" "Setting this flag calculates and sorts documents by their BM25 score.")
                        .required(false),
                ])
            )
        .subcommand(
            Command::new("merge")
                .about("Merges an index.")
                .args(&[
                    arg!(--index <INDEX> "ID of the target index"),
                    arg!(--"data-dir" <DATA_DIR> "Where data is persisted. Override data-dir defined in config file, default is `./qwdata`.")
                        .env("QW_DATA_DIR")
                        .required(false),
                ])
            )
        .subcommand(
            Command::new("gc")
                .about("Garbage collects stale staged splits and splits marked for deletion.")
                .args(&[
                    arg!(--index <INDEX> "ID of the target index"),
                    arg!(--"data-dir" <DATA_DIR> "Where data is persisted. Override data-dir defined in config file, default is `./qwdata`.")
                        .env("QW_DATA_DIR")
                        .required(false),
                    arg!(--"grace-period" <GRACE_PERIOD> "Threshold period after which stale staged splits are garbage collected.")
                        .default_value("1h")
                        .required(false),
                    arg!(--"dry-run" "Executes the command in dry run mode and only displays the list of splits candidates for garbage collection.")
                        .required(false),
                ])
            )
        .subcommand(
            Command::new("clear")
                .alias("clr")
                .about("Clears and index. Deletes all its splits and resets its checkpoint. This operation is destructive and cannot be undone, proceed with caution.")
                .args(&[
                    arg!(--index <INDEX> "Index ID"),
                    arg!(--yes),
                ])
            )
        .subcommand(
            Command::new("delete")
            .alias("del")
                .about("Deletes an index. This operation is destructive and cannot be undone, proceed with caution.")
                .args(&[
                    arg!(--index <INDEX> "ID of the target index"),
                    arg!(--"data-dir" <DATA_DIR> "Where data is persisted. Override data-dir defined in config file, default is `./qwdata`.")
                        .env("QW_DATA_DIR")
                        .required(false),
                    arg!(--"dry-run" "Executes the command in dry run mode and only displays the list of splits candidates for deletion.")
                        .required(false),
                ])
            )
        .arg_required_else_help(true)
}

#[derive(Debug, Eq, PartialEq)]
pub struct ClearIndexArgs {
    pub config_uri: Uri,
    pub index_id: String,
    pub yes: bool,
}

#[derive(Debug, Eq, PartialEq)]
pub struct CreateIndexArgs {
    pub config_uri: Uri,
    pub index_config_uri: Uri,
    pub data_dir: Option<PathBuf>,
    pub overwrite: bool,
    pub assume_yes: bool,
}

#[derive(Debug, Eq, PartialEq)]
pub struct DescribeIndexArgs {
    pub config_uri: Uri,
    pub data_dir: Option<PathBuf>,
    pub index_id: String,
}

#[derive(Debug, Eq, PartialEq)]
pub struct IngestDocsArgs {
    pub config_uri: Uri,
    pub index_id: String,
    pub input_path_opt: Option<PathBuf>,
    pub data_dir: Option<PathBuf>,
    pub overwrite: bool,
    pub clear_cache: bool,
}

#[derive(Debug, Eq, PartialEq)]
pub struct ToggleIngestApiArgs {
    pub config_uri: Uri,
    pub index_id: String,
    pub enable: bool,
}

#[derive(Debug, Eq, PartialEq)]
pub struct SearchIndexArgs {
    pub config_uri: Uri,
    pub index_id: String,
    pub query: String,
    pub aggregation: Option<String>,
    pub max_hits: usize,
    pub start_offset: usize,
    pub search_fields: Option<Vec<String>>,
    pub snippet_fields: Option<Vec<String>>,
    pub start_timestamp: Option<i64>,
    pub end_timestamp: Option<i64>,
    pub data_dir: Option<PathBuf>,
    pub sort_by_score: bool,
}

#[derive(Debug, Eq, PartialEq)]
pub struct DeleteIndexArgs {
    pub config_uri: Uri,
    pub index_id: String,
    pub dry_run: bool,
    pub data_dir: Option<PathBuf>,
}

#[derive(Debug, Eq, PartialEq)]
pub struct GarbageCollectIndexArgs {
    pub config_uri: Uri,
    pub index_id: String,
    pub grace_period: Duration,
    pub dry_run: bool,
    pub data_dir: Option<PathBuf>,
}

#[derive(Debug, Eq, PartialEq)]
pub struct MergeArgs {
    pub config_uri: Uri,
    pub index_id: String,
    pub data_dir: Option<PathBuf>,
}

#[derive(Debug, Eq, PartialEq)]
pub struct ListIndexesArgs {
    pub config_uri: Uri,
    pub metastore_uri: Option<Uri>,
}

#[derive(Debug, Eq, PartialEq)]
pub enum IndexCliCommand {
    Clear(ClearIndexArgs),
    Create(CreateIndexArgs),
    Delete(DeleteIndexArgs),
    Describe(DescribeIndexArgs),
    GarbageCollect(GarbageCollectIndexArgs),
    Ingest(IngestDocsArgs),
    ToggleIngestApi(ToggleIngestApiArgs),
    List(ListIndexesArgs),
    Merge(MergeArgs),
    Search(SearchIndexArgs),
}

impl IndexCliCommand {
    pub fn default_log_level(&self) -> Level {
        match self {
            Self::Search(_) => Level::ERROR,
            _ => Level::INFO,
        }
    }

    pub fn parse_cli_args(matches: &ArgMatches) -> anyhow::Result<Self> {
        let (subcommand, submatches) = matches
            .subcommand()
            .ok_or_else(|| anyhow::anyhow!("Failed to parse sub-matches."))?;
        match subcommand {
            "clear" => Self::parse_clear_args(submatches),
            "create" => Self::parse_create_args(submatches),
            "delete" => Self::parse_delete_args(submatches),
            "describe" => Self::parse_describe_args(submatches),
            "gc" => Self::parse_garbage_collect_args(submatches),
            "ingest" => Self::parse_ingest_args(submatches),
            "ingest-api" => Self::parse_toggle_ingest_api_args(submatches),
            "list" => Self::parse_list_args(submatches),
            "merge" => Self::parse_merge_args(submatches),
            "search" => Self::parse_search_args(submatches),
            _ => bail!("Index subcommand `{}` is not implemented.", subcommand),
        }
    }

    fn parse_clear_args(matches: &ArgMatches) -> anyhow::Result<Self> {
        let config_uri = matches
            .value_of("config")
            .map(Uri::try_new)
            .expect("`config` is a required arg.")?;
        let index_id = matches
            .value_of("index")
            .expect("`index` is a required arg.")
            .to_string();
        let yes = matches.is_present("yes");
        Ok(Self::Clear(ClearIndexArgs {
            config_uri,
            index_id,
            yes,
        }))
    }

    fn parse_create_args(matches: &ArgMatches) -> anyhow::Result<Self> {
        let config_uri = matches
            .value_of("config")
            .map(Uri::try_new)
            .expect("`config` is a required arg.")?;
        let index_config_uri = matches
            .value_of("index-config")
            .map(Uri::try_new)
            .expect("`index-config` is a required arg.")?;
        let data_dir = matches.value_of("data-dir").map(PathBuf::from);
        let overwrite = matches.is_present("overwrite");
        let assume_yes = matches.is_present("yes");

        Ok(Self::Create(CreateIndexArgs {
            config_uri,
            data_dir,
            index_config_uri,
            overwrite,
            assume_yes,
        }))
    }

    fn parse_describe_args(matches: &ArgMatches) -> anyhow::Result<Self> {
        let config_uri = matches
            .value_of("config")
            .map(Uri::try_new)
            .expect("`config` is a required arg.")?;
        let index_id = matches
            .value_of("index")
            .expect("`index` is a required arg.")
            .to_string();
        let data_dir = matches.value_of("data-dir").map(PathBuf::from);
        Ok(Self::Describe(DescribeIndexArgs {
            config_uri,
            index_id,
            data_dir,
        }))
    }

    fn parse_list_args(matches: &ArgMatches) -> anyhow::Result<Self> {
        let config_uri = matches
            .value_of("config")
            .map(Uri::try_new)
            .expect("`config` is a required arg.")?;
        let metastore_uri = matches
            .value_of("metastore-uri")
            .map(Uri::try_new)
            .transpose()?;

        Ok(Self::List(ListIndexesArgs {
            config_uri,
            metastore_uri,
        }))
    }

    fn parse_ingest_args(matches: &ArgMatches) -> anyhow::Result<Self> {
        let index_id = matches
            .value_of("index")
            .expect("`index` is a required arg.")
            .to_string();
        let input_path_opt = if let Some(input_path) = matches.value_of("input-path") {
            Uri::try_new(input_path)?
                .filepath()
                .map(|path| path.to_path_buf())
        } else {
            None
        };
        let config_uri = matches
            .value_of("config")
            .map(Uri::try_new)
            .expect("`config` is a required arg.")?;
        let data_dir = matches.value_of("data-dir").map(PathBuf::from);
        let overwrite = matches.is_present("overwrite");
        let clear_cache = !matches.is_present("keep-cache");

        Ok(Self::Ingest(IngestDocsArgs {
            index_id,
            input_path_opt,
            overwrite,
            config_uri,
            data_dir,
            clear_cache,
        }))
    }

    fn parse_toggle_ingest_api_args(matches: &ArgMatches) -> anyhow::Result<Self> {
        let index_id = matches
            .value_of("index")
            .expect("`index` is a required arg.")
            .to_string();
        let config_uri = matches
            .value_of("config")
            .map(Uri::try_new)
            .expect("`config` is a required arg.")?;
        let enable = matches.is_present("enable");
        Ok(Self::ToggleIngestApi(ToggleIngestApiArgs {
            config_uri,
            index_id,
            enable,
        }))
    }
    fn parse_search_args(matches: &ArgMatches) -> anyhow::Result<Self> {
        let index_id = matches
            .value_of("index")
            .expect("`index` is a required arg.")
            .to_string();
        let query = matches
            .value_of("query")
            .context("`query` is a required arg.")?
            .to_string();
        let aggregation = matches.value_of("aggregation").map(|el| el.to_string());

        let max_hits = matches.value_of_t::<usize>("max-hits")?;
        let start_offset = matches.value_of_t::<usize>("start-offset")?;
        let search_fields = matches
            .values_of("search-fields")
            .map(|values| values.map(|value| value.to_string()).collect());
        let snippet_fields = matches
            .values_of("snippet-fields")
            .map(|values| values.map(|value| value.to_string()).collect());
        let sort_by_score = matches.is_present("sort-by-score");
        let start_timestamp = if matches.is_present("start-timestamp") {
            Some(matches.value_of_t::<i64>("start-timestamp")?)
        } else {
            None
        };
        let end_timestamp = if matches.is_present("end-timestamp") {
            Some(matches.value_of_t::<i64>("end-timestamp")?)
        } else {
            None
        };
        let config_uri = matches
            .value_of("config")
            .map(Uri::try_new)
            .expect("`config` is a required arg.")?;
        let data_dir = matches.value_of("data-dir").map(PathBuf::from);
        Ok(Self::Search(SearchIndexArgs {
            index_id,
            query,
            aggregation,
            max_hits,
            start_offset,
            search_fields,
            snippet_fields,
            start_timestamp,
            end_timestamp,
            config_uri,
            data_dir,
            sort_by_score,
        }))
    }

    fn parse_merge_args(matches: &ArgMatches) -> anyhow::Result<Self> {
        let index_id = matches
            .value_of("index")
            .context("'index-id' is a required arg.")?
            .to_string();
        let config_uri = matches
            .value_of("config")
            .map(Uri::try_new)
            .expect("`config` is a required arg.")?;
        let data_dir = matches.value_of("data-dir").map(PathBuf::from);
        Ok(Self::Merge(MergeArgs {
            index_id,
            config_uri,
            data_dir,
        }))
    }

    fn parse_garbage_collect_args(matches: &ArgMatches) -> anyhow::Result<Self> {
        let index_id = matches
            .value_of("index")
            .expect("`index` is a required arg.")
            .to_string();
        let grace_period = matches
            .value_of("grace-period")
            .map(parse_duration_with_unit)
            .expect("`grace-period` should have a default value.")?;
        let dry_run = matches.is_present("dry-run");
        let config_uri = matches
            .value_of("config")
            .map(Uri::try_new)
            .expect("`config` is a required arg.")?;
        let data_dir = matches.value_of("data-dir").map(PathBuf::from);
        Ok(Self::GarbageCollect(GarbageCollectIndexArgs {
            index_id,
            grace_period,
            dry_run,
            config_uri,
            data_dir,
        }))
    }

    fn parse_delete_args(matches: &ArgMatches) -> anyhow::Result<Self> {
        let index_id = matches
            .value_of("index")
            .expect("`index` is a required arg.")
            .to_string();
        let dry_run = matches.is_present("dry-run");
        let config_uri = matches
            .value_of("config")
            .map(Uri::try_new)
            .expect("`config` is a required arg.")?;
        let data_dir = matches.value_of("data-dir").map(PathBuf::from);
        Ok(Self::Delete(DeleteIndexArgs {
            index_id,
            dry_run,
            config_uri,
            data_dir,
        }))
    }

    pub async fn execute(self) -> anyhow::Result<()> {
        match self {
            Self::Clear(args) => clear_index_cli(args).await,
            Self::Create(args) => create_index_cli(args).await,
            Self::Delete(args) => delete_index_cli(args).await,
            Self::Describe(args) => describe_index_cli(args).await,
            Self::GarbageCollect(args) => garbage_collect_index_cli(args).await,
            Self::Ingest(args) => ingest_docs_cli(args).await,
            Self::ToggleIngestApi(args) => toggle_ingest_api_index_cli(args).await,
            Self::List(args) => list_index_cli(args).await,
            Self::Merge(args) => merge_cli(args, true).await,
            Self::Search(args) => search_index_cli(args).await,
        }
    }
}

pub async fn clear_index_cli(args: ClearIndexArgs) -> anyhow::Result<()> {
    debug!(args=?args, "clear-index");
    if !args.yes {
        let prompt = format!(
            "This operation will delete all the splits of the index `{}` and reset its \
             checkpoint. Do you want to proceed?",
            args.index_id
        );
        if !prompt_confirmation(&prompt, false) {
            return Ok(());
        }
    }
    let config = load_quickwit_config(&args.config_uri, None).await?;
    let index_service = IndexService::from_config(config).await?;
    index_service.clear_index(&args.index_id).await?;
    println!("Index `{}` successfully cleared.", args.index_id);
    Ok(())
}

pub async fn create_index_cli(args: CreateIndexArgs) -> anyhow::Result<()> {
    debug!(args=?args, "create-index");
    quickwit_telemetry::send_telemetry_event(TelemetryEvent::Create).await;

    let quickwit_config = load_quickwit_config(&args.config_uri, args.data_dir).await?;
    let file_content = load_file(&args.index_config_uri).await?;
    let index_config = IndexConfig::load(&args.index_config_uri, file_content.as_slice()).await?;
    let index_id = index_config.index_id.clone();
    let metastore_uri_resolver = quickwit_metastore_uri_resolver();
    let metastore = metastore_uri_resolver
        .resolve(&quickwit_config.metastore_uri)
        .await?;

    validate_storage_uri(
        quickwit_storage_uri_resolver(),
        &quickwit_config,
        &index_config,
    )
    .await?;

    // On overwrite and index present and `assume_yes` if false, ask the user to confirm the
    // destructive operation.
    let index_exists = metastore.index_exists(&index_id).await?;
    if args.overwrite && index_exists && !args.assume_yes {
        // Stop if user answers no.
        let prompt = format!(
            "This operation will overwrite the index `{}` and delete all its data. Do you want to \
             proceed?",
            index_id
        );
        if !prompt_confirmation(&prompt, false) {
            return Ok(());
        }
    }

    let index_service = IndexService::new(
        metastore,
        quickwit_storage_uri_resolver().clone(),
        quickwit_config.default_index_root_uri,
    );
    index_service
        .create_index(index_config, args.overwrite)
        .await?;
    println!("Index `{}` successfully created.", index_id);
    Ok(())
}

pub async fn list_index_cli(args: ListIndexesArgs) -> anyhow::Result<()> {
    debug!(args=?args, "list");
    let metastore_uri_resolver = quickwit_metastore_uri_resolver();
    let quickwit_config = load_quickwit_config(&args.config_uri, None).await?;
    let metastore_uri = args.metastore_uri.unwrap_or(quickwit_config.metastore_uri);
    let metastore = metastore_uri_resolver.resolve(&metastore_uri).await?;
    let indexes = metastore.list_indexes_metadatas().await?;
    let index_table = make_list_indexes_table(indexes);

    println!();
    println!("{}", index_table);
    println!();
    Ok(())
}

fn make_list_indexes_table<I>(indexes: I) -> Table
where I: IntoIterator<Item = IndexMetadata> {
    let rows = indexes
        .into_iter()
        .map(|index| IndexRow {
            index_id: index.index_id,
            index_uri: index.index_uri,
        })
        .sorted_by(|left, right| left.index_id.cmp(&right.index_id));
    make_table("Indexes", rows, false)
}

#[derive(Tabled)]
struct IndexRow {
    #[tabled(rename = "Index ID")]
    index_id: String,
    #[tabled(rename = "Index URI")]
    index_uri: Uri,
}

pub async fn describe_index_cli(args: DescribeIndexArgs) -> anyhow::Result<()> {
    debug!(args=?args, "describe");
    let metastore_uri_resolver = quickwit_metastore_uri_resolver();
    let quickwit_config = load_quickwit_config(&args.config_uri, args.data_dir).await?;
    let metastore = metastore_uri_resolver
        .resolve(&quickwit_config.metastore_uri)
        .await?;
    let splits = metastore
        .list_splits(&args.index_id, SplitState::Published, None, None)
        .await?;
    let index_metadata = metastore.index_metadata(&args.index_id).await?;
    let index_stats = IndexStats::from_metadata(index_metadata, splits)?;
    println!("{}", index_stats.display_as_table());
    Ok(())
}

pub struct IndexStats {
    pub index_id: String,
    pub index_uri: Uri,
    pub num_published_splits: usize,
    pub num_published_docs: usize,
    pub size_published_docs: usize,
    pub timestamp_field_name: Option<String>,
    pub timestamp_range: Option<(i64, i64)>,
    pub num_docs_descriptive: Option<DescriptiveStats>,
    pub num_bytes_descriptive: Option<DescriptiveStats>,
}

impl Tabled for IndexStats {
    const LENGTH: usize = 7;

    fn fields(&self) -> Vec<String> {
        vec![
            self.index_id.clone(),
            self.index_uri.to_string(),
            self.num_published_splits.to_string(),
            self.num_published_docs.to_string(),
            format!("{} MB", self.size_published_docs),
            display_option_in_table(&self.timestamp_field_name),
            display_timestamp_range(&self.timestamp_range),
        ]
    }

    fn headers() -> Vec<String> {
        vec![
            "Index ID: ".to_string(),
            "Index URI: ".to_string(),
            "Number of published splits: ".to_string(),
            "Number of published documents: ".to_string(),
            "Size of published splits: ".to_string(),
            "Timestamp field: ".to_string(),
            "Timestamp range: ".to_string(),
        ]
    }
}

fn display_option_in_table(opt: &Option<impl Display>) -> String {
    match opt {
        Some(opt_val) => format!("{}", opt_val),
        None => "Field does not exist for the index.".to_string(),
    }
}

fn display_timestamp_range(range: &Option<(i64, i64)>) -> String {
    match range {
        Some((timestamp_min, timestamp_max)) => {
            format!("{} -> {}", timestamp_min, timestamp_max)
        }
        _ => "Range does not exist for the index.".to_string(),
    }
}

impl IndexStats {
    pub fn from_metadata(
        index_metadata: IndexMetadata,
        splits: Vec<Split>,
    ) -> anyhow::Result<Self> {
        let splits_num_docs = splits
            .iter()
            .map(|split| split.split_metadata.num_docs)
            .sorted()
            .collect_vec();

        let total_num_docs = splits_num_docs.iter().sum::<usize>();

        let splits_bytes = splits
            .iter()
            .map(|split| (split.split_metadata.footer_offsets.end / 1_000_000) as usize)
            .sorted()
            .collect_vec();
        let total_bytes = splits_bytes.iter().sum::<usize>();

        let timestamp_range = if index_metadata.indexing_settings.timestamp_field.is_some() {
            let time_min = splits
                .iter()
                .flat_map(|split| split.split_metadata.time_range.clone())
                .map(|time_range| *time_range.start())
                .min();
            let time_max = splits
                .iter()
                .flat_map(|split| split.split_metadata.time_range.clone())
                .map(|time_range| *time_range.end())
                .max();
            if let (Some(time_min), Some(time_max)) = (time_min, time_max) {
                Some((time_min, time_max))
            } else {
                None
            }
        } else {
            None
        };

        let (num_docs_descriptive, num_bytes_descriptive) = if !splits.is_empty() {
            (
                DescriptiveStats::maybe_new(&splits_num_docs),
                DescriptiveStats::maybe_new(&splits_bytes),
            )
        } else {
            (None, None)
        };

        Ok(Self {
            index_id: index_metadata.index_id,
            index_uri: index_metadata.index_uri,
            num_published_splits: splits.len(),
            num_published_docs: total_num_docs,
            size_published_docs: total_bytes,
            timestamp_field_name: index_metadata.indexing_settings.timestamp_field,
            timestamp_range,
            num_docs_descriptive,
            num_bytes_descriptive,
        })
    }

    pub fn display_as_table(&self) -> String {
        let index_stats_table = create_table(&self, "General Information");

        let index_stats_table = if let Some(docs_stats) = &self.num_docs_descriptive {
            let doc_stats_table = create_table(docs_stats, "Document count stats");
            index_stats_table.with(Concat::vertical(doc_stats_table))
        } else {
            index_stats_table
        };

        let index_stats_table = if let Some(size_stats) = &self.num_bytes_descriptive {
            let size_stats_table = create_table(size_stats, "Size in MB stats");
            index_stats_table.with(Concat::vertical(size_stats_table))
        } else {
            index_stats_table
        };

        index_stats_table.to_string()
    }
}

fn create_table(table: impl Tabled, header: &str) -> Table {
    Table::new(vec![table])
        .with(Rotate::Left)
        .with(Rotate::Bottom)
        .with(
            Modify::new(Columns::first())
                .with(Format::new(|column| column.color(GREEN_COLOR).to_string())),
        )
        .with(
            Modify::new(Segment::all())
                .with(Alignment::left())
                .with(Alignment::top()),
        )
        .with(Panel(header, 0))
        .with(Style::psql())
        .with(Panel("\n", 0))
}

#[derive(Debug)]
pub struct DescriptiveStats {
    mean_val: f32,
    std_val: f32,
    min_val: usize,
    max_val: usize,
    q1: f32,
    q25: f32,
    q50: f32,
    q75: f32,
    q99: f32,
}

impl Tabled for DescriptiveStats {
    const LENGTH: usize = 2;

    fn fields(&self) -> Vec<String> {
        vec![
            format!(
                "{} ± {} in [{} … {}]",
                self.mean_val, self.std_val, self.min_val, self.max_val
            ),
            format!(
                "[{}, {}, {}, {}, {}]",
                self.q1, self.q25, self.q50, self.q75, self.q99,
            ),
        ]
    }

    fn headers() -> Vec<String> {
        vec![
            "Mean ± σ in [min … max]:".to_string(),
            "Quantiles [1%, 25%, 50%, 75%, 99%]:".to_string(),
        ]
    }
}

impl DescriptiveStats {
    pub fn maybe_new(values: &[usize]) -> Option<DescriptiveStats> {
        if values.is_empty() {
            return None;
        }
        Some(DescriptiveStats {
            mean_val: mean(values),
            std_val: std_deviation(values),
            min_val: *values.iter().min().expect("Values should not be empty."),
            max_val: *values.iter().max().expect("Values should not be empty."),
            q1: percentile(values, 1),
            q25: percentile(values, 50),
            q50: percentile(values, 50),
            q75: percentile(values, 75),
            q99: percentile(values, 75),
        })
    }
}

pub async fn ingest_docs_cli(args: IngestDocsArgs) -> anyhow::Result<()> {
    debug!(args=?args, "ingest-docs");
    quickwit_telemetry::send_telemetry_event(TelemetryEvent::Ingest).await;

    let config = load_quickwit_config(&args.config_uri, args.data_dir).await?;

    let source_params = if let Some(filepath) = args.input_path_opt.as_ref() {
        SourceParams::file(filepath)
    } else {
        SourceParams::stdin()
    };
    let source_config = SourceConfig {
        source_id: CLI_INGEST_SOURCE_ID.to_string(),
        num_pipelines: 1,
        enabled: true,
        source_params,
    };
    run_index_checklist(&config.metastore_uri, &args.index_id, Some(&source_config)).await?;
    let metastore_uri_resolver = quickwit_metastore_uri_resolver();
    let metastore = metastore_uri_resolver
        .resolve(&config.metastore_uri)
        .await?;

    if args.overwrite {
        let index_service = IndexService::new(
            metastore.clone(),
            quickwit_storage_uri_resolver().clone(),
            config.default_index_root_uri.clone(),
        );
        index_service.clear_index(&args.index_id).await?;
    }
    let indexer_config = IndexerConfig {
        ..Default::default()
    };
    start_actor_runtimes(&HashSet::from_iter([QuickwitService::Indexer]))?;
    let universe = Universe::new();
    let indexing_server = IndexingService::new(
        config.node_id.clone(),
        config.data_dir_path.clone(),
        indexer_config,
        metastore,
        quickwit_storage_uri_resolver().clone(),
<<<<<<< HEAD
    );
=======
        enable_ingest_api,
    )
    .await?;
>>>>>>> 1c83fa4c
    let (indexing_server_mailbox, _) = universe.spawn_builder().spawn(indexing_server);
    let pipeline_id = indexing_server_mailbox
        .ask_for_res(SpawnPipeline {
            index_id: args.index_id.clone(),
            source_config,
            pipeline_ord: 0,
        })
        .await?;
    let pipeline_handle = indexing_server_mailbox
        .ask_for_res(DetachPipeline { pipeline_id })
        .await?;

    let is_stdin_atty = atty::is(atty::Stream::Stdin);
    if args.input_path_opt.is_none() && is_stdin_atty {
        let eof_shortcut = match env::consts::OS {
            "windows" => "CTRL+Z",
            _ => "CTRL+D",
        };
        println!(
            "Please, enter JSON documents one line at a time.\nEnd your input using {}.",
            eof_shortcut
        );
    }
    let statistics =
        start_statistics_reporting_loop(pipeline_handle, args.input_path_opt.is_none()).await?;
    if statistics.num_published_splits > 0 {
        println!(
            "Now, you can query the index with the following command:\nquickwit index search \
             --index {} --config ./config/quickwit.yaml --query \"my query\"",
            args.index_id
        );
    }

    if args.clear_cache {
        println!("Clearing local cache directory...");
        clear_cache_directory(&config.data_dir_path).await?;
    }

    match statistics.num_invalid_docs {
        0 => Ok(()),
        _ => bail!("Failed to ingest all the documents."),
    }
}

pub async fn toggle_ingest_api_index_cli(args: ToggleIngestApiArgs) -> anyhow::Result<()> {
    let config = load_quickwit_config(&args.config_uri, None).await?;
    let metastore = quickwit_metastore_uri_resolver()
        .resolve(&config.metastore_uri)
        .await?;
    metastore
        .toggle_source(&args.index_id, INGEST_API_SOURCE_ID, args.enable)
        .await?;
    let toggled_state_name = if args.enable { "enabled" } else { "disabled" };
    println!(
        "Ingest API successfully {} for index `{}`.",
        toggled_state_name, args.index_id
    );
    Ok(())
}

pub async fn search_index(args: SearchIndexArgs) -> anyhow::Result<SearchResponse> {
    debug!(args=?args, "search-index");
    let quickwit_config = load_quickwit_config(&args.config_uri, args.data_dir).await?;
    let storage_uri_resolver = quickwit_storage_uri_resolver();
    let metastore_uri_resolver = quickwit_metastore_uri_resolver();
    let metastore = metastore_uri_resolver
        .resolve(&quickwit_config.metastore_uri)
        .await?;
    let search_request = SearchRequest {
        index_id: args.index_id,
        query: args.query.clone(),
        search_fields: args.search_fields.unwrap_or_default(),
        snippet_fields: args.snippet_fields.unwrap_or_default(),
        start_timestamp: args.start_timestamp,
        end_timestamp: args.end_timestamp,
        max_hits: args.max_hits as u64,
        start_offset: args.start_offset as u64,
        sort_order: None,
        sort_by_field: args.sort_by_score.then_some("_score".to_string()),
        aggregation_request: args.aggregation,
    };
    let search_response: SearchResponse =
        single_node_search(&search_request, &*metastore, storage_uri_resolver.clone()).await?;
    Ok(search_response)
}

pub async fn search_index_cli(args: SearchIndexArgs) -> anyhow::Result<()> {
    let search_response: SearchResponse = search_index(args).await?;
    let search_response_rest = SearchResponseRest::try_from(search_response)?;
    let search_response_json = serde_json::to_string_pretty(&search_response_rest)?;
    println!("{}", search_response_json);
    Ok(())
}

pub async fn merge_cli(args: MergeArgs, merge_enabled: bool) -> anyhow::Result<()> {
    debug!(args=?args, merge_enabled = merge_enabled, "run-merge-operations");
    let config = load_quickwit_config(&args.config_uri, args.data_dir).await?;
    run_index_checklist(&config.metastore_uri, &args.index_id, None).await?;
    let indexer_config = IndexerConfig {
        ..Default::default()
    };
    let metastore_uri_resolver = quickwit_metastore_uri_resolver();
    let metastore = metastore_uri_resolver
        .resolve(&config.metastore_uri)
        .await?;
    let storage_resolver = quickwit_storage_uri_resolver().clone();
    let indexing_server = IndexingService::new(
        config.node_id,
        config.data_dir_path,
        indexer_config,
        metastore,
        storage_resolver,
<<<<<<< HEAD
    );
=======
        enable_ingest_api,
    )
    .await?;
>>>>>>> 1c83fa4c
    let universe = Universe::new();
    let (indexing_server_mailbox, _) = universe.spawn_builder().spawn(indexing_server);
    let pipeline_id = indexing_server_mailbox
        .ask_for_res(SpawnMergePipeline {
            index_id: args.index_id.clone(),
            merge_enabled,
        })
        .await?;
    let pipeline_handle = indexing_server_mailbox
        .ask_for_res(DetachPipeline { pipeline_id })
        .await?;
    let (pipeline_exit_status, _pipeline_statistics) = pipeline_handle.join().await;
    if !pipeline_exit_status.is_success() {
        bail!(pipeline_exit_status);
    }
    Ok(())
}

pub async fn delete_index_cli(args: DeleteIndexArgs) -> anyhow::Result<()> {
    debug!(args=?args, "delete-index");
    quickwit_telemetry::send_telemetry_event(TelemetryEvent::Delete).await;

    let quickwit_config = load_quickwit_config(&args.config_uri, args.data_dir).await?;
    let metastore = quickwit_metastore_uri_resolver()
        .resolve(&quickwit_config.metastore_uri)
        .await?;
    let index_service = IndexService::new(
        metastore,
        quickwit_storage_uri_resolver().clone(),
        quickwit_config.default_index_root_uri,
    );
    let affected_files = index_service
        .delete_index(&args.index_id, args.dry_run)
        .await?;
    if args.dry_run {
        if affected_files.is_empty() {
            println!("Only the index will be deleted since it does not contains any data file.");
            return Ok(());
        }
        println!(
            "The following files will be removed from the index `{}`",
            args.index_id
        );
        for file_entry in affected_files {
            println!(" - {}", file_entry.file_name);
        }
        return Ok(());
    }
    if let Err(error) =
        remove_indexing_directory(&quickwit_config.data_dir_path, args.index_id.clone()).await
    {
        warn!(error= ?error, "Failed to remove indexing directory.");
    }
    println!("Index `{}` successfully deleted.", args.index_id);
    Ok(())
}

pub async fn garbage_collect_index_cli(args: GarbageCollectIndexArgs) -> anyhow::Result<()> {
    debug!(args=?args, "garbage-collect-index");
    quickwit_telemetry::send_telemetry_event(TelemetryEvent::GarbageCollect).await;

    let quickwit_config = load_quickwit_config(&args.config_uri, args.data_dir).await?;
    let metastore = quickwit_metastore_uri_resolver()
        .resolve(&quickwit_config.metastore_uri)
        .await?;
    let index_service = IndexService::new(
        metastore,
        quickwit_storage_uri_resolver().clone(),
        quickwit_config.default_index_root_uri,
    );
    let deleted_files = index_service
        .garbage_collect_index(&args.index_id, args.grace_period, args.dry_run)
        .await?;
    if deleted_files.is_empty() {
        println!("No dangling files to garbage collect.");
        return Ok(());
    }

    if args.dry_run {
        println!("The following files will be garbage collected.");
        for file_entry in deleted_files {
            println!(" - {}", file_entry.file_name);
        }
        return Ok(());
    }

    let deleted_bytes: u64 = deleted_files
        .iter()
        .map(|entry| entry.file_size_in_bytes)
        .sum();
    println!(
        "{}MB of storage garbage collected.",
        deleted_bytes / 1_000_000
    );
    println!("Index `{}` successfully garbage collected.", args.index_id);
    Ok(())
}

/// Starts a tokio task that displays the indexing statistics
/// every once in awhile.
pub async fn start_statistics_reporting_loop(
    pipeline_handle: ActorHandle<IndexingPipeline>,
    is_stdin: bool,
) -> anyhow::Result<IndexingStatistics> {
    let mut stdout_handle = stdout();
    let start_time = Instant::now();
    let mut throughput_calculator = ThroughputCalculator::new(start_time);
    let mut report_interval = tokio::time::interval(Duration::from_secs(1));

    loop {
        // TODO fixme. The way we wait today is a bit lame: if the indexing pipeline exits, we will
        // stil wait up to an entire heartbeat...  Ideally we should  select between two
        // futures.
        report_interval.tick().await;
        // Try to receive with a timeout of 1 second.
        // 1 second is also the frequency at which we update statistic in the console
        let observation = pipeline_handle.observe().await;

        // Let's not display live statistics to allow screen to scroll.
        if observation.state.num_docs > 0 {
            display_statistics(
                &mut stdout_handle,
                &mut throughput_calculator,
                &observation.state,
            )?;
        }

        if observation.obs_type == ObservationType::PostMortem {
            break;
        }
    }
    let (pipeline_exit_status, pipeline_statistics) = pipeline_handle.join().await;
    if !pipeline_exit_status.is_success() {
        bail!(pipeline_exit_status);
    }
    // If we have received zero docs at this point,
    // there is no point in displaying report.
    if pipeline_statistics.num_docs == 0 {
        return Ok(pipeline_statistics);
    }

    if is_stdin {
        display_statistics(
            &mut stdout_handle,
            &mut throughput_calculator,
            &pipeline_statistics,
        )?;
    }
    // display end of task report
    println!();
    let secs = Duration::from_secs(start_time.elapsed().as_secs());
    if pipeline_statistics.num_invalid_docs == 0 {
        println!(
            "Indexed {} documents in {}.",
            pipeline_statistics.num_docs.separate_with_commas(),
            format_duration(secs)
        );
    } else {
        let num_indexed_docs = (pipeline_statistics.num_docs
            - pipeline_statistics.num_invalid_docs)
            .separate_with_commas();

        let error_rate = (pipeline_statistics.num_invalid_docs as f64
            / pipeline_statistics.num_docs as f64)
            * 100.0;

        println!(
            "Indexed {} out of {} documents in {}. Failed to index {} document(s). {}\n",
            num_indexed_docs,
            pipeline_statistics.num_docs.separate_with_commas(),
            format_duration(secs),
            pipeline_statistics.num_invalid_docs.separate_with_commas(),
            colorize_error_rate(error_rate),
        );
    }

    Ok(pipeline_statistics)
}

fn colorize_error_rate(error_rate: f64) -> ColoredString {
    let error_rate_message = format!("({:.1}% error rate)", error_rate);
    if error_rate < 1.0 {
        error_rate_message.yellow()
    } else if error_rate < 5.0 {
        error_rate_message.truecolor(255, 181, 46) //< Orange
    } else {
        error_rate_message.red()
    }
}

/// A struct to print data on the standard output.
struct Printer<'a> {
    pub stdout: &'a mut Stdout,
}

impl<'a> Printer<'a> {
    pub fn print_header(&mut self, header: &str) -> io::Result<()> {
        write!(&mut self.stdout, " {}", header.bright_blue())?;
        Ok(())
    }

    pub fn print_value(&mut self, fmt_args: fmt::Arguments) -> io::Result<()> {
        write!(&mut self.stdout, " {}", fmt_args)
    }

    pub fn flush(&mut self) -> io::Result<()> {
        self.stdout.flush()
    }
}

fn display_statistics(
    stdout: &mut Stdout,
    throughput_calculator: &mut ThroughputCalculator,
    statistics: &IndexingStatistics,
) -> anyhow::Result<()> {
    let elapsed_duration = time::Duration::try_from(throughput_calculator.elapsed_time())?;
    let elapsed_time = format!(
        "{:02}:{:02}:{:02}",
        elapsed_duration.whole_hours(),
        elapsed_duration.whole_minutes() % 60,
        elapsed_duration.whole_seconds() % 60
    );
    let throughput_mb_s = throughput_calculator.calculate(statistics.total_bytes_processed);
    let mut printer = Printer { stdout };
    printer.print_header("Num docs")?;
    printer.print_value(format_args!("{:>7}", statistics.num_docs))?;
    printer.print_header("Parse errs")?;
    printer.print_value(format_args!("{:>5}", statistics.num_invalid_docs))?;
    printer.print_header("PublSplits")?;
    printer.print_value(format_args!("{:>3}", statistics.num_published_splits))?;
    printer.print_header("Input size")?;
    printer.print_value(format_args!(
        "{:>5}MB",
        statistics.total_bytes_processed / 1_000_000
    ))?;
    printer.print_header("Thrghput")?;
    printer.print_value(format_args!("{:>5.2}MB/s", throughput_mb_s))?;
    printer.print_header("Time")?;
    printer.print_value(format_args!("{}\n", elapsed_time))?;
    printer.flush()?;
    Ok(())
}

/// ThroughputCalculator is used to calculate throughput.
struct ThroughputCalculator {
    /// Stores the time series of processed bytes value.
    processed_bytes_values: VecDeque<(Instant, u64)>,
    /// Store the time this calculator started
    start_time: Instant,
}

impl ThroughputCalculator {
    /// Creates new instance.
    pub fn new(start_time: Instant) -> Self {
        let processed_bytes_values: VecDeque<(Instant, u64)> = (0..THROUGHPUT_WINDOW_SIZE)
            .map(|_| (start_time, 0u64))
            .collect();
        Self {
            processed_bytes_values,
            start_time,
        }
    }

    /// Calculates the throughput.
    pub fn calculate(&mut self, current_processed_bytes: u64) -> f64 {
        self.processed_bytes_values.pop_front();
        let current_instant = Instant::now();
        let (first_instant, first_processed_bytes) = *self.processed_bytes_values.front().unwrap();
        let elapsed_time = (current_instant - first_instant).as_millis() as f64 / 1_000f64;
        self.processed_bytes_values
            .push_back((current_instant, current_processed_bytes));
        (current_processed_bytes - first_processed_bytes) as f64
            / 1_000_000f64
            / elapsed_time.max(1f64) as f64
    }

    pub fn elapsed_time(&self) -> Duration {
        self.start_time.elapsed()
    }
}

#[cfg(test)]
mod test {

    use std::ops::RangeInclusive;

    use quickwit_metastore::SplitMetadata;

    use super::*;
    use crate::cli::{build_cli, CliCommand};

    pub fn split_metadata_for_test(
        split_id: &str,
        num_docs: usize,
        time_range: RangeInclusive<i64>,
        size: u64,
    ) -> SplitMetadata {
        let mut split_metadata = SplitMetadata::for_test(split_id.to_string());
        split_metadata.num_docs = num_docs;
        split_metadata.time_range = Some(time_range);
        split_metadata.footer_offsets = 0..size;
        split_metadata
    }

    #[test]
    fn test_parse_ingest_api_args() -> anyhow::Result<()> {
        {
            let app = build_cli().no_binary_name(true);
            let matches = app.try_get_matches_from(vec![
                "index",
                "ingest-api",
                "--config",
                "/config.yaml",
                "--index",
                "foo",
                "--enable",
            ])?;
            let command = CliCommand::parse_cli_args(&matches)?;
            let expected_command =
                CliCommand::Index(IndexCliCommand::ToggleIngestApi(ToggleIngestApiArgs {
                    config_uri: Uri::try_new("file:///config.yaml").unwrap(),
                    index_id: "foo".to_string(),
                    enable: true,
                }));
            assert_eq!(command, expected_command);
        }
        {
            let app = build_cli().no_binary_name(true);
            let matches = app.try_get_matches_from(vec![
                "index",
                "ingest-api",
                "--config",
                "/config.yaml",
                "--index",
                "foo",
                "--disable",
            ])?;
            let command = CliCommand::parse_cli_args(&matches)?;
            let expected_command =
                CliCommand::Index(IndexCliCommand::ToggleIngestApi(ToggleIngestApiArgs {
                    config_uri: Uri::try_new("file:///config.yaml").unwrap(),
                    index_id: "foo".to_string(),
                    enable: false,
                }));
            assert_eq!(command, expected_command);
        }
        {
            let app = build_cli().no_binary_name(true);
            let matches = app.try_get_matches_from(vec![
                "index",
                "ingest-api",
                "--config",
                "/config.yaml",
                "--index",
                "foo",
                "--enable",
                "--disable",
            ]);
            assert!(matches.is_err());
        }
        Ok(())
    }

    #[test]
    fn test_index_stats() -> anyhow::Result<()> {
        let index_id = "index-stats-env".to_string();
        let split_id = "test_split_id".to_string();
        let index_uri = "s3://some-test-bucket";

        let index_metadata = IndexMetadata::for_test(&index_id, index_uri);
        let split_metadata = split_metadata_for_test(&split_id, 100_000, 1111..=2222, 15_000_000);

        let split_data = Split {
            split_metadata,
            split_state: quickwit_metastore::SplitState::Published,
            update_timestamp: 0,
            publish_timestamp: Some(0),
        };

        let index_stats = IndexStats::from_metadata(index_metadata, vec![split_data])?;

        assert_eq!(index_stats.index_id, index_id);
        assert_eq!(index_stats.index_uri.as_str(), index_uri);
        assert_eq!(index_stats.num_published_splits, 1);
        assert_eq!(index_stats.num_published_docs, 100_000);
        assert_eq!(index_stats.size_published_docs, 15);
        assert_eq!(
            index_stats.timestamp_field_name,
            Some("timestamp".to_string())
        );
        assert_eq!(index_stats.timestamp_range, Some((1111, 2222)));

        Ok(())
    }

    #[test]
    fn test_descriptive_stats() -> anyhow::Result<()> {
        let split_id = "stat-test-split".to_string();
        let template_split = Split {
            split_state: quickwit_metastore::SplitState::Published,
            update_timestamp: 0,
            publish_timestamp: Some(0),
            split_metadata: SplitMetadata::default(),
        };

        let split_metadata_1 = split_metadata_for_test(&split_id, 70_000, 10..=12, 60_000_000);
        let split_metadata_2 = split_metadata_for_test(&split_id, 120_000, 11..=15, 145_000_000);
        let split_metadata_3 = split_metadata_for_test(&split_id, 90_000, 15..=22, 115_000_000);
        let split_metadata_4 = split_metadata_for_test(&split_id, 40_000, 22..=22, 55_000_000);

        let mut split_1 = template_split.clone();
        split_1.split_metadata = split_metadata_1;
        let mut split_2 = template_split.clone();
        split_2.split_metadata = split_metadata_2;
        let mut split_3 = template_split.clone();
        split_3.split_metadata = split_metadata_3;
        let mut split_4 = template_split;
        split_4.split_metadata = split_metadata_4;

        let splits = vec![split_1, split_2, split_3, split_4];

        let splits_num_docs = splits
            .iter()
            .map(|split| split.split_metadata.num_docs)
            .sorted()
            .collect_vec();

        let splits_bytes = splits
            .iter()
            .map(|split| (split.split_metadata.footer_offsets.end / 1_000_000) as usize)
            .sorted()
            .collect_vec();

        let num_docs_descriptive = DescriptiveStats::maybe_new(&splits_num_docs);
        let num_bytes_descriptive = DescriptiveStats::maybe_new(&splits_bytes);
        let desciptive_stats_none = DescriptiveStats::maybe_new(&[]);

        assert!(num_docs_descriptive.is_some());
        assert!(num_bytes_descriptive.is_some());

        assert!(desciptive_stats_none.is_none());

        Ok(())
    }
}<|MERGE_RESOLUTION|>--- conflicted
+++ resolved
@@ -951,13 +951,8 @@
         indexer_config,
         metastore,
         quickwit_storage_uri_resolver().clone(),
-<<<<<<< HEAD
-    );
-=======
-        enable_ingest_api,
     )
     .await?;
->>>>>>> 1c83fa4c
     let (indexing_server_mailbox, _) = universe.spawn_builder().spawn(indexing_server);
     let pipeline_id = indexing_server_mailbox
         .ask_for_res(SpawnPipeline {
@@ -1070,13 +1065,8 @@
         indexer_config,
         metastore,
         storage_resolver,
-<<<<<<< HEAD
-    );
-=======
-        enable_ingest_api,
     )
     .await?;
->>>>>>> 1c83fa4c
     let universe = Universe::new();
     let (indexing_server_mailbox, _) = universe.spawn_builder().spawn(indexing_server);
     let pipeline_id = indexing_server_mailbox
