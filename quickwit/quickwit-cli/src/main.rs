// Copyright (C) 2023 Quickwit, Inc.
//
// Quickwit is offered under the AGPL v3.0 and as commercial software.
// For commercial licensing, contact us at hello@quickwit.io.
//
// AGPL:
// This program is free software: you can redistribute it and/or modify
// it under the terms of the GNU Affero General Public License as
// published by the Free Software Foundation, either version 3 of the
// License, or (at your option) any later version.
//
// This program is distributed in the hope that it will be useful,
// but WITHOUT ANY WARRANTY; without even the implied warranty of
// MERCHANTABILITY or FITNESS FOR A PARTICULAR PURPOSE. See the
// GNU Affero General Public License for more details.
//
// You should have received a copy of the GNU Affero General Public License
// along with this program. If not, see <http://www.gnu.org/licenses/>.

use colored::Colorize;
use opentelemetry::global;
use quickwit_cli::busy_detector;
use quickwit_cli::checklist::RED_COLOR;
use quickwit_cli::cli::{build_cli, CliCommand};
#[cfg(feature = "jemalloc")]
use quickwit_cli::jemalloc::start_jemalloc_metrics_loop;
use quickwit_cli::logger::setup_logging_and_tracing;
use quickwit_serve::BuildInfo;

fn main() -> anyhow::Result<()> {
    tokio::runtime::Builder::new_multi_thread()
        .enable_all()
        .on_thread_unpark(busy_detector::thread_unpark)
        .on_thread_park(busy_detector::thread_park)
        .build()
        .unwrap()
        .block_on(main_impl())
}

async fn main_impl() -> anyhow::Result<()> {
    #[cfg(feature = "openssl-support")]
    openssl_probe::init_ssl_cert_env_vars();

    let about_text = about_text();
    let build_info = BuildInfo::get();
    let version_text = format!(
        "{} ({} {})",
        build_info.version, build_info.commit_short_hash, build_info.build_date
    );

    let app = build_cli().about(about_text).version(version_text);
    let matches = app.get_matches();
    let ansi_colors = !matches.get_flag("no-color");

    let command = match CliCommand::parse_cli_args(matches) {
        Ok(command) => command,
        Err(err) => {
            eprintln!("Failed to parse command arguments: {err:?}");
            std::process::exit(1);
        }
    };

    #[cfg(feature = "jemalloc")]
    start_jemalloc_metrics_loop();

    setup_logging_and_tracing(command.default_log_level(), ansi_colors, build_info)?;
    let return_code: i32 = if let Err(err) = command.execute().await {
        eprintln!("{} Command failed: {:?}\n", "✘".color(RED_COLOR), err);
        1
    } else {
        0
    };

    global::shutdown_tracer_provider();
    std::process::exit(return_code)
}

/// Return the about text with telemetry info.
fn about_text() -> String {
    let mut about_text = String::from(
        "Sub-second search & analytics engine on cloud storage.\n  Find more information at https://quickwit.io/docs\n\n",
    );
    if !quickwit_telemetry::is_telemetry_disabled() {
        about_text += "Telemetry: enabled";
    }
    about_text
}

#[cfg(test)]
mod tests {
    use std::path::PathBuf;
    use std::str::FromStr;
    use std::time::Duration;

    use bytesize::ByteSize;
    use quickwit_cli::cli::{build_cli, CliCommand};
    use quickwit_cli::index::{
        ClearIndexArgs, CreateIndexArgs, DeleteIndexArgs, DescribeIndexArgs, IndexCliCommand,
        IngestDocsArgs, SearchIndexArgs,
    };
    use quickwit_cli::split::{DescribeSplitArgs, SplitCliCommand};
    use quickwit_cli::tool::{
        ExtractSplitArgs, GarbageCollectIndexArgs, LocalIngestDocsArgs, LocalSearchArgs, MergeArgs,
        ToolCliCommand,
    };
    use quickwit_cli::ClientArgs;
    use quickwit_common::uri::Uri;
    use quickwit_config::SourceInputFormat;
    use quickwit_rest_client::models::Timeout;
    use quickwit_rest_client::rest_client::CommitType;
    use reqwest::Url;

    #[test]
    fn test_parse_clear_args() {
        let app = build_cli().no_binary_name(true);
        let matches = app
            .try_get_matches_from(["index", "clear", "--index", "wikipedia"])
            .unwrap();
        let command = CliCommand::parse_cli_args(matches).unwrap();
        let expected_cmd = CliCommand::Index(IndexCliCommand::Clear(ClearIndexArgs {
            client_args: ClientArgs::default(),
            index_id: "wikipedia".to_string(),
            assume_yes: false,
        }));
        assert_eq!(command, expected_cmd);

        let app = build_cli().no_binary_name(true);
        let matches = app
            .try_get_matches_from(["index", "clear", "--index", "wikipedia", "--yes"])
            .unwrap();
        let command = CliCommand::parse_cli_args(matches).unwrap();
        let expected_cmd = CliCommand::Index(IndexCliCommand::Clear(ClearIndexArgs {
            client_args: ClientArgs::default(),
            index_id: "wikipedia".to_string(),
            assume_yes: true,
        }));
        assert_eq!(command, expected_cmd);
    }

    #[test]
    fn test_parse_create_args() -> anyhow::Result<()> {
        let app = build_cli().no_binary_name(true);
        let _ = app
            .try_get_matches_from(["new", "--index-uri", "file:///indexes/wikipedia"])
            .unwrap_err();

        let app = build_cli().no_binary_name(true);
        let matches =
            app.try_get_matches_from(["index", "create", "--index-config", "index-conf.yaml"])?;
        let command = CliCommand::parse_cli_args(matches)?;
        let expected_index_config_uri = Uri::from_str(&format!(
            "file://{}/index-conf.yaml",
            std::env::current_dir().unwrap().display()
        ))
        .unwrap();
        let expected_cmd = CliCommand::Index(IndexCliCommand::Create(CreateIndexArgs {
            client_args: ClientArgs::default(),
            index_config_uri: expected_index_config_uri.clone(),
            overwrite: false,
            assume_yes: false,
        }));
        assert_eq!(command, expected_cmd);

        let app = build_cli().no_binary_name(true);
        let matches = app.try_get_matches_from([
            "index",
            "create",
            "--index-config",
            "index-conf.yaml",
            "--overwrite",
        ])?;
        let command = CliCommand::parse_cli_args(matches)?;
        let expected_cmd = CliCommand::Index(IndexCliCommand::Create(CreateIndexArgs {
            client_args: ClientArgs::default(),
            index_config_uri: expected_index_config_uri,
            overwrite: true,
            assume_yes: false,
        }));
        assert_eq!(command, expected_cmd);

        Ok(())
    }

    #[test]
    fn test_parse_ingest_v2_args() {
        let app = build_cli().no_binary_name(true);
        let matches = app
            .try_get_matches_from(["index", "ingest", "--index", "wikipedia", "--v2"])
            .unwrap();
        let command = CliCommand::parse_cli_args(matches).unwrap();
        assert!(matches!(
            command,
            CliCommand::Index(IndexCliCommand::Ingest(
                IngestDocsArgs {
                    client_args,
                    index_id,
                    input_path_opt: None,
                    batch_size_limit_opt: None,
                    commit_type: CommitType::Auto,
                })) if &index_id == "wikipedia"
                && client_args.timeout.is_none()
                && client_args.connect_timeout.is_none()
                && client_args.commit_timeout.is_none()
                && client_args.cluster_endpoint == Url::from_str("http://127.0.0.1:7280").unwrap()
                && client_args.ingest_v2

        ));
    }

    #[test]
    fn test_parse_ingest_args() -> anyhow::Result<()> {
        let app = build_cli().no_binary_name(true);
        let matches = app.try_get_matches_from([
            "index",
            "ingest",
            "--index",
            "wikipedia",
            "--endpoint",
            "http://127.0.0.1:8000",
        ])?;
        let command = CliCommand::parse_cli_args(matches)?;
        assert!(matches!(
            command,
            CliCommand::Index(IndexCliCommand::Ingest(
                IngestDocsArgs {
                    client_args,
                    index_id,
                    input_path_opt: None,
                    batch_size_limit_opt: None,
                    commit_type: CommitType::Auto,
                })) if &index_id == "wikipedia"
                && client_args.timeout.is_none()
                && client_args.connect_timeout.is_none()
                && client_args.commit_timeout.is_none()
                && client_args.cluster_endpoint == Url::from_str("http://127.0.0.1:8000").unwrap()
                && !client_args.ingest_v2
        ));

        let app = build_cli().no_binary_name(true);
        let matches = app.try_get_matches_from([
            "index",
            "ingest",
            "--index",
            "wikipedia",
            "--batch-size-limit",
            "8MB",
            "--force",
        ])?;
        let command = CliCommand::parse_cli_args(matches)?;
        assert!(matches!(
            command,
            CliCommand::Index(IndexCliCommand::Ingest(
                IngestDocsArgs {
                    client_args,
                    index_id,
                    input_path_opt: None,
                    batch_size_limit_opt: Some(batch_size_limit),
                    commit_type: CommitType::Force,
                })) if &index_id == "wikipedia"
                        && client_args.cluster_endpoint == Url::from_str("http://127.0.0.1:7280").unwrap()
                        && client_args.timeout.is_none()
                        && client_args.connect_timeout.is_none()
                        && client_args.commit_timeout.is_none()
<<<<<<< HEAD
                        && batch_size_limit == ByteSize::mb(8)

=======
                        && !client_args.ingest_v2
                        && batch_size_limit == Byte::from_str("8MB").unwrap()
>>>>>>> f1a2b0de
        ));

        let app = build_cli().no_binary_name(true);
        let matches = app.try_get_matches_from([
            "index",
            "ingest",
            "--index",
            "wikipedia",
            "--batch-size-limit",
            "4KB",
            "--wait",
        ])?;
        let command = CliCommand::parse_cli_args(matches)?;
        assert!(matches!(
            command,
            CliCommand::Index(IndexCliCommand::Ingest(
                IngestDocsArgs {
                    client_args,
                    index_id,
                    input_path_opt: None,
                    batch_size_limit_opt: Some(batch_size_limit),
                    commit_type: CommitType::WaitFor,
                })) if &index_id == "wikipedia"
                    && client_args.cluster_endpoint == Url::from_str("http://127.0.0.1:7280").unwrap()
                    && client_args.timeout.is_none()
                    && client_args.connect_timeout.is_none()
                    && client_args.commit_timeout.is_none()
<<<<<<< HEAD
                    && batch_size_limit == ByteSize::kb(4)
=======
                    && !client_args.ingest_v2
                    && batch_size_limit == Byte::from_str("4KB").unwrap()
>>>>>>> f1a2b0de
        ));

        let app = build_cli().no_binary_name(true);
        let matches = app.try_get_matches_from([
            "index",
            "ingest",
            "--index",
            "wikipedia",
            "--timeout",
            "10s",
            "--connect-timeout",
            "2s",
        ])?;
        let command = CliCommand::parse_cli_args(matches)?;
        assert!(matches!(
            command,
            CliCommand::Index(IndexCliCommand::Ingest(
                IngestDocsArgs {
                    client_args,
                    index_id,
                    input_path_opt: None,
                    batch_size_limit_opt: None,
                    commit_type: CommitType::Auto,
                })) if &index_id == "wikipedia"
                        && client_args.cluster_endpoint == Url::from_str("http://127.0.0.1:7280").unwrap()
                        && client_args.timeout == Some(Timeout::from_secs(10))
                        && client_args.connect_timeout == Some(Timeout::from_secs(2))
                        && client_args.commit_timeout.is_none()
        ));

        let app = build_cli().no_binary_name(true);
        let matches = app.try_get_matches_from([
            "index",
            "ingest",
            "--index",
            "wikipedia",
            "--timeout",
            "none",
            "--wait",
            "--connect-timeout",
            "15s",
            "--commit-timeout",
            "4h",
        ])?;
        let command = CliCommand::parse_cli_args(matches)?;
        assert!(matches!(
            command,
            CliCommand::Index(IndexCliCommand::Ingest(
                IngestDocsArgs {
                    client_args,
                    index_id,
                    input_path_opt: None,
                    batch_size_limit_opt: None,
                    commit_type: CommitType::WaitFor,
                })) if &index_id == "wikipedia"
                        && client_args.cluster_endpoint == Url::from_str("http://127.0.0.1:7280").unwrap()
                        && client_args.timeout == Some(Timeout::none())
                        && client_args.connect_timeout == Some(Timeout::from_secs(15))
                        && client_args.commit_timeout == Some(Timeout::from_hours(4))
        ));

        let app = build_cli().no_binary_name(true);
        assert_eq!(
            app.try_get_matches_from([
                "index",
                "ingest",
                "--index",
                "wikipedia",
                "--wait",
                "--force",
            ])
            .unwrap_err()
            .kind(),
            clap::error::ErrorKind::ArgumentConflict
        );
        Ok(())
    }

    #[test]
    fn test_parse_local_ingest_args() {
        let app = build_cli().no_binary_name(true);
        let matches = app
            .try_get_matches_from([
                "tool",
                "local-ingest",
                "--index",
                "wikipedia",
                "--config",
                "/config.yaml",
                "--overwrite",
                "--keep-cache",
                "--input-format",
                "plain",
                "--transform-script",
                ".message = downcase(string!(.message))",
            ])
            .unwrap();
        let command = CliCommand::parse_cli_args(matches).unwrap();
        assert!(matches!(
            command,
            CliCommand::Tool(ToolCliCommand::LocalIngest(
                LocalIngestDocsArgs {
                    config_uri,
                    index_id,
                    input_path_opt: None,
                    input_format,
                    overwrite,
                    vrl_script: Some(vrl_script),
                    clear_cache,
                })) if &index_id == "wikipedia"
                       && config_uri == Uri::from_str("file:///config.yaml").unwrap()
                       && vrl_script == ".message = downcase(string!(.message))"
                       && overwrite
                       && !clear_cache
                       && input_format == SourceInputFormat::PlainText,
        ));
    }

    #[test]
    fn test_parse_search_args() -> anyhow::Result<()> {
        let app = build_cli().no_binary_name(true);
        let matches = app.try_get_matches_from([
            "index",
            "search",
            "--index",
            "wikipedia",
            "--query",
            "Barack Obama",
        ])?;
        let command = CliCommand::parse_cli_args(matches)?;
        assert!(matches!(
            command,
            CliCommand::Index(IndexCliCommand::Search(SearchIndexArgs {
                index_id,
                query,
                max_hits: 20,
                start_offset: 0,
                search_fields: None,
                snippet_fields: None,
                start_timestamp: None,
                end_timestamp: None,
                aggregation: None,
                ..
            })) if &index_id == "wikipedia" && &query == "Barack Obama"
        ));

        let app = build_cli().no_binary_name(true);
        let matches = app.try_get_matches_from([
            "index",
            "search",
            "--index",
            "wikipedia",
            "--query",
            "Barack Obama",
            "--max-hits",
            "50",
            "--start-offset",
            "100",
            "--start-timestamp",
            "0",
            "--end-timestamp",
            "1",
            "--search-fields",
            "title",
            "url",
            "--snippet-fields",
            "body",
        ])?;
        let command = CliCommand::parse_cli_args(matches)?;
        assert!(matches!(
            command,
            CliCommand::Index(IndexCliCommand::Search(SearchIndexArgs {
                client_args: _,
                index_id,
                query,
                aggregation: None,
                max_hits: 50,
                start_offset: 100,
                search_fields: Some(search_field_names),
                snippet_fields: Some(snippet_field_names),
                start_timestamp: Some(0),
                end_timestamp: Some(1),
                sort_by_score: false,
            })) if &index_id == "wikipedia"
                  && query == "Barack Obama"
                  && search_field_names == vec!["title".to_string(), "url".to_string()]
                  && snippet_field_names == vec!["body".to_string()]
        ));
        Ok(())
    }

    #[test]
    fn test_parse_local_search_args() {
        let app = build_cli().no_binary_name(true);
        let matches = app
            .try_get_matches_from([
                "tool",
                "local-search",
                "--index",
                "wikipedia",
                "--query",
                "Barack Obama",
            ])
            .unwrap();
        let command = CliCommand::parse_cli_args(matches).unwrap();
        assert!(matches!(
            command,
            CliCommand::Tool(ToolCliCommand::LocalSearch(LocalSearchArgs {
                index_id,
                query,
                max_hits: 20,
                start_offset: 0,
                search_fields: None,
                snippet_fields: None,
                start_timestamp: None,
                end_timestamp: None,
                aggregation: None,
                ..
            })) if &index_id == "wikipedia" && &query == "Barack Obama"
        ));

        let app = build_cli().no_binary_name(true);
        let matches = app
            .try_get_matches_from([
                "tool",
                "local-search",
                "--index",
                "wikipedia",
                "--query",
                "Barack Obama",
                "--max-hits",
                "50",
                "--start-offset",
                "100",
                "--start-timestamp",
                "0",
                "--end-timestamp",
                "1",
                "--search-fields",
                "title",
                "url",
                "--snippet-fields",
                "body",
                "--sort-by-field=-score",
            ])
            .unwrap();
        let command = CliCommand::parse_cli_args(matches).unwrap();
        assert!(matches!(
            command,
            CliCommand::Tool(ToolCliCommand::LocalSearch(LocalSearchArgs {
                config_uri: _,
                index_id,
                query,
                aggregation: None,
                max_hits: 50,
                start_offset: 100,
                search_fields: Some(search_field_names),
                snippet_fields: Some(snippet_field_names),
                start_timestamp: Some(0),
                end_timestamp: Some(1),
                sort_by_field: Some(sort_by_field),
            })) if &index_id == "wikipedia"
                  && query == "Barack Obama"
                  && search_field_names == vec!["title".to_string(), "url".to_string()]
                  && snippet_field_names == vec!["body".to_string()]
                  && sort_by_field == "-score"
        ));
    }

    #[test]
    fn test_parse_delete_args() {
        let app = build_cli().no_binary_name(true);
        let matches = app
            .try_get_matches_from(["index", "delete", "--index", "wikipedia"])
            .unwrap();
        let command = CliCommand::parse_cli_args(matches).unwrap();
        assert!(matches!(
            command,
            CliCommand::Index(IndexCliCommand::Delete(DeleteIndexArgs {
                index_id,
                dry_run: false,
                ..
            })) if &index_id == "wikipedia"
        ));

        let app = build_cli().no_binary_name(true);
        let matches = app
            .try_get_matches_from(["index", "delete", "--index", "wikipedia", "--dry-run"])
            .unwrap();
        let command = CliCommand::parse_cli_args(matches).unwrap();
        assert!(matches!(
            command,
            CliCommand::Index(IndexCliCommand::Delete(DeleteIndexArgs {
                index_id,
                dry_run: true,
                ..
            })) if &index_id == "wikipedia"
        ));
    }

    #[test]
    fn test_parse_describe_index_args() {
        let app = build_cli().no_binary_name(true);
        let matches = app
            .try_get_matches_from(["index", "describe", "--index", "wikipedia"])
            .unwrap();
        let command = CliCommand::parse_cli_args(matches).unwrap();
        assert!(matches!(
            command,
            CliCommand::Index(IndexCliCommand::Describe(DescribeIndexArgs {
                index_id,
                ..
            })) if &index_id == "wikipedia"
        ));
    }

    #[test]
    fn test_parse_split_describe_args() -> anyhow::Result<()> {
        let app = build_cli().no_binary_name(true);
        let matches = app.try_get_matches_from([
            "split",
            "describe",
            "--index",
            "wikipedia",
            "--split",
            "ABC",
        ])?;
        let command = CliCommand::parse_cli_args(matches)?;
        assert!(matches!(
            command,
            CliCommand::Split(SplitCliCommand::Describe(DescribeSplitArgs {
                index_id,
                split_id,
                verbose: false,
                ..
            })) if &index_id == "wikipedia" && &split_id == "ABC"
        ));
        Ok(())
    }

    #[test]
    fn test_parse_split_extract_args() -> anyhow::Result<()> {
        let app = build_cli().no_binary_name(true);
        let matches = app.try_get_matches_from([
            "tool",
            "extract-split",
            "--index",
            "wikipedia",
            "--split",
            "ABC",
            "--target-dir",
            "datadir",
            "--config",
            "/config.yaml",
        ])?;
        let command = CliCommand::parse_cli_args(matches)?;
        assert!(matches!(
            command,
            CliCommand::Tool(ToolCliCommand::ExtractSplit(ExtractSplitArgs {
                index_id,
                split_id,
                target_dir,
                ..
            })) if &index_id == "wikipedia" && &split_id == "ABC" && target_dir == PathBuf::from("datadir")
        ));
        Ok(())
    }

    #[test]
    fn test_parse_garbage_collect_args() -> anyhow::Result<()> {
        let app = build_cli().no_binary_name(true);
        let matches = app.try_get_matches_from([
            "tool",
            "gc",
            "--index",
            "wikipedia",
            "--config",
            "/config.yaml",
        ])?;
        let command = CliCommand::parse_cli_args(matches)?;
        assert!(matches!(
            command,
            CliCommand::Tool(ToolCliCommand::GarbageCollect(GarbageCollectIndexArgs {
                index_id,
                grace_period,
                dry_run: false,
                ..
            })) if &index_id == "wikipedia" && grace_period == Duration::from_secs(60 * 60)
        ));

        let app = build_cli().no_binary_name(true);
        let matches = app.try_get_matches_from([
            "tool",
            "gc",
            "--index",
            "wikipedia",
            "--grace-period",
            "5m",
            "--config",
            "/config.yaml",
            "--dry-run",
        ])?;
        let command = CliCommand::parse_cli_args(matches)?;
        let expected_config_uri = Uri::from_str("file:///config.yaml").unwrap();
        assert!(matches!(
            command,
            CliCommand::Tool(ToolCliCommand::GarbageCollect(GarbageCollectIndexArgs {
                index_id,
                grace_period,
                config_uri,
                dry_run: true,
            })) if &index_id == "wikipedia" && grace_period == Duration::from_secs(5 * 60) && config_uri == expected_config_uri
        ));
        Ok(())
    }

    #[test]
    fn test_parse_merge_args() -> anyhow::Result<()> {
        let app = build_cli().no_binary_name(true);
        let matches = app.try_get_matches_from([
            "tool",
            "merge",
            "--index",
            "wikipedia",
            "--source",
            "ingest-source",
            "--config",
            "/config.yaml",
        ])?;
        let command = CliCommand::parse_cli_args(matches)?;
        assert!(matches!(
            command,
            CliCommand::Tool(ToolCliCommand::Merge(MergeArgs {
                index_id,
                source_id,
                ..
            })) if &index_id == "wikipedia" && source_id == "ingest-source"
        ));
        Ok(())
    }

    #[test]
    fn test_parse_no_color() {
        let previous_no_color_res = std::env::var("NO_COLOR");
        {
            std::env::set_var("NO_COLOR", "whatever_interpreted_as_true");
            let app = build_cli().no_binary_name(true);
            let matches = app.try_get_matches_from(["run"]).unwrap();
            let no_color = matches.get_flag("no-color");
            assert!(no_color);
        }
        {
            // empty string is false.
            std::env::set_var("NO_COLOR", "");
            let app = build_cli().no_binary_name(true);
            let matches = app.try_get_matches_from(["run"]).unwrap();
            let no_color = matches.get_flag("no-color");
            assert!(!no_color);
        }
        {
            // empty string is false.
            let app = build_cli().no_binary_name(true);
            let matches = app.try_get_matches_from(["run", "--no-color"]).unwrap();
            let no_color = matches.get_flag("no-color");
            assert!(no_color);
        }
        if let Ok(previous_no_color) = previous_no_color_res {
            std::env::set_var("NO_COLOR", previous_no_color);
        }
    }
}<|MERGE_RESOLUTION|>--- conflicted
+++ resolved
@@ -261,13 +261,8 @@
                         && client_args.timeout.is_none()
                         && client_args.connect_timeout.is_none()
                         && client_args.commit_timeout.is_none()
-<<<<<<< HEAD
-                        && batch_size_limit == ByteSize::mb(8)
-
-=======
                         && !client_args.ingest_v2
-                        && batch_size_limit == Byte::from_str("8MB").unwrap()
->>>>>>> f1a2b0de
+                        && batch_size_limit == batch_size_limit == ByteSize::mb(8)
         ));
 
         let app = build_cli().no_binary_name(true);
@@ -295,12 +290,8 @@
                     && client_args.timeout.is_none()
                     && client_args.connect_timeout.is_none()
                     && client_args.commit_timeout.is_none()
-<<<<<<< HEAD
+                    && !client_args.ingest_v2
                     && batch_size_limit == ByteSize::kb(4)
-=======
-                    && !client_args.ingest_v2
-                    && batch_size_limit == Byte::from_str("4KB").unwrap()
->>>>>>> f1a2b0de
         ));
 
         let app = build_cli().no_binary_name(true);
