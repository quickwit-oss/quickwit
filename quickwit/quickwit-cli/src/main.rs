// Copyright (C) 2023 Quickwit, Inc.
//
// Quickwit is offered under the AGPL v3.0 and as commercial software.
// For commercial licensing, contact us at hello@quickwit.io.
//
// AGPL:
// This program is free software: you can redistribute it and/or modify
// it under the terms of the GNU Affero General Public License as
// published by the Free Software Foundation, either version 3 of the
// License, or (at your option) any later version.
//
// This program is distributed in the hope that it will be useful,
// but WITHOUT ANY WARRANTY; without even the implied warranty of
// MERCHANTABILITY or FITNESS FOR A PARTICULAR PURPOSE. See the
// GNU Affero General Public License for more details.
//
// You should have received a copy of the GNU Affero General Public License
// along with this program. If not, see <http://www.gnu.org/licenses/>.

use std::env;

use anyhow::Context;
use colored::Colorize;
use opentelemetry::sdk::propagation::TraceContextPropagator;
use opentelemetry::sdk::{trace, Resource};
use opentelemetry::{global, KeyValue};
use opentelemetry_otlp::WithExportConfig;
use quickwit_cli::cli::{build_cli, CliCommand};
#[cfg(feature = "jemalloc")]
use quickwit_cli::jemalloc::start_jemalloc_metrics_loop;
use quickwit_cli::{
    busy_detector, QW_ENABLE_JAEGER_EXPORTER_ENV_KEY, QW_ENABLE_OPENTELEMETRY_OTLP_EXPORTER_ENV_KEY,
};
use quickwit_common::RED_COLOR;
use quickwit_serve::BuildInfo;
use quickwit_telemetry::payload::TelemetryEvent;
use tracing::Level;
use tracing_subscriber::fmt::time::UtcTime;
use tracing_subscriber::prelude::*;
use tracing_subscriber::EnvFilter;

fn setup_logging_and_tracing(
    level: Level,
    ansi: bool,
    build_info: &BuildInfo,
) -> anyhow::Result<()> {
    #[cfg(feature = "tokio-console")]
    {
        if std::env::var_os(quickwit_cli::QW_ENABLE_TOKIO_CONSOLE_ENV_KEY).is_some() {
            console_subscriber::init();
            return Ok(());
        }
    }
    let env_filter = env::var("RUST_LOG")
        .map(|_| EnvFilter::from_default_env())
        .or_else(|_| EnvFilter::try_new(format!("quickwit={level}")))
        .context("Failed to set up tracing env filter.")?;
    global::set_text_map_propagator(TraceContextPropagator::new());
    let registry = tracing_subscriber::registry().with(env_filter);
    let event_format = tracing_subscriber::fmt::format()
        .with_target(true)
        .with_ansi(ansi)
        .with_timer(
            // We do not rely on the Rfc3339 implementation, because it has a nanosecond precision.
            // See discussion here: https://github.com/time-rs/time/discussions/418
            UtcTime::new(
                time::format_description::parse(
                    "[year]-[month]-[day]T[hour]:[minute]:[second].[subsecond digits:3]Z",
                )
                .expect("Time format invalid."),
            ),
        );
    if std::env::var_os(QW_ENABLE_JAEGER_EXPORTER_ENV_KEY).is_some() {
        let tracer = opentelemetry_jaeger::new_agent_pipeline()
            .with_service_name("quickwit")
            .with_auto_split_batch(true)
            .install_batch(opentelemetry::runtime::Tokio)
            .context("Failed to initialize Jaeger exporter.")?;
        registry
            .with(tracing_opentelemetry::layer().with_tracer(tracer))
            .with(tracing_subscriber::fmt::layer().event_format(event_format))
            .try_init()
            .context("Failed to set up tracing.")?;
    } else if std::env::var_os(QW_ENABLE_OPENTELEMETRY_OTLP_EXPORTER_ENV_KEY).is_some() {
        let otlp_exporter = opentelemetry_otlp::new_exporter().tonic().with_env();
        let trace_config = trace::config().with_resource(Resource::new([
            KeyValue::new("service.name", "quickwit"),
            KeyValue::new("service.version", build_info.version.clone()),
        ]));
        let tracer = opentelemetry_otlp::new_pipeline()
            .tracing()
            .with_exporter(otlp_exporter)
            .with_trace_config(trace_config)
            .install_batch(opentelemetry::runtime::Tokio)
            .context("Failed to initialize OpenTelemetry OTLP exporter.")?;
        registry
            .with(tracing_opentelemetry::layer().with_tracer(tracer))
            .with(tracing_subscriber::fmt::layer().event_format(event_format))
            .try_init()
            .context("Failed to set up tracing.")?;
    } else {
        registry
            .with(tracing_subscriber::fmt::layer().event_format(event_format))
            .try_init()
            .context("Failed to set up tracing.")?;
    }
    Ok(())
}

fn main() -> anyhow::Result<()> {
    tokio::runtime::Builder::new_multi_thread()
        .enable_all()
        .on_thread_unpark(busy_detector::thread_unpark)
        .on_thread_park(busy_detector::thread_park)
        .build()
        .unwrap()
        .block_on(main_impl())
}

async fn main_impl() -> anyhow::Result<()> {
    #[cfg(feature = "openssl-support")]
    openssl_probe::init_ssl_cert_env_vars();

    let telemetry_handle = quickwit_telemetry::start_telemetry_loop();
    let about_text = about_text();
    let build_info = BuildInfo::get();
    let version_text = format!(
        "{} ({} {})",
        build_info.version, build_info.commit_short_hash, build_info.build_date
    );

    let app = build_cli().about(about_text).version(version_text);
    let matches = app.get_matches();
    let ansi = !matches.get_flag("no-color");

    let command = match CliCommand::parse_cli_args(matches) {
        Ok(command) => command,
        Err(err) => {
            eprintln!("Failed to parse command arguments: {err:?}");
            std::process::exit(1);
        }
    };

    #[cfg(feature = "jemalloc")]
    start_jemalloc_metrics_loop();

    setup_logging_and_tracing(command.default_log_level(), ansi, build_info)?;
    let return_code: i32 = if let Err(err) = command.execute().await {
        eprintln!("{} Command failed: {:?}\n", "✘".color(RED_COLOR), err);
        1
    } else {
        0
    };
    quickwit_telemetry::send_telemetry_event(TelemetryEvent::EndCommand { return_code }).await;
    telemetry_handle.terminate_telemetry().await;
    global::shutdown_tracer_provider();
    std::process::exit(return_code)
}

/// Return the about text with telemetry info.
fn about_text() -> String {
    let mut about_text = String::from(
        "Sub-second search & analytics engine on cloud storage.\n  Find more information at https://quickwit.io/docs\n\n",
    );
    if !quickwit_telemetry::is_telemetry_disabled() {
        about_text += "Telemetry: enabled";
    }
    about_text
}

#[cfg(test)]
mod tests {
    use std::path::PathBuf;
    use std::str::FromStr;
    use std::time::Duration;

    use byte_unit::Byte;
    use quickwit_cli::cli::{build_cli, CliCommand};
    use quickwit_cli::index::{
        ClearIndexArgs, CreateIndexArgs, DeleteIndexArgs, DescribeIndexArgs, IndexCliCommand,
        IngestDocsArgs, SearchIndexArgs,
    };
    use quickwit_cli::split::{DescribeSplitArgs, SplitCliCommand};
    use quickwit_cli::tool::{
        ExtractSplitArgs, GarbageCollectIndexArgs, LocalIngestDocsArgs, MergeArgs, ToolCliCommand,
    };
    use quickwit_cli::ClientArgs;
    use quickwit_common::uri::Uri;
<<<<<<< HEAD
    use quickwit_rest_client::models::Timeout;
=======
    use quickwit_config::SourceInputFormat;
>>>>>>> 2d340c95
    use quickwit_rest_client::rest_client::CommitType;
    use reqwest::Url;

    #[test]
    fn test_parse_clear_args() {
        let app = build_cli().no_binary_name(true);
        let matches = app
            .try_get_matches_from(["index", "clear", "--index", "wikipedia"])
            .unwrap();
        let command = CliCommand::parse_cli_args(matches).unwrap();
        let expected_cmd = CliCommand::Index(IndexCliCommand::Clear(ClearIndexArgs {
            client_args: ClientArgs::default(),
            index_id: "wikipedia".to_string(),
            assume_yes: false,
        }));
        assert_eq!(command, expected_cmd);

        let app = build_cli().no_binary_name(true);
        let matches = app
            .try_get_matches_from(["index", "clear", "--index", "wikipedia", "--yes"])
            .unwrap();
        let command = CliCommand::parse_cli_args(matches).unwrap();
        let expected_cmd = CliCommand::Index(IndexCliCommand::Clear(ClearIndexArgs {
            client_args: ClientArgs::default(),
            index_id: "wikipedia".to_string(),
            assume_yes: true,
        }));
        assert_eq!(command, expected_cmd);
    }

    #[test]
    fn test_parse_create_args() -> anyhow::Result<()> {
        let app = build_cli().no_binary_name(true);
        let _ = app
            .try_get_matches_from(["new", "--index-uri", "file:///indexes/wikipedia"])
            .unwrap_err();

        let app = build_cli().no_binary_name(true);
        let matches =
            app.try_get_matches_from(["index", "create", "--index-config", "index-conf.yaml"])?;
        let command = CliCommand::parse_cli_args(matches)?;
        let expected_index_config_uri = Uri::from_str(&format!(
            "file://{}/index-conf.yaml",
            std::env::current_dir().unwrap().display()
        ))
        .unwrap();
        let expected_cmd = CliCommand::Index(IndexCliCommand::Create(CreateIndexArgs {
            client_args: ClientArgs::default(),
            index_config_uri: expected_index_config_uri.clone(),
            overwrite: false,
            assume_yes: false,
        }));
        assert_eq!(command, expected_cmd);

        let app = build_cli().no_binary_name(true);
        let matches = app.try_get_matches_from([
            "index",
            "create",
            "--index-config",
            "index-conf.yaml",
            "--overwrite",
        ])?;
        let command = CliCommand::parse_cli_args(matches)?;
        let expected_cmd = CliCommand::Index(IndexCliCommand::Create(CreateIndexArgs {
            client_args: ClientArgs::default(),
            index_config_uri: expected_index_config_uri,
            overwrite: true,
            assume_yes: false,
        }));
        assert_eq!(command, expected_cmd);

        Ok(())
    }

    #[test]
    fn test_parse_ingest_args() -> anyhow::Result<()> {
        let app = build_cli().no_binary_name(true);
        let matches = app.try_get_matches_from([
            "index",
            "ingest",
            "--index",
            "wikipedia",
            "--endpoint",
            "http://127.0.0.1:8000",
        ])?;
        let command = CliCommand::parse_cli_args(matches)?;
        assert!(matches!(
            command,
            CliCommand::Index(IndexCliCommand::Ingest(
                IngestDocsArgs {
                    client_args,
                    index_id,
                    input_path_opt: None,
                    batch_size_limit_opt: None,
                    commit_type: CommitType::Auto,
                })) if &index_id == "wikipedia"
                && client_args.timeout.is_none()
                && client_args.connect_timeout.is_none()
                && client_args.commit_timeout.is_none()
                && client_args.cluster_endpoint == Url::from_str("http://127.0.0.1:8000").unwrap()
        ));

        let app = build_cli().no_binary_name(true);
        let matches = app.try_get_matches_from([
            "index",
            "ingest",
            "--index",
            "wikipedia",
            "--batch-size-limit",
            "8MB",
            "--force",
        ])?;
        let command = CliCommand::parse_cli_args(matches)?;
        assert!(matches!(
            command,
            CliCommand::Index(IndexCliCommand::Ingest(
                IngestDocsArgs {
                    client_args,
                    index_id,
                    input_path_opt: None,
                    batch_size_limit_opt: Some(batch_size_limit),
                    commit_type: CommitType::Force,
                })) if &index_id == "wikipedia"
                        && client_args.cluster_endpoint == Url::from_str("http://127.0.0.1:7280").unwrap()
                        && client_args.timeout.is_none()
                        && client_args.connect_timeout.is_none()
                        && client_args.commit_timeout.is_none()
                        && batch_size_limit == Byte::from_str("8MB").unwrap()

        ));

        let app = build_cli().no_binary_name(true);
        let matches = app.try_get_matches_from([
            "index",
            "ingest",
            "--index",
            "wikipedia",
            "--batch-size-limit",
            "4KB",
            "--wait",
        ])?;
        let command = CliCommand::parse_cli_args(matches)?;
        assert!(matches!(
            command,
            CliCommand::Index(IndexCliCommand::Ingest(
                IngestDocsArgs {
                    client_args,
                    index_id,
                    input_path_opt: None,
                    batch_size_limit_opt: Some(batch_size_limit),
                    commit_type: CommitType::WaitFor,
                })) if &index_id == "wikipedia"
                    && client_args.cluster_endpoint == Url::from_str("http://127.0.0.1:7280").unwrap()
                    && client_args.timeout.is_none()
                    && client_args.connect_timeout.is_none()
                    && client_args.commit_timeout.is_none()
                    && batch_size_limit == Byte::from_str("4KB").unwrap()
        ));

        let app = build_cli().no_binary_name(true);
        let matches = app.try_get_matches_from([
            "index",
            "ingest",
            "--index",
            "wikipedia",
            "--timeout",
            "10s",
            "--connect-timeout",
            "2s",
        ])?;
        let command = CliCommand::parse_cli_args(matches)?;
        assert!(matches!(
            command,
            CliCommand::Index(IndexCliCommand::Ingest(
                IngestDocsArgs {
                    client_args,
                    index_id,
                    input_path_opt: None,
                    batch_size_limit_opt: None,
                    commit_type: CommitType::Auto,
                })) if &index_id == "wikipedia"
                        && client_args.cluster_endpoint == Url::from_str("http://127.0.0.1:7280").unwrap()
                        && client_args.timeout == Some(Timeout::from_secs(10))
                        && client_args.connect_timeout == Some(Timeout::from_secs(2))
                        && client_args.commit_timeout.is_none()
        ));

        let app = build_cli().no_binary_name(true);
        let matches = app.try_get_matches_from([
            "index",
            "ingest",
            "--index",
            "wikipedia",
            "--timeout",
            "none",
            "--wait",
            "--connect-timeout",
            "15s",
            "--commit-timeout",
            "4h",
        ])?;
        let command = CliCommand::parse_cli_args(matches)?;
        assert!(matches!(
            command,
            CliCommand::Index(IndexCliCommand::Ingest(
                IngestDocsArgs {
                    client_args,
                    index_id,
                    input_path_opt: None,
                    batch_size_limit_opt: None,
                    commit_type: CommitType::WaitFor,
                })) if &index_id == "wikipedia"
                        && client_args.cluster_endpoint == Url::from_str("http://127.0.0.1:7280").unwrap()
                        && client_args.timeout == Some(Timeout::none())
                        && client_args.connect_timeout == Some(Timeout::from_secs(15))
                        && client_args.commit_timeout == Some(Timeout::from_hours(4))
        ));

        let app = build_cli().no_binary_name(true);
        assert_eq!(
            app.try_get_matches_from([
                "index",
                "ingest",
                "--index",
                "wikipedia",
                "--wait",
                "--force",
            ])
            .unwrap_err()
            .kind(),
            clap::error::ErrorKind::ArgumentConflict
        );
        Ok(())
    }

    #[test]
    fn test_parse_local_ingest_args() {
        let app = build_cli().no_binary_name(true);
        let matches = app
            .try_get_matches_from([
                "tool",
                "local-ingest",
                "--index",
                "wikipedia",
                "--config",
                "/config.yaml",
                "--overwrite",
                "--keep-cache",
                "--input-format",
                "plain",
                "--transform-script",
                ".message = downcase(string!(.message))",
            ])
            .unwrap();
        let command = CliCommand::parse_cli_args(matches).unwrap();
        println!("{command:?}");
        assert!(matches!(
            command,
            CliCommand::Tool(ToolCliCommand::LocalIngest(
                LocalIngestDocsArgs {
                    config_uri,
                    index_id,
                    input_path_opt: None,
                    input_format,
                    overwrite,
                    vrl_script: Some(vrl_script),
                    clear_cache,
                })) if &index_id == "wikipedia"
                       && config_uri == Uri::from_str("file:///config.yaml").unwrap()
                       && vrl_script == ".message = downcase(string!(.message))"
                       && overwrite
                       && !clear_cache
                       && input_format == SourceInputFormat::PlainText,
        ));
    }

    #[test]
    fn test_parse_search_args() -> anyhow::Result<()> {
        let app = build_cli().no_binary_name(true);
        let matches = app.try_get_matches_from([
            "index",
            "search",
            "--index",
            "wikipedia",
            "--query",
            "Barack Obama",
        ])?;
        let command = CliCommand::parse_cli_args(matches)?;
        assert!(matches!(
            command,
            CliCommand::Index(IndexCliCommand::Search(SearchIndexArgs {
                index_id,
                query,
                max_hits: 20,
                start_offset: 0,
                search_fields: None,
                snippet_fields: None,
                start_timestamp: None,
                end_timestamp: None,
                aggregation: None,
                ..
            })) if &index_id == "wikipedia" && &query == "Barack Obama"
        ));

        let app = build_cli().no_binary_name(true);
        let matches = app.try_get_matches_from([
            "index",
            "search",
            "--index",
            "wikipedia",
            "--query",
            "Barack Obama",
            "--max-hits",
            "50",
            "--start-offset",
            "100",
            "--start-timestamp",
            "0",
            "--end-timestamp",
            "1",
            "--search-fields",
            "title",
            "url",
            "--snippet-fields",
            "body",
        ])?;
        let command = CliCommand::parse_cli_args(matches)?;
        assert!(matches!(
            command,
            CliCommand::Index(IndexCliCommand::Search(SearchIndexArgs {
                client_args: _,
                index_id,
                query,
                aggregation: None,
                max_hits: 50,
                start_offset: 100,
                search_fields: Some(search_field_names),
                snippet_fields: Some(snippet_field_names),
                start_timestamp: Some(0),
                end_timestamp: Some(1),
                sort_by_score: false,
            })) if &index_id == "wikipedia"
                  && query == "Barack Obama"
                  && search_field_names == vec!["title".to_string(), "url".to_string()]
                  && snippet_field_names == vec!["body".to_string()]
        ));
        Ok(())
    }

    #[test]
    fn test_parse_delete_args() {
        let app = build_cli().no_binary_name(true);
        let matches = app
            .try_get_matches_from(["index", "delete", "--index", "wikipedia"])
            .unwrap();
        let command = CliCommand::parse_cli_args(matches).unwrap();
        assert!(matches!(
            command,
            CliCommand::Index(IndexCliCommand::Delete(DeleteIndexArgs {
                index_id,
                dry_run: false,
                ..
            })) if &index_id == "wikipedia"
        ));

        let app = build_cli().no_binary_name(true);
        let matches = app
            .try_get_matches_from(["index", "delete", "--index", "wikipedia", "--dry-run"])
            .unwrap();
        let command = CliCommand::parse_cli_args(matches).unwrap();
        assert!(matches!(
            command,
            CliCommand::Index(IndexCliCommand::Delete(DeleteIndexArgs {
                index_id,
                dry_run: true,
                ..
            })) if &index_id == "wikipedia"
        ));
    }

    #[test]
    fn test_parse_describe_index_args() {
        let app = build_cli().no_binary_name(true);
        let matches = app
            .try_get_matches_from(["index", "describe", "--index", "wikipedia"])
            .unwrap();
        let command = CliCommand::parse_cli_args(matches).unwrap();
        assert!(matches!(
            command,
            CliCommand::Index(IndexCliCommand::Describe(DescribeIndexArgs {
                index_id,
                ..
            })) if &index_id == "wikipedia"
        ));
    }

    #[test]
    fn test_parse_split_describe_args() -> anyhow::Result<()> {
        let app = build_cli().no_binary_name(true);
        let matches = app.try_get_matches_from([
            "split",
            "describe",
            "--index",
            "wikipedia",
            "--split",
            "ABC",
        ])?;
        let command = CliCommand::parse_cli_args(matches)?;
        assert!(matches!(
            command,
            CliCommand::Split(SplitCliCommand::Describe(DescribeSplitArgs {
                index_id,
                split_id,
                verbose: false,
                ..
            })) if &index_id == "wikipedia" && &split_id == "ABC"
        ));
        Ok(())
    }

    #[test]
    fn test_parse_split_extract_args() -> anyhow::Result<()> {
        let app = build_cli().no_binary_name(true);
        let matches = app.try_get_matches_from([
            "tool",
            "extract-split",
            "--index",
            "wikipedia",
            "--split",
            "ABC",
            "--target-dir",
            "datadir",
            "--config",
            "/config.yaml",
        ])?;
        let command = CliCommand::parse_cli_args(matches)?;
        assert!(matches!(
            command,
            CliCommand::Tool(ToolCliCommand::ExtractSplit(ExtractSplitArgs {
                index_id,
                split_id,
                target_dir,
                ..
            })) if &index_id == "wikipedia" && &split_id == "ABC" && target_dir == PathBuf::from("datadir")
        ));
        Ok(())
    }

    #[test]
    fn test_parse_garbage_collect_args() -> anyhow::Result<()> {
        let app = build_cli().no_binary_name(true);
        let matches = app.try_get_matches_from([
            "tool",
            "gc",
            "--index",
            "wikipedia",
            "--config",
            "/config.yaml",
        ])?;
        let command = CliCommand::parse_cli_args(matches)?;
        assert!(matches!(
            command,
            CliCommand::Tool(ToolCliCommand::GarbageCollect(GarbageCollectIndexArgs {
                index_id,
                grace_period,
                dry_run: false,
                ..
            })) if &index_id == "wikipedia" && grace_period == Duration::from_secs(60 * 60)
        ));

        let app = build_cli().no_binary_name(true);
        let matches = app.try_get_matches_from([
            "tool",
            "gc",
            "--index",
            "wikipedia",
            "--grace-period",
            "5m",
            "--config",
            "/config.yaml",
            "--dry-run",
        ])?;
        let command = CliCommand::parse_cli_args(matches)?;
        let expected_config_uri = Uri::from_str("file:///config.yaml").unwrap();
        assert!(matches!(
            command,
            CliCommand::Tool(ToolCliCommand::GarbageCollect(GarbageCollectIndexArgs {
                index_id,
                grace_period,
                config_uri,
                dry_run: true,
            })) if &index_id == "wikipedia" && grace_period == Duration::from_secs(5 * 60) && config_uri == expected_config_uri
        ));
        Ok(())
    }

    #[test]
    fn test_parse_merge_args() -> anyhow::Result<()> {
        let app = build_cli().no_binary_name(true);
        let matches = app.try_get_matches_from([
            "tool",
            "merge",
            "--index",
            "wikipedia",
            "--source",
            "ingest-source",
            "--config",
            "/config.yaml",
        ])?;
        let command = CliCommand::parse_cli_args(matches)?;
        assert!(matches!(
            command,
            CliCommand::Tool(ToolCliCommand::Merge(MergeArgs {
                index_id,
                source_id,
                ..
            })) if &index_id == "wikipedia" && source_id == "ingest-source"
        ));
        Ok(())
    }
}<|MERGE_RESOLUTION|>--- conflicted
+++ resolved
@@ -186,11 +186,8 @@
     };
     use quickwit_cli::ClientArgs;
     use quickwit_common::uri::Uri;
-<<<<<<< HEAD
+    use quickwit_config::SourceInputFormat;
     use quickwit_rest_client::models::Timeout;
-=======
-    use quickwit_config::SourceInputFormat;
->>>>>>> 2d340c95
     use quickwit_rest_client::rest_client::CommitType;
     use reqwest::Url;
 
