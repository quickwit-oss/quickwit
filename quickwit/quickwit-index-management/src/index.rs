--- conflicted
+++ resolved
@@ -135,31 +135,7 @@
             source_configs_json,
         };
         let create_index_response = metastore.create_index(create_index_request).await?;
-<<<<<<< HEAD
-        let index_uid: IndexUid = create_index_response.index_uid().clone();
-        let add_ingest_api_source_request = AddSourceRequest::try_from_source_config(
-            index_uid.clone(),
-            SourceConfig::ingest_api_default(),
-        )?;
-        metastore.add_source(add_ingest_api_source_request).await?;
-        let add_ingest_source_request = AddSourceRequest::try_from_source_config(
-            index_uid.clone(),
-            SourceConfig::ingest_v2_default(),
-        )?;
-        metastore.add_source(add_ingest_source_request).await?;
-        let add_ingest_cli_source_request = AddSourceRequest::try_from_source_config(
-            index_uid.clone(),
-            SourceConfig::cli_ingest_source(),
-        )?;
-        metastore.add_source(add_ingest_cli_source_request).await?;
-        let index_metadata_request = IndexMetadataRequest::for_index_id(index_id);
-        let index_metadata = metastore
-            .index_metadata(index_metadata_request)
-            .await?
-            .deserialize_index_metadata()?;
-=======
         let index_metadata = create_index_response.deserialize_index_metadata()?;
->>>>>>> 4f7f2733
         Ok(index_metadata)
     }
 
