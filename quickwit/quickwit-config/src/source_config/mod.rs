--- conflicted
+++ resolved
@@ -350,7 +350,6 @@
 #[serde(deny_unknown_fields)]
 pub struct VoidSourceParams;
 
-<<<<<<< HEAD
 
 #[derive(Clone, Debug, Eq, PartialEq, serde::Serialize, serde::Deserialize, utoipa::ToSchema)]
 #[serde(deny_unknown_fields)]
@@ -382,7 +381,8 @@
 
 fn default_consumer_name() -> String {
     "quickwit".to_string()
-=======
+}
+
 #[derive(Clone, Debug, Serialize, Deserialize, PartialEq, Eq)]
 #[serde(deny_unknown_fields)]
 pub struct TransformConfig {
@@ -451,7 +451,6 @@
             timezone_opt: None,
         }
     }
->>>>>>> ba4eb2da
 }
 
 #[cfg(test)]
