#[derive(serde::Serialize, serde::Deserialize, utoipa::ToSchema)]
#[allow(clippy::derive_partial_eq_without_eq)]
#[derive(Clone, PartialEq, ::prost::Message)]
pub struct EmptyResponse {}
#[derive(serde::Serialize, serde::Deserialize, utoipa::ToSchema)]
#[allow(clippy::derive_partial_eq_without_eq)]
#[derive(Clone, PartialEq, ::prost::Message)]
pub struct CreateIndexRequest {
    #[prost(string, tag = "2")]
    pub index_config_json: ::prost::alloc::string::String,
    #[prost(string, repeated, tag = "3")]
    pub source_configs_json: ::prost::alloc::vec::Vec<::prost::alloc::string::String>,
}
#[derive(serde::Serialize, serde::Deserialize, utoipa::ToSchema)]
#[allow(clippy::derive_partial_eq_without_eq)]
#[derive(Clone, PartialEq, ::prost::Message)]
pub struct CreateIndexResponse {
<<<<<<< HEAD
    #[prost(message, optional, tag = "1")]
    pub index_uid: ::core::option::Option<crate::types::IndexUid>,
=======
    #[prost(string, tag = "1")]
    pub index_uid: ::prost::alloc::string::String,
    #[prost(string, tag = "2")]
    pub index_metadata_json: ::prost::alloc::string::String,
>>>>>>> 4f7f2733
}
#[derive(serde::Serialize, serde::Deserialize, utoipa::ToSchema)]
#[allow(clippy::derive_partial_eq_without_eq)]
#[derive(Clone, PartialEq, ::prost::Message)]
pub struct ListIndexesMetadataRequest {
    /// List of patterns an index should match or not match to get considered
    /// An index must match at least one positive pattern (a pattern not starting
    /// with a '-'), and no negative pattern (a pattern starting with a '-').
    #[prost(string, repeated, tag = "2")]
    pub index_id_patterns: ::prost::alloc::vec::Vec<::prost::alloc::string::String>,
}
#[derive(serde::Serialize, serde::Deserialize, utoipa::ToSchema)]
#[allow(clippy::derive_partial_eq_without_eq)]
#[derive(Clone, PartialEq, ::prost::Message)]
pub struct ListIndexesMetadataResponse {
    #[prost(string, tag = "1")]
    pub indexes_metadata_serialized_json: ::prost::alloc::string::String,
}
#[derive(serde::Serialize, serde::Deserialize, utoipa::ToSchema)]
#[allow(clippy::derive_partial_eq_without_eq)]
#[derive(Clone, PartialEq, ::prost::Message)]
pub struct DeleteIndexRequest {
    #[prost(message, optional, tag = "1")]
    pub index_uid: ::core::option::Option<crate::types::IndexUid>,
}
/// Request the metadata of an index.
/// Either `index_uid` or `index_id` must be specified.
///
/// If both are supplied, `index_uid` is used.
#[derive(serde::Serialize, serde::Deserialize, utoipa::ToSchema)]
#[allow(clippy::derive_partial_eq_without_eq)]
#[derive(Clone, PartialEq, ::prost::Message)]
pub struct IndexMetadataRequest {
    #[prost(string, optional, tag = "1")]
    pub index_id: ::core::option::Option<::prost::alloc::string::String>,
    #[prost(message, optional, tag = "2")]
    pub index_uid: ::core::option::Option<crate::types::IndexUid>,
}
#[derive(serde::Serialize, serde::Deserialize, utoipa::ToSchema)]
#[allow(clippy::derive_partial_eq_without_eq)]
#[derive(Clone, PartialEq, ::prost::Message)]
pub struct IndexMetadataResponse {
    #[prost(string, tag = "1")]
    pub index_metadata_serialized_json: ::prost::alloc::string::String,
}
#[derive(serde::Serialize, serde::Deserialize, utoipa::ToSchema)]
#[allow(clippy::derive_partial_eq_without_eq)]
#[derive(Clone, PartialEq, ::prost::Message)]
pub struct ListSplitsRequest {
    /// Predicate used to filter splits.
    /// The predicate is expressed as a JSON serialized
    /// `ListSplitsQuery`.
    #[prost(string, tag = "1")]
    pub query_json: ::prost::alloc::string::String,
}
#[derive(serde::Serialize, serde::Deserialize, utoipa::ToSchema)]
#[allow(clippy::derive_partial_eq_without_eq)]
#[derive(Clone, PartialEq, ::prost::Message)]
pub struct ListSplitsResponse {
    /// TODO use repeated and encode splits json individually.
    #[prost(string, tag = "1")]
    pub splits_serialized_json: ::prost::alloc::string::String,
}
#[derive(serde::Serialize, serde::Deserialize, utoipa::ToSchema)]
#[allow(clippy::derive_partial_eq_without_eq)]
#[derive(Clone, PartialEq, ::prost::Message)]
pub struct StageSplitsRequest {
    #[prost(message, optional, tag = "1")]
    pub index_uid: ::core::option::Option<crate::types::IndexUid>,
    #[prost(string, tag = "2")]
    pub split_metadata_list_serialized_json: ::prost::alloc::string::String,
}
#[derive(serde::Serialize, serde::Deserialize, utoipa::ToSchema)]
#[allow(clippy::derive_partial_eq_without_eq)]
#[derive(Clone, PartialEq, ::prost::Message)]
pub struct PublishSplitsRequest {
    #[prost(message, optional, tag = "1")]
    pub index_uid: ::core::option::Option<crate::types::IndexUid>,
    #[prost(string, repeated, tag = "2")]
    pub staged_split_ids: ::prost::alloc::vec::Vec<::prost::alloc::string::String>,
    #[prost(string, repeated, tag = "3")]
    pub replaced_split_ids: ::prost::alloc::vec::Vec<::prost::alloc::string::String>,
    #[prost(string, optional, tag = "4")]
    pub index_checkpoint_delta_json_opt: ::core::option::Option<
        ::prost::alloc::string::String,
    >,
    #[prost(string, optional, tag = "5")]
    pub publish_token_opt: ::core::option::Option<::prost::alloc::string::String>,
}
#[derive(serde::Serialize, serde::Deserialize, utoipa::ToSchema)]
#[allow(clippy::derive_partial_eq_without_eq)]
#[derive(Clone, PartialEq, ::prost::Message)]
pub struct MarkSplitsForDeletionRequest {
    #[prost(message, optional, tag = "2")]
    pub index_uid: ::core::option::Option<crate::types::IndexUid>,
    #[prost(string, repeated, tag = "3")]
    pub split_ids: ::prost::alloc::vec::Vec<::prost::alloc::string::String>,
}
#[derive(serde::Serialize, serde::Deserialize, utoipa::ToSchema)]
#[allow(clippy::derive_partial_eq_without_eq)]
#[derive(Clone, PartialEq, ::prost::Message)]
pub struct DeleteSplitsRequest {
    #[prost(message, optional, tag = "2")]
    pub index_uid: ::core::option::Option<crate::types::IndexUid>,
    #[prost(string, repeated, tag = "3")]
    pub split_ids: ::prost::alloc::vec::Vec<::prost::alloc::string::String>,
}
#[derive(serde::Serialize, serde::Deserialize, utoipa::ToSchema)]
#[allow(clippy::derive_partial_eq_without_eq)]
#[derive(Clone, PartialEq, ::prost::Message)]
pub struct AddSourceRequest {
    #[prost(message, optional, tag = "1")]
    pub index_uid: ::core::option::Option<crate::types::IndexUid>,
    #[prost(string, tag = "2")]
    pub source_config_json: ::prost::alloc::string::String,
}
#[derive(serde::Serialize, serde::Deserialize, utoipa::ToSchema)]
#[allow(clippy::derive_partial_eq_without_eq)]
#[derive(Clone, PartialEq, ::prost::Message)]
pub struct ToggleSourceRequest {
    #[prost(message, optional, tag = "1")]
    pub index_uid: ::core::option::Option<crate::types::IndexUid>,
    #[prost(string, tag = "2")]
    pub source_id: ::prost::alloc::string::String,
    #[prost(bool, tag = "3")]
    pub enable: bool,
}
#[derive(serde::Serialize, serde::Deserialize, utoipa::ToSchema)]
#[allow(clippy::derive_partial_eq_without_eq)]
#[derive(Clone, PartialEq, ::prost::Message)]
pub struct DeleteSourceRequest {
    #[prost(message, optional, tag = "1")]
    pub index_uid: ::core::option::Option<crate::types::IndexUid>,
    #[prost(string, tag = "2")]
    pub source_id: ::prost::alloc::string::String,
}
#[derive(serde::Serialize, serde::Deserialize, utoipa::ToSchema)]
#[allow(clippy::derive_partial_eq_without_eq)]
#[derive(Clone, PartialEq, ::prost::Message)]
pub struct ResetSourceCheckpointRequest {
    #[prost(message, optional, tag = "1")]
    pub index_uid: ::core::option::Option<crate::types::IndexUid>,
    #[prost(string, tag = "2")]
    pub source_id: ::prost::alloc::string::String,
}
#[derive(serde::Serialize, serde::Deserialize, utoipa::ToSchema)]
#[allow(clippy::derive_partial_eq_without_eq)]
#[derive(Clone, PartialEq, ::prost::Message)]
pub struct DeleteTask {
    #[prost(int64, tag = "1")]
    pub create_timestamp: i64,
    #[prost(uint64, tag = "2")]
    pub opstamp: u64,
    #[prost(message, optional, tag = "3")]
    pub delete_query: ::core::option::Option<DeleteQuery>,
}
#[derive(serde::Serialize, serde::Deserialize, utoipa::ToSchema)]
#[allow(clippy::derive_partial_eq_without_eq)]
#[derive(Clone, PartialEq, ::prost::Message)]
pub struct DeleteQuery {
    /// Index ID.
    #[prost(message, optional, tag = "1")]
    #[serde(alias = "index_id")]
    pub index_uid: ::core::option::Option<crate::types::IndexUid>,
    /// If set, restrict search to documents with a `timestamp >= start_timestamp`.
    #[prost(int64, optional, tag = "2")]
    #[serde(skip_serializing_if = "Option::is_none")]
    pub start_timestamp: ::core::option::Option<i64>,
    /// If set, restrict search to documents with a `timestamp < end_timestamp``.
    #[prost(int64, optional, tag = "3")]
    #[serde(skip_serializing_if = "Option::is_none")]
    pub end_timestamp: ::core::option::Option<i64>,
    /// Query text. The query language is that of tantivy.
    /// Query AST serialized in JSON
    #[prost(string, tag = "6")]
    #[serde(alias = "query")]
    pub query_ast: ::prost::alloc::string::String,
}
#[derive(serde::Serialize, serde::Deserialize, utoipa::ToSchema)]
#[allow(clippy::derive_partial_eq_without_eq)]
#[derive(Clone, PartialEq, ::prost::Message)]
pub struct UpdateSplitsDeleteOpstampRequest {
    #[prost(message, optional, tag = "1")]
    pub index_uid: ::core::option::Option<crate::types::IndexUid>,
    #[prost(string, repeated, tag = "2")]
    pub split_ids: ::prost::alloc::vec::Vec<::prost::alloc::string::String>,
    #[prost(uint64, tag = "3")]
    pub delete_opstamp: u64,
}
#[derive(serde::Serialize, serde::Deserialize, utoipa::ToSchema)]
#[allow(clippy::derive_partial_eq_without_eq)]
#[derive(Clone, PartialEq, ::prost::Message)]
pub struct UpdateSplitsDeleteOpstampResponse {}
#[derive(serde::Serialize, serde::Deserialize, utoipa::ToSchema)]
#[allow(clippy::derive_partial_eq_without_eq)]
#[derive(Clone, PartialEq, ::prost::Message)]
pub struct LastDeleteOpstampRequest {
    #[prost(message, optional, tag = "1")]
    pub index_uid: ::core::option::Option<crate::types::IndexUid>,
}
#[derive(serde::Serialize, serde::Deserialize, utoipa::ToSchema)]
#[allow(clippy::derive_partial_eq_without_eq)]
#[derive(Clone, PartialEq, ::prost::Message)]
pub struct LastDeleteOpstampResponse {
    #[prost(uint64, tag = "1")]
    pub last_delete_opstamp: u64,
}
#[derive(serde::Serialize, serde::Deserialize, utoipa::ToSchema)]
#[allow(clippy::derive_partial_eq_without_eq)]
#[derive(Clone, PartialEq, ::prost::Message)]
pub struct ListStaleSplitsRequest {
    #[prost(message, optional, tag = "1")]
    pub index_uid: ::core::option::Option<crate::types::IndexUid>,
    #[prost(uint64, tag = "2")]
    pub delete_opstamp: u64,
    #[prost(uint64, tag = "3")]
    pub num_splits: u64,
}
#[derive(serde::Serialize, serde::Deserialize, utoipa::ToSchema)]
#[allow(clippy::derive_partial_eq_without_eq)]
#[derive(Clone, PartialEq, ::prost::Message)]
pub struct ListDeleteTasksRequest {
    #[prost(message, optional, tag = "1")]
    pub index_uid: ::core::option::Option<crate::types::IndexUid>,
    #[prost(uint64, tag = "2")]
    pub opstamp_start: u64,
}
#[derive(serde::Serialize, serde::Deserialize, utoipa::ToSchema)]
#[allow(clippy::derive_partial_eq_without_eq)]
#[derive(Clone, PartialEq, ::prost::Message)]
pub struct ListDeleteTasksResponse {
    #[prost(message, repeated, tag = "1")]
    pub delete_tasks: ::prost::alloc::vec::Vec<DeleteTask>,
}
#[derive(serde::Serialize, serde::Deserialize, utoipa::ToSchema)]
#[allow(clippy::derive_partial_eq_without_eq)]
#[derive(Clone, PartialEq, ::prost::Message)]
pub struct OpenShardsRequest {
    #[prost(message, repeated, tag = "1")]
    pub subrequests: ::prost::alloc::vec::Vec<OpenShardsSubrequest>,
}
#[derive(serde::Serialize, serde::Deserialize, utoipa::ToSchema)]
#[allow(clippy::derive_partial_eq_without_eq)]
#[derive(Clone, PartialEq, ::prost::Message)]
pub struct OpenShardsSubrequest {
    #[prost(uint32, tag = "1")]
    pub subrequest_id: u32,
    #[prost(message, optional, tag = "2")]
    pub index_uid: ::core::option::Option<crate::types::IndexUid>,
    #[prost(string, tag = "3")]
    pub source_id: ::prost::alloc::string::String,
    #[prost(message, optional, tag = "4")]
    pub shard_id: ::core::option::Option<crate::types::ShardId>,
    #[prost(string, tag = "5")]
    pub leader_id: ::prost::alloc::string::String,
    #[prost(string, optional, tag = "6")]
    pub follower_id: ::core::option::Option<::prost::alloc::string::String>,
}
#[derive(serde::Serialize, serde::Deserialize, utoipa::ToSchema)]
#[allow(clippy::derive_partial_eq_without_eq)]
#[derive(Clone, PartialEq, ::prost::Message)]
pub struct OpenShardsResponse {
    #[prost(message, repeated, tag = "1")]
    pub subresponses: ::prost::alloc::vec::Vec<OpenShardsSubresponse>,
}
#[derive(serde::Serialize, serde::Deserialize, utoipa::ToSchema)]
#[allow(clippy::derive_partial_eq_without_eq)]
#[derive(Clone, PartialEq, ::prost::Message)]
pub struct OpenShardsSubresponse {
    #[prost(uint32, tag = "1")]
    pub subrequest_id: u32,
    #[prost(message, optional, tag = "2")]
    pub index_uid: ::core::option::Option<crate::types::IndexUid>,
    #[prost(string, tag = "3")]
    pub source_id: ::prost::alloc::string::String,
    #[prost(message, repeated, tag = "4")]
    pub opened_shards: ::prost::alloc::vec::Vec<super::ingest::Shard>,
}
#[derive(serde::Serialize, serde::Deserialize, utoipa::ToSchema)]
#[allow(clippy::derive_partial_eq_without_eq)]
#[derive(Clone, PartialEq, ::prost::Message)]
pub struct AcquireShardsRequest {
    #[prost(message, repeated, tag = "1")]
    pub subrequests: ::prost::alloc::vec::Vec<AcquireShardsSubrequest>,
}
#[derive(serde::Serialize, serde::Deserialize, utoipa::ToSchema)]
#[allow(clippy::derive_partial_eq_without_eq)]
#[derive(Clone, PartialEq, ::prost::Message)]
pub struct AcquireShardsSubrequest {
    #[prost(message, optional, tag = "1")]
    pub index_uid: ::core::option::Option<crate::types::IndexUid>,
    #[prost(string, tag = "2")]
    pub source_id: ::prost::alloc::string::String,
    #[prost(message, repeated, tag = "3")]
    pub shard_ids: ::prost::alloc::vec::Vec<crate::types::ShardId>,
    #[prost(string, tag = "4")]
    pub publish_token: ::prost::alloc::string::String,
}
#[derive(serde::Serialize, serde::Deserialize, utoipa::ToSchema)]
#[allow(clippy::derive_partial_eq_without_eq)]
#[derive(Clone, PartialEq, ::prost::Message)]
pub struct AcquireShardsResponse {
    #[prost(message, repeated, tag = "1")]
    pub subresponses: ::prost::alloc::vec::Vec<AcquireShardsSubresponse>,
}
#[derive(serde::Serialize, serde::Deserialize, utoipa::ToSchema)]
#[allow(clippy::derive_partial_eq_without_eq)]
#[derive(Clone, PartialEq, ::prost::Message)]
pub struct AcquireShardsSubresponse {
    #[prost(message, optional, tag = "1")]
    pub index_uid: ::core::option::Option<crate::types::IndexUid>,
    #[prost(string, tag = "2")]
    pub source_id: ::prost::alloc::string::String,
    #[prost(message, repeated, tag = "3")]
    pub acquired_shards: ::prost::alloc::vec::Vec<super::ingest::Shard>,
}
#[derive(serde::Serialize, serde::Deserialize, utoipa::ToSchema)]
#[allow(clippy::derive_partial_eq_without_eq)]
#[derive(Clone, PartialEq, ::prost::Message)]
pub struct DeleteShardsRequest {
    #[prost(message, repeated, tag = "1")]
    pub subrequests: ::prost::alloc::vec::Vec<DeleteShardsSubrequest>,
    /// If false, only shards at EOF positions will be deleted.
    #[prost(bool, tag = "2")]
    pub force: bool,
}
#[derive(serde::Serialize, serde::Deserialize, utoipa::ToSchema)]
#[allow(clippy::derive_partial_eq_without_eq)]
#[derive(Clone, PartialEq, ::prost::Message)]
pub struct DeleteShardsSubrequest {
    #[prost(message, optional, tag = "1")]
    pub index_uid: ::core::option::Option<crate::types::IndexUid>,
    #[prost(string, tag = "2")]
    pub source_id: ::prost::alloc::string::String,
    #[prost(message, repeated, tag = "3")]
    pub shard_ids: ::prost::alloc::vec::Vec<crate::types::ShardId>,
}
#[derive(serde::Serialize, serde::Deserialize, utoipa::ToSchema)]
#[allow(clippy::derive_partial_eq_without_eq)]
#[derive(Clone, PartialEq, ::prost::Message)]
pub struct DeleteShardsResponse {}
#[derive(serde::Serialize, serde::Deserialize, utoipa::ToSchema)]
#[allow(clippy::derive_partial_eq_without_eq)]
#[derive(Clone, PartialEq, ::prost::Message)]
pub struct ListShardsRequest {
    #[prost(message, repeated, tag = "1")]
    pub subrequests: ::prost::alloc::vec::Vec<ListShardsSubrequest>,
}
#[derive(serde::Serialize, serde::Deserialize, utoipa::ToSchema)]
#[allow(clippy::derive_partial_eq_without_eq)]
#[derive(Clone, PartialEq, ::prost::Message)]
pub struct ListShardsSubrequest {
    #[prost(message, optional, tag = "1")]
    pub index_uid: ::core::option::Option<crate::types::IndexUid>,
    #[prost(string, tag = "2")]
    pub source_id: ::prost::alloc::string::String,
    #[prost(enumeration = "super::ingest::ShardState", optional, tag = "3")]
    pub shard_state: ::core::option::Option<i32>,
}
#[derive(serde::Serialize, serde::Deserialize, utoipa::ToSchema)]
#[allow(clippy::derive_partial_eq_without_eq)]
#[derive(Clone, PartialEq, ::prost::Message)]
pub struct ListShardsResponse {
    #[prost(message, repeated, tag = "1")]
    pub subresponses: ::prost::alloc::vec::Vec<ListShardsSubresponse>,
}
#[derive(serde::Serialize, serde::Deserialize, utoipa::ToSchema)]
#[allow(clippy::derive_partial_eq_without_eq)]
#[derive(Clone, PartialEq, ::prost::Message)]
pub struct ListShardsSubresponse {
    #[prost(message, optional, tag = "1")]
    pub index_uid: ::core::option::Option<crate::types::IndexUid>,
    #[prost(string, tag = "2")]
    pub source_id: ::prost::alloc::string::String,
    #[prost(message, repeated, tag = "3")]
    pub shards: ::prost::alloc::vec::Vec<super::ingest::Shard>,
}
#[derive(serde::Serialize, serde::Deserialize, utoipa::ToSchema)]
#[allow(clippy::derive_partial_eq_without_eq)]
#[derive(Clone, PartialEq, ::prost::Message)]
pub struct CreateIndexTemplateRequest {
    #[prost(string, tag = "1")]
    pub index_template_json: ::prost::alloc::string::String,
    #[prost(bool, tag = "2")]
    pub overwrite: bool,
}
#[derive(serde::Serialize, serde::Deserialize, utoipa::ToSchema)]
#[allow(clippy::derive_partial_eq_without_eq)]
#[derive(Clone, PartialEq, ::prost::Message)]
pub struct GetIndexTemplateRequest {
    #[prost(string, tag = "1")]
    pub template_id: ::prost::alloc::string::String,
}
#[derive(serde::Serialize, serde::Deserialize, utoipa::ToSchema)]
#[allow(clippy::derive_partial_eq_without_eq)]
#[derive(Clone, PartialEq, ::prost::Message)]
pub struct GetIndexTemplateResponse {
    #[prost(string, tag = "1")]
    pub index_template_json: ::prost::alloc::string::String,
}
#[derive(serde::Serialize, serde::Deserialize, utoipa::ToSchema)]
#[allow(clippy::derive_partial_eq_without_eq)]
#[derive(Clone, PartialEq, ::prost::Message)]
pub struct FindIndexTemplateMatchesRequest {
    #[prost(string, repeated, tag = "1")]
    pub index_ids: ::prost::alloc::vec::Vec<::prost::alloc::string::String>,
}
#[derive(serde::Serialize, serde::Deserialize, utoipa::ToSchema)]
#[allow(clippy::derive_partial_eq_without_eq)]
#[derive(Clone, PartialEq, ::prost::Message)]
pub struct FindIndexTemplateMatchesResponse {
    #[prost(message, repeated, tag = "1")]
    pub matches: ::prost::alloc::vec::Vec<IndexTemplateMatch>,
}
#[derive(serde::Serialize, serde::Deserialize, utoipa::ToSchema)]
#[allow(clippy::derive_partial_eq_without_eq)]
#[derive(Clone, PartialEq, ::prost::Message)]
pub struct IndexTemplateMatch {
    #[prost(string, tag = "1")]
    pub index_id: ::prost::alloc::string::String,
    #[prost(string, tag = "2")]
    pub template_id: ::prost::alloc::string::String,
    #[prost(string, tag = "3")]
    pub index_template_json: ::prost::alloc::string::String,
}
#[derive(serde::Serialize, serde::Deserialize, utoipa::ToSchema)]
#[allow(clippy::derive_partial_eq_without_eq)]
#[derive(Clone, PartialEq, ::prost::Message)]
pub struct ListIndexTemplatesRequest {}
#[derive(serde::Serialize, serde::Deserialize, utoipa::ToSchema)]
#[allow(clippy::derive_partial_eq_without_eq)]
#[derive(Clone, PartialEq, ::prost::Message)]
pub struct ListIndexTemplatesResponse {
    #[prost(string, repeated, tag = "1")]
    pub index_templates_json: ::prost::alloc::vec::Vec<::prost::alloc::string::String>,
}
#[derive(serde::Serialize, serde::Deserialize, utoipa::ToSchema)]
#[allow(clippy::derive_partial_eq_without_eq)]
#[derive(Clone, PartialEq, ::prost::Message)]
pub struct DeleteIndexTemplatesRequest {
    #[prost(string, repeated, tag = "1")]
    pub template_ids: ::prost::alloc::vec::Vec<::prost::alloc::string::String>,
}
#[derive(serde::Serialize, serde::Deserialize, utoipa::ToSchema)]
#[serde(rename_all = "snake_case")]
#[derive(Clone, Copy, Debug, PartialEq, Eq, Hash, PartialOrd, Ord, ::prost::Enumeration)]
#[repr(i32)]
pub enum SourceType {
    Unspecified = 0,
    Cli = 1,
    File = 2,
    GcpPubsub = 3,
    IngestV1 = 4,
    IngestV2 = 5,
    Kafka = 6,
    Kinesis = 7,
    Nats = 8,
    Pulsar = 9,
    Vec = 10,
    Void = 11,
}
impl SourceType {
    /// String value of the enum field names used in the ProtoBuf definition.
    ///
    /// The values are not transformed in any way and thus are considered stable
    /// (if the ProtoBuf definition does not change) and safe for programmatic use.
    pub fn as_str_name(&self) -> &'static str {
        match self {
            SourceType::Unspecified => "SOURCE_TYPE_UNSPECIFIED",
            SourceType::Cli => "SOURCE_TYPE_CLI",
            SourceType::File => "SOURCE_TYPE_FILE",
            SourceType::GcpPubsub => "SOURCE_TYPE_GCP_PUBSUB",
            SourceType::IngestV1 => "SOURCE_TYPE_INGEST_V1",
            SourceType::IngestV2 => "SOURCE_TYPE_INGEST_V2",
            SourceType::Kafka => "SOURCE_TYPE_KAFKA",
            SourceType::Kinesis => "SOURCE_TYPE_KINESIS",
            SourceType::Nats => "SOURCE_TYPE_NATS",
            SourceType::Pulsar => "SOURCE_TYPE_PULSAR",
            SourceType::Vec => "SOURCE_TYPE_VEC",
            SourceType::Void => "SOURCE_TYPE_VOID",
        }
    }
    /// Creates an enum from field names used in the ProtoBuf definition.
    pub fn from_str_name(value: &str) -> ::core::option::Option<Self> {
        match value {
            "SOURCE_TYPE_UNSPECIFIED" => Some(Self::Unspecified),
            "SOURCE_TYPE_CLI" => Some(Self::Cli),
            "SOURCE_TYPE_FILE" => Some(Self::File),
            "SOURCE_TYPE_GCP_PUBSUB" => Some(Self::GcpPubsub),
            "SOURCE_TYPE_INGEST_V1" => Some(Self::IngestV1),
            "SOURCE_TYPE_INGEST_V2" => Some(Self::IngestV2),
            "SOURCE_TYPE_KAFKA" => Some(Self::Kafka),
            "SOURCE_TYPE_KINESIS" => Some(Self::Kinesis),
            "SOURCE_TYPE_NATS" => Some(Self::Nats),
            "SOURCE_TYPE_PULSAR" => Some(Self::Pulsar),
            "SOURCE_TYPE_VEC" => Some(Self::Vec),
            "SOURCE_TYPE_VOID" => Some(Self::Void),
            _ => None,
        }
    }
}
/// BEGIN quickwit-codegen
#[allow(unused_imports)]
use std::str::FromStr;
use tower::{Layer, Service, ServiceExt};
use quickwit_common::metrics::{PrometheusLabels, OwnedPrometheusLabels};
impl PrometheusLabels<1> for CreateIndexRequest {
    fn labels(&self) -> OwnedPrometheusLabels<1usize> {
        OwnedPrometheusLabels::new([std::borrow::Cow::Borrowed("create_index")])
    }
}
impl PrometheusLabels<1> for IndexMetadataRequest {
    fn labels(&self) -> OwnedPrometheusLabels<1usize> {
        OwnedPrometheusLabels::new([std::borrow::Cow::Borrowed("index_metadata")])
    }
}
impl PrometheusLabels<1> for ListIndexesMetadataRequest {
    fn labels(&self) -> OwnedPrometheusLabels<1usize> {
        OwnedPrometheusLabels::new([std::borrow::Cow::Borrowed("list_indexes_metadata")])
    }
}
impl PrometheusLabels<1> for DeleteIndexRequest {
    fn labels(&self) -> OwnedPrometheusLabels<1usize> {
        OwnedPrometheusLabels::new([std::borrow::Cow::Borrowed("delete_index")])
    }
}
impl PrometheusLabels<1> for ListSplitsRequest {
    fn labels(&self) -> OwnedPrometheusLabels<1usize> {
        OwnedPrometheusLabels::new([std::borrow::Cow::Borrowed("list_splits")])
    }
}
impl PrometheusLabels<1> for StageSplitsRequest {
    fn labels(&self) -> OwnedPrometheusLabels<1usize> {
        OwnedPrometheusLabels::new([std::borrow::Cow::Borrowed("stage_splits")])
    }
}
impl PrometheusLabels<1> for PublishSplitsRequest {
    fn labels(&self) -> OwnedPrometheusLabels<1usize> {
        OwnedPrometheusLabels::new([std::borrow::Cow::Borrowed("publish_splits")])
    }
}
impl PrometheusLabels<1> for MarkSplitsForDeletionRequest {
    fn labels(&self) -> OwnedPrometheusLabels<1usize> {
        OwnedPrometheusLabels::new([
            std::borrow::Cow::Borrowed("mark_splits_for_deletion"),
        ])
    }
}
impl PrometheusLabels<1> for DeleteSplitsRequest {
    fn labels(&self) -> OwnedPrometheusLabels<1usize> {
        OwnedPrometheusLabels::new([std::borrow::Cow::Borrowed("delete_splits")])
    }
}
impl PrometheusLabels<1> for AddSourceRequest {
    fn labels(&self) -> OwnedPrometheusLabels<1usize> {
        OwnedPrometheusLabels::new([std::borrow::Cow::Borrowed("add_source")])
    }
}
impl PrometheusLabels<1> for ToggleSourceRequest {
    fn labels(&self) -> OwnedPrometheusLabels<1usize> {
        OwnedPrometheusLabels::new([std::borrow::Cow::Borrowed("toggle_source")])
    }
}
impl PrometheusLabels<1> for DeleteSourceRequest {
    fn labels(&self) -> OwnedPrometheusLabels<1usize> {
        OwnedPrometheusLabels::new([std::borrow::Cow::Borrowed("delete_source")])
    }
}
impl PrometheusLabels<1> for ResetSourceCheckpointRequest {
    fn labels(&self) -> OwnedPrometheusLabels<1usize> {
        OwnedPrometheusLabels::new([
            std::borrow::Cow::Borrowed("reset_source_checkpoint"),
        ])
    }
}
impl PrometheusLabels<1> for LastDeleteOpstampRequest {
    fn labels(&self) -> OwnedPrometheusLabels<1usize> {
        OwnedPrometheusLabels::new([std::borrow::Cow::Borrowed("last_delete_opstamp")])
    }
}
impl PrometheusLabels<1> for DeleteQuery {
    fn labels(&self) -> OwnedPrometheusLabels<1usize> {
        OwnedPrometheusLabels::new([std::borrow::Cow::Borrowed("delete_query")])
    }
}
impl PrometheusLabels<1> for UpdateSplitsDeleteOpstampRequest {
    fn labels(&self) -> OwnedPrometheusLabels<1usize> {
        OwnedPrometheusLabels::new([
            std::borrow::Cow::Borrowed("update_splits_delete_opstamp"),
        ])
    }
}
impl PrometheusLabels<1> for ListDeleteTasksRequest {
    fn labels(&self) -> OwnedPrometheusLabels<1usize> {
        OwnedPrometheusLabels::new([std::borrow::Cow::Borrowed("list_delete_tasks")])
    }
}
impl PrometheusLabels<1> for ListStaleSplitsRequest {
    fn labels(&self) -> OwnedPrometheusLabels<1usize> {
        OwnedPrometheusLabels::new([std::borrow::Cow::Borrowed("list_stale_splits")])
    }
}
impl PrometheusLabels<1> for OpenShardsRequest {
    fn labels(&self) -> OwnedPrometheusLabels<1usize> {
        OwnedPrometheusLabels::new([std::borrow::Cow::Borrowed("open_shards")])
    }
}
impl PrometheusLabels<1> for AcquireShardsRequest {
    fn labels(&self) -> OwnedPrometheusLabels<1usize> {
        OwnedPrometheusLabels::new([std::borrow::Cow::Borrowed("acquire_shards")])
    }
}
impl PrometheusLabels<1> for DeleteShardsRequest {
    fn labels(&self) -> OwnedPrometheusLabels<1usize> {
        OwnedPrometheusLabels::new([std::borrow::Cow::Borrowed("delete_shards")])
    }
}
impl PrometheusLabels<1> for ListShardsRequest {
    fn labels(&self) -> OwnedPrometheusLabels<1usize> {
        OwnedPrometheusLabels::new([std::borrow::Cow::Borrowed("list_shards")])
    }
}
impl PrometheusLabels<1> for CreateIndexTemplateRequest {
    fn labels(&self) -> OwnedPrometheusLabels<1usize> {
        OwnedPrometheusLabels::new([std::borrow::Cow::Borrowed("create_index_template")])
    }
}
impl PrometheusLabels<1> for GetIndexTemplateRequest {
    fn labels(&self) -> OwnedPrometheusLabels<1usize> {
        OwnedPrometheusLabels::new([std::borrow::Cow::Borrowed("get_index_template")])
    }
}
impl PrometheusLabels<1> for FindIndexTemplateMatchesRequest {
    fn labels(&self) -> OwnedPrometheusLabels<1usize> {
        OwnedPrometheusLabels::new([
            std::borrow::Cow::Borrowed("find_index_template_matches"),
        ])
    }
}
impl PrometheusLabels<1> for ListIndexTemplatesRequest {
    fn labels(&self) -> OwnedPrometheusLabels<1usize> {
        OwnedPrometheusLabels::new([std::borrow::Cow::Borrowed("list_index_templates")])
    }
}
impl PrometheusLabels<1> for DeleteIndexTemplatesRequest {
    fn labels(&self) -> OwnedPrometheusLabels<1usize> {
        OwnedPrometheusLabels::new([
            std::borrow::Cow::Borrowed("delete_index_templates"),
        ])
    }
}
pub type MetastoreServiceStream<T> = quickwit_common::ServiceStream<
    crate::metastore::MetastoreResult<T>,
>;
#[cfg_attr(any(test, feature = "testsuite"), mockall::automock)]
#[async_trait::async_trait]
pub trait MetastoreService: std::fmt::Debug + dyn_clone::DynClone + Send + Sync + 'static {
    /// Creates an index.
    ///
    /// This API creates a new index in the metastore.
    /// An error will occur if an index that already exists in the storage is specified.
    async fn create_index(
        &mut self,
        request: CreateIndexRequest,
    ) -> crate::metastore::MetastoreResult<CreateIndexResponse>;
    /// Returns the `IndexMetadata` of an index identified by its IndexID or its IndexUID.
    async fn index_metadata(
        &mut self,
        request: IndexMetadataRequest,
    ) -> crate::metastore::MetastoreResult<IndexMetadataResponse>;
    /// Gets an indexes metadatas.
    async fn list_indexes_metadata(
        &mut self,
        request: ListIndexesMetadataRequest,
    ) -> crate::metastore::MetastoreResult<ListIndexesMetadataResponse>;
    /// Deletes an index
    async fn delete_index(
        &mut self,
        request: DeleteIndexRequest,
    ) -> crate::metastore::MetastoreResult<EmptyResponse>;
    /// Streams splits from index.
    async fn list_splits(
        &mut self,
        request: ListSplitsRequest,
    ) -> crate::metastore::MetastoreResult<MetastoreServiceStream<ListSplitsResponse>>;
    /// Stages several splits.
    async fn stage_splits(
        &mut self,
        request: StageSplitsRequest,
    ) -> crate::metastore::MetastoreResult<EmptyResponse>;
    /// Publishes split.
    async fn publish_splits(
        &mut self,
        request: PublishSplitsRequest,
    ) -> crate::metastore::MetastoreResult<EmptyResponse>;
    /// Marks splits for deletion.
    async fn mark_splits_for_deletion(
        &mut self,
        request: MarkSplitsForDeletionRequest,
    ) -> crate::metastore::MetastoreResult<EmptyResponse>;
    /// Deletes splits.
    async fn delete_splits(
        &mut self,
        request: DeleteSplitsRequest,
    ) -> crate::metastore::MetastoreResult<EmptyResponse>;
    /// Adds source.
    async fn add_source(
        &mut self,
        request: AddSourceRequest,
    ) -> crate::metastore::MetastoreResult<EmptyResponse>;
    /// Toggles source.
    async fn toggle_source(
        &mut self,
        request: ToggleSourceRequest,
    ) -> crate::metastore::MetastoreResult<EmptyResponse>;
    /// Removes source.
    async fn delete_source(
        &mut self,
        request: DeleteSourceRequest,
    ) -> crate::metastore::MetastoreResult<EmptyResponse>;
    /// Resets source checkpoint.
    async fn reset_source_checkpoint(
        &mut self,
        request: ResetSourceCheckpointRequest,
    ) -> crate::metastore::MetastoreResult<EmptyResponse>;
    /// Gets last opstamp for a given `index_id`.
    async fn last_delete_opstamp(
        &mut self,
        request: LastDeleteOpstampRequest,
    ) -> crate::metastore::MetastoreResult<LastDeleteOpstampResponse>;
    /// Creates a delete task.
    async fn create_delete_task(
        &mut self,
        request: DeleteQuery,
    ) -> crate::metastore::MetastoreResult<DeleteTask>;
    /// Updates splits `delete_opstamp`.
    async fn update_splits_delete_opstamp(
        &mut self,
        request: UpdateSplitsDeleteOpstampRequest,
    ) -> crate::metastore::MetastoreResult<UpdateSplitsDeleteOpstampResponse>;
    /// Lists delete tasks with `delete_task.opstamp` > `opstamp_start` for a given `index_id`.
    async fn list_delete_tasks(
        &mut self,
        request: ListDeleteTasksRequest,
    ) -> crate::metastore::MetastoreResult<ListDeleteTasksResponse>;
    /// Lists splits with `split.delete_opstamp` < `delete_opstamp` for a given `index_id`.
    async fn list_stale_splits(
        &mut self,
        request: ListStaleSplitsRequest,
    ) -> crate::metastore::MetastoreResult<ListSplitsResponse>;
    /// Shard API
    ///
    /// Note that for the file-backed metastore implementation, the requests are not processed atomically.
    /// Indeed, each request comprises one or more subrequests that target different indexes and sources processed
    /// independently. Responses list the requests that succeeded or failed in the fields `successes` and
    /// `failures`.
    async fn open_shards(
        &mut self,
        request: OpenShardsRequest,
    ) -> crate::metastore::MetastoreResult<OpenShardsResponse>;
    /// Acquires a set of shards for indexing. This RPC locks the shards for publishing thanks to a publish token and only
    /// the last indexer that has acquired the shards is allowed to publish. The response returns for each subrequest the
    /// list of acquired shards along with the positions to index from.
    async fn acquire_shards(
        &mut self,
        request: AcquireShardsRequest,
    ) -> crate::metastore::MetastoreResult<AcquireShardsResponse>;
    /// Deletes a set of shards. This RPC deletes the shards from the metastore and the storage.
    /// If the shard did not exist to begin with, the operation is successful and does not return any error.
    async fn delete_shards(
        &mut self,
        request: DeleteShardsRequest,
    ) -> crate::metastore::MetastoreResult<DeleteShardsResponse>;
    async fn list_shards(
        &mut self,
        request: ListShardsRequest,
    ) -> crate::metastore::MetastoreResult<ListShardsResponse>;
    /// Creates an index template.
    async fn create_index_template(
        &mut self,
        request: CreateIndexTemplateRequest,
    ) -> crate::metastore::MetastoreResult<EmptyResponse>;
    /// Fetches an index template.
    async fn get_index_template(
        &mut self,
        request: GetIndexTemplateRequest,
    ) -> crate::metastore::MetastoreResult<GetIndexTemplateResponse>;
    /// Finds matching index templates.
    async fn find_index_template_matches(
        &mut self,
        request: FindIndexTemplateMatchesRequest,
    ) -> crate::metastore::MetastoreResult<FindIndexTemplateMatchesResponse>;
    /// Returns all the index templates.
    async fn list_index_templates(
        &mut self,
        request: ListIndexTemplatesRequest,
    ) -> crate::metastore::MetastoreResult<ListIndexTemplatesResponse>;
    /// Deletes index templates.
    async fn delete_index_templates(
        &mut self,
        request: DeleteIndexTemplatesRequest,
    ) -> crate::metastore::MetastoreResult<EmptyResponse>;
    async fn check_connectivity(&mut self) -> anyhow::Result<()>;
    fn endpoints(&self) -> Vec<quickwit_common::uri::Uri>;
}
dyn_clone::clone_trait_object!(MetastoreService);
#[cfg(any(test, feature = "testsuite"))]
impl Clone for MockMetastoreService {
    fn clone(&self) -> Self {
        MockMetastoreService::new()
    }
}
#[derive(Debug, Clone)]
pub struct MetastoreServiceClient {
    inner: Box<dyn MetastoreService>,
}
impl MetastoreServiceClient {
    pub fn new<T>(instance: T) -> Self
    where
        T: MetastoreService,
    {
        #[cfg(any(test, feature = "testsuite"))]
        assert!(
            std::any::TypeId::of:: < T > () != std::any::TypeId::of:: <
            MockMetastoreService > (),
            "`MockMetastoreService` must be wrapped in a `MockMetastoreServiceWrapper`. Use `MockMetastoreService::from(mock)` to instantiate the client."
        );
        Self { inner: Box::new(instance) }
    }
    pub fn as_grpc_service(
        &self,
        max_message_size: bytesize::ByteSize,
    ) -> metastore_service_grpc_server::MetastoreServiceGrpcServer<
        MetastoreServiceGrpcServerAdapter,
    > {
        let adapter = MetastoreServiceGrpcServerAdapter::new(self.clone());
        metastore_service_grpc_server::MetastoreServiceGrpcServer::new(adapter)
            .max_decoding_message_size(max_message_size.0 as usize)
            .max_encoding_message_size(max_message_size.0 as usize)
    }
    pub fn from_channel(
        addr: std::net::SocketAddr,
        channel: tonic::transport::Channel,
        max_message_size: bytesize::ByteSize,
    ) -> Self {
        let (_, connection_keys_watcher) = tokio::sync::watch::channel(
            std::collections::HashSet::from_iter([addr]),
        );
        let client = metastore_service_grpc_client::MetastoreServiceGrpcClient::new(
                channel,
            )
            .max_decoding_message_size(max_message_size.0 as usize)
            .max_encoding_message_size(max_message_size.0 as usize);
        let adapter = MetastoreServiceGrpcClientAdapter::new(
            client,
            connection_keys_watcher,
        );
        Self::new(adapter)
    }
    pub fn from_balance_channel(
        balance_channel: quickwit_common::tower::BalanceChannel<std::net::SocketAddr>,
        max_message_size: bytesize::ByteSize,
    ) -> MetastoreServiceClient {
        let connection_keys_watcher = balance_channel.connection_keys_watcher();
        let client = metastore_service_grpc_client::MetastoreServiceGrpcClient::new(
                balance_channel,
            )
            .max_decoding_message_size(max_message_size.0 as usize)
            .max_encoding_message_size(max_message_size.0 as usize);
        let adapter = MetastoreServiceGrpcClientAdapter::new(
            client,
            connection_keys_watcher,
        );
        Self::new(adapter)
    }
    pub fn from_mailbox<A>(mailbox: quickwit_actors::Mailbox<A>) -> Self
    where
        A: quickwit_actors::Actor + std::fmt::Debug + Send + 'static,
        MetastoreServiceMailbox<A>: MetastoreService,
    {
        MetastoreServiceClient::new(MetastoreServiceMailbox::new(mailbox))
    }
    pub fn tower() -> MetastoreServiceTowerLayerStack {
        MetastoreServiceTowerLayerStack::default()
    }
    #[cfg(any(test, feature = "testsuite"))]
    pub fn mock() -> MockMetastoreService {
        MockMetastoreService::new()
    }
}
#[async_trait::async_trait]
impl MetastoreService for MetastoreServiceClient {
    async fn create_index(
        &mut self,
        request: CreateIndexRequest,
    ) -> crate::metastore::MetastoreResult<CreateIndexResponse> {
        self.inner.create_index(request).await
    }
    async fn index_metadata(
        &mut self,
        request: IndexMetadataRequest,
    ) -> crate::metastore::MetastoreResult<IndexMetadataResponse> {
        self.inner.index_metadata(request).await
    }
    async fn list_indexes_metadata(
        &mut self,
        request: ListIndexesMetadataRequest,
    ) -> crate::metastore::MetastoreResult<ListIndexesMetadataResponse> {
        self.inner.list_indexes_metadata(request).await
    }
    async fn delete_index(
        &mut self,
        request: DeleteIndexRequest,
    ) -> crate::metastore::MetastoreResult<EmptyResponse> {
        self.inner.delete_index(request).await
    }
    async fn list_splits(
        &mut self,
        request: ListSplitsRequest,
    ) -> crate::metastore::MetastoreResult<MetastoreServiceStream<ListSplitsResponse>> {
        self.inner.list_splits(request).await
    }
    async fn stage_splits(
        &mut self,
        request: StageSplitsRequest,
    ) -> crate::metastore::MetastoreResult<EmptyResponse> {
        self.inner.stage_splits(request).await
    }
    async fn publish_splits(
        &mut self,
        request: PublishSplitsRequest,
    ) -> crate::metastore::MetastoreResult<EmptyResponse> {
        self.inner.publish_splits(request).await
    }
    async fn mark_splits_for_deletion(
        &mut self,
        request: MarkSplitsForDeletionRequest,
    ) -> crate::metastore::MetastoreResult<EmptyResponse> {
        self.inner.mark_splits_for_deletion(request).await
    }
    async fn delete_splits(
        &mut self,
        request: DeleteSplitsRequest,
    ) -> crate::metastore::MetastoreResult<EmptyResponse> {
        self.inner.delete_splits(request).await
    }
    async fn add_source(
        &mut self,
        request: AddSourceRequest,
    ) -> crate::metastore::MetastoreResult<EmptyResponse> {
        self.inner.add_source(request).await
    }
    async fn toggle_source(
        &mut self,
        request: ToggleSourceRequest,
    ) -> crate::metastore::MetastoreResult<EmptyResponse> {
        self.inner.toggle_source(request).await
    }
    async fn delete_source(
        &mut self,
        request: DeleteSourceRequest,
    ) -> crate::metastore::MetastoreResult<EmptyResponse> {
        self.inner.delete_source(request).await
    }
    async fn reset_source_checkpoint(
        &mut self,
        request: ResetSourceCheckpointRequest,
    ) -> crate::metastore::MetastoreResult<EmptyResponse> {
        self.inner.reset_source_checkpoint(request).await
    }
    async fn last_delete_opstamp(
        &mut self,
        request: LastDeleteOpstampRequest,
    ) -> crate::metastore::MetastoreResult<LastDeleteOpstampResponse> {
        self.inner.last_delete_opstamp(request).await
    }
    async fn create_delete_task(
        &mut self,
        request: DeleteQuery,
    ) -> crate::metastore::MetastoreResult<DeleteTask> {
        self.inner.create_delete_task(request).await
    }
    async fn update_splits_delete_opstamp(
        &mut self,
        request: UpdateSplitsDeleteOpstampRequest,
    ) -> crate::metastore::MetastoreResult<UpdateSplitsDeleteOpstampResponse> {
        self.inner.update_splits_delete_opstamp(request).await
    }
    async fn list_delete_tasks(
        &mut self,
        request: ListDeleteTasksRequest,
    ) -> crate::metastore::MetastoreResult<ListDeleteTasksResponse> {
        self.inner.list_delete_tasks(request).await
    }
    async fn list_stale_splits(
        &mut self,
        request: ListStaleSplitsRequest,
    ) -> crate::metastore::MetastoreResult<ListSplitsResponse> {
        self.inner.list_stale_splits(request).await
    }
    async fn open_shards(
        &mut self,
        request: OpenShardsRequest,
    ) -> crate::metastore::MetastoreResult<OpenShardsResponse> {
        self.inner.open_shards(request).await
    }
    async fn acquire_shards(
        &mut self,
        request: AcquireShardsRequest,
    ) -> crate::metastore::MetastoreResult<AcquireShardsResponse> {
        self.inner.acquire_shards(request).await
    }
    async fn delete_shards(
        &mut self,
        request: DeleteShardsRequest,
    ) -> crate::metastore::MetastoreResult<DeleteShardsResponse> {
        self.inner.delete_shards(request).await
    }
    async fn list_shards(
        &mut self,
        request: ListShardsRequest,
    ) -> crate::metastore::MetastoreResult<ListShardsResponse> {
        self.inner.list_shards(request).await
    }
    async fn create_index_template(
        &mut self,
        request: CreateIndexTemplateRequest,
    ) -> crate::metastore::MetastoreResult<EmptyResponse> {
        self.inner.create_index_template(request).await
    }
    async fn get_index_template(
        &mut self,
        request: GetIndexTemplateRequest,
    ) -> crate::metastore::MetastoreResult<GetIndexTemplateResponse> {
        self.inner.get_index_template(request).await
    }
    async fn find_index_template_matches(
        &mut self,
        request: FindIndexTemplateMatchesRequest,
    ) -> crate::metastore::MetastoreResult<FindIndexTemplateMatchesResponse> {
        self.inner.find_index_template_matches(request).await
    }
    async fn list_index_templates(
        &mut self,
        request: ListIndexTemplatesRequest,
    ) -> crate::metastore::MetastoreResult<ListIndexTemplatesResponse> {
        self.inner.list_index_templates(request).await
    }
    async fn delete_index_templates(
        &mut self,
        request: DeleteIndexTemplatesRequest,
    ) -> crate::metastore::MetastoreResult<EmptyResponse> {
        self.inner.delete_index_templates(request).await
    }
    async fn check_connectivity(&mut self) -> anyhow::Result<()> {
        self.inner.check_connectivity().await
    }
    fn endpoints(&self) -> Vec<quickwit_common::uri::Uri> {
        self.inner.endpoints()
    }
}
#[cfg(any(test, feature = "testsuite"))]
pub mod metastore_service_mock {
    use super::*;
    #[derive(Debug, Clone)]
    struct MockMetastoreServiceWrapper {
        inner: std::sync::Arc<tokio::sync::Mutex<MockMetastoreService>>,
    }
    #[async_trait::async_trait]
    impl MetastoreService for MockMetastoreServiceWrapper {
        async fn create_index(
            &mut self,
            request: super::CreateIndexRequest,
        ) -> crate::metastore::MetastoreResult<super::CreateIndexResponse> {
            self.inner.lock().await.create_index(request).await
        }
        async fn index_metadata(
            &mut self,
            request: super::IndexMetadataRequest,
        ) -> crate::metastore::MetastoreResult<super::IndexMetadataResponse> {
            self.inner.lock().await.index_metadata(request).await
        }
        async fn list_indexes_metadata(
            &mut self,
            request: super::ListIndexesMetadataRequest,
        ) -> crate::metastore::MetastoreResult<super::ListIndexesMetadataResponse> {
            self.inner.lock().await.list_indexes_metadata(request).await
        }
        async fn delete_index(
            &mut self,
            request: super::DeleteIndexRequest,
        ) -> crate::metastore::MetastoreResult<super::EmptyResponse> {
            self.inner.lock().await.delete_index(request).await
        }
        async fn list_splits(
            &mut self,
            request: super::ListSplitsRequest,
        ) -> crate::metastore::MetastoreResult<
            MetastoreServiceStream<super::ListSplitsResponse>,
        > {
            self.inner.lock().await.list_splits(request).await
        }
        async fn stage_splits(
            &mut self,
            request: super::StageSplitsRequest,
        ) -> crate::metastore::MetastoreResult<super::EmptyResponse> {
            self.inner.lock().await.stage_splits(request).await
        }
        async fn publish_splits(
            &mut self,
            request: super::PublishSplitsRequest,
        ) -> crate::metastore::MetastoreResult<super::EmptyResponse> {
            self.inner.lock().await.publish_splits(request).await
        }
        async fn mark_splits_for_deletion(
            &mut self,
            request: super::MarkSplitsForDeletionRequest,
        ) -> crate::metastore::MetastoreResult<super::EmptyResponse> {
            self.inner.lock().await.mark_splits_for_deletion(request).await
        }
        async fn delete_splits(
            &mut self,
            request: super::DeleteSplitsRequest,
        ) -> crate::metastore::MetastoreResult<super::EmptyResponse> {
            self.inner.lock().await.delete_splits(request).await
        }
        async fn add_source(
            &mut self,
            request: super::AddSourceRequest,
        ) -> crate::metastore::MetastoreResult<super::EmptyResponse> {
            self.inner.lock().await.add_source(request).await
        }
        async fn toggle_source(
            &mut self,
            request: super::ToggleSourceRequest,
        ) -> crate::metastore::MetastoreResult<super::EmptyResponse> {
            self.inner.lock().await.toggle_source(request).await
        }
        async fn delete_source(
            &mut self,
            request: super::DeleteSourceRequest,
        ) -> crate::metastore::MetastoreResult<super::EmptyResponse> {
            self.inner.lock().await.delete_source(request).await
        }
        async fn reset_source_checkpoint(
            &mut self,
            request: super::ResetSourceCheckpointRequest,
        ) -> crate::metastore::MetastoreResult<super::EmptyResponse> {
            self.inner.lock().await.reset_source_checkpoint(request).await
        }
        async fn last_delete_opstamp(
            &mut self,
            request: super::LastDeleteOpstampRequest,
        ) -> crate::metastore::MetastoreResult<super::LastDeleteOpstampResponse> {
            self.inner.lock().await.last_delete_opstamp(request).await
        }
        async fn create_delete_task(
            &mut self,
            request: super::DeleteQuery,
        ) -> crate::metastore::MetastoreResult<super::DeleteTask> {
            self.inner.lock().await.create_delete_task(request).await
        }
        async fn update_splits_delete_opstamp(
            &mut self,
            request: super::UpdateSplitsDeleteOpstampRequest,
        ) -> crate::metastore::MetastoreResult<
            super::UpdateSplitsDeleteOpstampResponse,
        > {
            self.inner.lock().await.update_splits_delete_opstamp(request).await
        }
        async fn list_delete_tasks(
            &mut self,
            request: super::ListDeleteTasksRequest,
        ) -> crate::metastore::MetastoreResult<super::ListDeleteTasksResponse> {
            self.inner.lock().await.list_delete_tasks(request).await
        }
        async fn list_stale_splits(
            &mut self,
            request: super::ListStaleSplitsRequest,
        ) -> crate::metastore::MetastoreResult<super::ListSplitsResponse> {
            self.inner.lock().await.list_stale_splits(request).await
        }
        async fn open_shards(
            &mut self,
            request: super::OpenShardsRequest,
        ) -> crate::metastore::MetastoreResult<super::OpenShardsResponse> {
            self.inner.lock().await.open_shards(request).await
        }
        async fn acquire_shards(
            &mut self,
            request: super::AcquireShardsRequest,
        ) -> crate::metastore::MetastoreResult<super::AcquireShardsResponse> {
            self.inner.lock().await.acquire_shards(request).await
        }
        async fn delete_shards(
            &mut self,
            request: super::DeleteShardsRequest,
        ) -> crate::metastore::MetastoreResult<super::DeleteShardsResponse> {
            self.inner.lock().await.delete_shards(request).await
        }
        async fn list_shards(
            &mut self,
            request: super::ListShardsRequest,
        ) -> crate::metastore::MetastoreResult<super::ListShardsResponse> {
            self.inner.lock().await.list_shards(request).await
        }
        async fn create_index_template(
            &mut self,
            request: super::CreateIndexTemplateRequest,
        ) -> crate::metastore::MetastoreResult<super::EmptyResponse> {
            self.inner.lock().await.create_index_template(request).await
        }
        async fn get_index_template(
            &mut self,
            request: super::GetIndexTemplateRequest,
        ) -> crate::metastore::MetastoreResult<super::GetIndexTemplateResponse> {
            self.inner.lock().await.get_index_template(request).await
        }
        async fn find_index_template_matches(
            &mut self,
            request: super::FindIndexTemplateMatchesRequest,
        ) -> crate::metastore::MetastoreResult<super::FindIndexTemplateMatchesResponse> {
            self.inner.lock().await.find_index_template_matches(request).await
        }
        async fn list_index_templates(
            &mut self,
            request: super::ListIndexTemplatesRequest,
        ) -> crate::metastore::MetastoreResult<super::ListIndexTemplatesResponse> {
            self.inner.lock().await.list_index_templates(request).await
        }
        async fn delete_index_templates(
            &mut self,
            request: super::DeleteIndexTemplatesRequest,
        ) -> crate::metastore::MetastoreResult<super::EmptyResponse> {
            self.inner.lock().await.delete_index_templates(request).await
        }
        async fn check_connectivity(&mut self) -> anyhow::Result<()> {
            self.inner.lock().await.check_connectivity().await
        }
        fn endpoints(&self) -> Vec<quickwit_common::uri::Uri> {
            futures::executor::block_on(self.inner.lock()).endpoints()
        }
    }
    impl From<MockMetastoreService> for MetastoreServiceClient {
        fn from(mock: MockMetastoreService) -> Self {
            let mock_wrapper = MockMetastoreServiceWrapper {
                inner: std::sync::Arc::new(tokio::sync::Mutex::new(mock)),
            };
            MetastoreServiceClient::new(mock_wrapper)
        }
    }
}
pub type BoxFuture<T, E> = std::pin::Pin<
    Box<dyn std::future::Future<Output = Result<T, E>> + Send + 'static>,
>;
impl tower::Service<CreateIndexRequest> for Box<dyn MetastoreService> {
    type Response = CreateIndexResponse;
    type Error = crate::metastore::MetastoreError;
    type Future = BoxFuture<Self::Response, Self::Error>;
    fn poll_ready(
        &mut self,
        _cx: &mut std::task::Context<'_>,
    ) -> std::task::Poll<Result<(), Self::Error>> {
        std::task::Poll::Ready(Ok(()))
    }
    fn call(&mut self, request: CreateIndexRequest) -> Self::Future {
        let mut svc = self.clone();
        let fut = async move { svc.create_index(request).await };
        Box::pin(fut)
    }
}
impl tower::Service<IndexMetadataRequest> for Box<dyn MetastoreService> {
    type Response = IndexMetadataResponse;
    type Error = crate::metastore::MetastoreError;
    type Future = BoxFuture<Self::Response, Self::Error>;
    fn poll_ready(
        &mut self,
        _cx: &mut std::task::Context<'_>,
    ) -> std::task::Poll<Result<(), Self::Error>> {
        std::task::Poll::Ready(Ok(()))
    }
    fn call(&mut self, request: IndexMetadataRequest) -> Self::Future {
        let mut svc = self.clone();
        let fut = async move { svc.index_metadata(request).await };
        Box::pin(fut)
    }
}
impl tower::Service<ListIndexesMetadataRequest> for Box<dyn MetastoreService> {
    type Response = ListIndexesMetadataResponse;
    type Error = crate::metastore::MetastoreError;
    type Future = BoxFuture<Self::Response, Self::Error>;
    fn poll_ready(
        &mut self,
        _cx: &mut std::task::Context<'_>,
    ) -> std::task::Poll<Result<(), Self::Error>> {
        std::task::Poll::Ready(Ok(()))
    }
    fn call(&mut self, request: ListIndexesMetadataRequest) -> Self::Future {
        let mut svc = self.clone();
        let fut = async move { svc.list_indexes_metadata(request).await };
        Box::pin(fut)
    }
}
impl tower::Service<DeleteIndexRequest> for Box<dyn MetastoreService> {
    type Response = EmptyResponse;
    type Error = crate::metastore::MetastoreError;
    type Future = BoxFuture<Self::Response, Self::Error>;
    fn poll_ready(
        &mut self,
        _cx: &mut std::task::Context<'_>,
    ) -> std::task::Poll<Result<(), Self::Error>> {
        std::task::Poll::Ready(Ok(()))
    }
    fn call(&mut self, request: DeleteIndexRequest) -> Self::Future {
        let mut svc = self.clone();
        let fut = async move { svc.delete_index(request).await };
        Box::pin(fut)
    }
}
impl tower::Service<ListSplitsRequest> for Box<dyn MetastoreService> {
    type Response = MetastoreServiceStream<ListSplitsResponse>;
    type Error = crate::metastore::MetastoreError;
    type Future = BoxFuture<Self::Response, Self::Error>;
    fn poll_ready(
        &mut self,
        _cx: &mut std::task::Context<'_>,
    ) -> std::task::Poll<Result<(), Self::Error>> {
        std::task::Poll::Ready(Ok(()))
    }
    fn call(&mut self, request: ListSplitsRequest) -> Self::Future {
        let mut svc = self.clone();
        let fut = async move { svc.list_splits(request).await };
        Box::pin(fut)
    }
}
impl tower::Service<StageSplitsRequest> for Box<dyn MetastoreService> {
    type Response = EmptyResponse;
    type Error = crate::metastore::MetastoreError;
    type Future = BoxFuture<Self::Response, Self::Error>;
    fn poll_ready(
        &mut self,
        _cx: &mut std::task::Context<'_>,
    ) -> std::task::Poll<Result<(), Self::Error>> {
        std::task::Poll::Ready(Ok(()))
    }
    fn call(&mut self, request: StageSplitsRequest) -> Self::Future {
        let mut svc = self.clone();
        let fut = async move { svc.stage_splits(request).await };
        Box::pin(fut)
    }
}
impl tower::Service<PublishSplitsRequest> for Box<dyn MetastoreService> {
    type Response = EmptyResponse;
    type Error = crate::metastore::MetastoreError;
    type Future = BoxFuture<Self::Response, Self::Error>;
    fn poll_ready(
        &mut self,
        _cx: &mut std::task::Context<'_>,
    ) -> std::task::Poll<Result<(), Self::Error>> {
        std::task::Poll::Ready(Ok(()))
    }
    fn call(&mut self, request: PublishSplitsRequest) -> Self::Future {
        let mut svc = self.clone();
        let fut = async move { svc.publish_splits(request).await };
        Box::pin(fut)
    }
}
impl tower::Service<MarkSplitsForDeletionRequest> for Box<dyn MetastoreService> {
    type Response = EmptyResponse;
    type Error = crate::metastore::MetastoreError;
    type Future = BoxFuture<Self::Response, Self::Error>;
    fn poll_ready(
        &mut self,
        _cx: &mut std::task::Context<'_>,
    ) -> std::task::Poll<Result<(), Self::Error>> {
        std::task::Poll::Ready(Ok(()))
    }
    fn call(&mut self, request: MarkSplitsForDeletionRequest) -> Self::Future {
        let mut svc = self.clone();
        let fut = async move { svc.mark_splits_for_deletion(request).await };
        Box::pin(fut)
    }
}
impl tower::Service<DeleteSplitsRequest> for Box<dyn MetastoreService> {
    type Response = EmptyResponse;
    type Error = crate::metastore::MetastoreError;
    type Future = BoxFuture<Self::Response, Self::Error>;
    fn poll_ready(
        &mut self,
        _cx: &mut std::task::Context<'_>,
    ) -> std::task::Poll<Result<(), Self::Error>> {
        std::task::Poll::Ready(Ok(()))
    }
    fn call(&mut self, request: DeleteSplitsRequest) -> Self::Future {
        let mut svc = self.clone();
        let fut = async move { svc.delete_splits(request).await };
        Box::pin(fut)
    }
}
impl tower::Service<AddSourceRequest> for Box<dyn MetastoreService> {
    type Response = EmptyResponse;
    type Error = crate::metastore::MetastoreError;
    type Future = BoxFuture<Self::Response, Self::Error>;
    fn poll_ready(
        &mut self,
        _cx: &mut std::task::Context<'_>,
    ) -> std::task::Poll<Result<(), Self::Error>> {
        std::task::Poll::Ready(Ok(()))
    }
    fn call(&mut self, request: AddSourceRequest) -> Self::Future {
        let mut svc = self.clone();
        let fut = async move { svc.add_source(request).await };
        Box::pin(fut)
    }
}
impl tower::Service<ToggleSourceRequest> for Box<dyn MetastoreService> {
    type Response = EmptyResponse;
    type Error = crate::metastore::MetastoreError;
    type Future = BoxFuture<Self::Response, Self::Error>;
    fn poll_ready(
        &mut self,
        _cx: &mut std::task::Context<'_>,
    ) -> std::task::Poll<Result<(), Self::Error>> {
        std::task::Poll::Ready(Ok(()))
    }
    fn call(&mut self, request: ToggleSourceRequest) -> Self::Future {
        let mut svc = self.clone();
        let fut = async move { svc.toggle_source(request).await };
        Box::pin(fut)
    }
}
impl tower::Service<DeleteSourceRequest> for Box<dyn MetastoreService> {
    type Response = EmptyResponse;
    type Error = crate::metastore::MetastoreError;
    type Future = BoxFuture<Self::Response, Self::Error>;
    fn poll_ready(
        &mut self,
        _cx: &mut std::task::Context<'_>,
    ) -> std::task::Poll<Result<(), Self::Error>> {
        std::task::Poll::Ready(Ok(()))
    }
    fn call(&mut self, request: DeleteSourceRequest) -> Self::Future {
        let mut svc = self.clone();
        let fut = async move { svc.delete_source(request).await };
        Box::pin(fut)
    }
}
impl tower::Service<ResetSourceCheckpointRequest> for Box<dyn MetastoreService> {
    type Response = EmptyResponse;
    type Error = crate::metastore::MetastoreError;
    type Future = BoxFuture<Self::Response, Self::Error>;
    fn poll_ready(
        &mut self,
        _cx: &mut std::task::Context<'_>,
    ) -> std::task::Poll<Result<(), Self::Error>> {
        std::task::Poll::Ready(Ok(()))
    }
    fn call(&mut self, request: ResetSourceCheckpointRequest) -> Self::Future {
        let mut svc = self.clone();
        let fut = async move { svc.reset_source_checkpoint(request).await };
        Box::pin(fut)
    }
}
impl tower::Service<LastDeleteOpstampRequest> for Box<dyn MetastoreService> {
    type Response = LastDeleteOpstampResponse;
    type Error = crate::metastore::MetastoreError;
    type Future = BoxFuture<Self::Response, Self::Error>;
    fn poll_ready(
        &mut self,
        _cx: &mut std::task::Context<'_>,
    ) -> std::task::Poll<Result<(), Self::Error>> {
        std::task::Poll::Ready(Ok(()))
    }
    fn call(&mut self, request: LastDeleteOpstampRequest) -> Self::Future {
        let mut svc = self.clone();
        let fut = async move { svc.last_delete_opstamp(request).await };
        Box::pin(fut)
    }
}
impl tower::Service<DeleteQuery> for Box<dyn MetastoreService> {
    type Response = DeleteTask;
    type Error = crate::metastore::MetastoreError;
    type Future = BoxFuture<Self::Response, Self::Error>;
    fn poll_ready(
        &mut self,
        _cx: &mut std::task::Context<'_>,
    ) -> std::task::Poll<Result<(), Self::Error>> {
        std::task::Poll::Ready(Ok(()))
    }
    fn call(&mut self, request: DeleteQuery) -> Self::Future {
        let mut svc = self.clone();
        let fut = async move { svc.create_delete_task(request).await };
        Box::pin(fut)
    }
}
impl tower::Service<UpdateSplitsDeleteOpstampRequest> for Box<dyn MetastoreService> {
    type Response = UpdateSplitsDeleteOpstampResponse;
    type Error = crate::metastore::MetastoreError;
    type Future = BoxFuture<Self::Response, Self::Error>;
    fn poll_ready(
        &mut self,
        _cx: &mut std::task::Context<'_>,
    ) -> std::task::Poll<Result<(), Self::Error>> {
        std::task::Poll::Ready(Ok(()))
    }
    fn call(&mut self, request: UpdateSplitsDeleteOpstampRequest) -> Self::Future {
        let mut svc = self.clone();
        let fut = async move { svc.update_splits_delete_opstamp(request).await };
        Box::pin(fut)
    }
}
impl tower::Service<ListDeleteTasksRequest> for Box<dyn MetastoreService> {
    type Response = ListDeleteTasksResponse;
    type Error = crate::metastore::MetastoreError;
    type Future = BoxFuture<Self::Response, Self::Error>;
    fn poll_ready(
        &mut self,
        _cx: &mut std::task::Context<'_>,
    ) -> std::task::Poll<Result<(), Self::Error>> {
        std::task::Poll::Ready(Ok(()))
    }
    fn call(&mut self, request: ListDeleteTasksRequest) -> Self::Future {
        let mut svc = self.clone();
        let fut = async move { svc.list_delete_tasks(request).await };
        Box::pin(fut)
    }
}
impl tower::Service<ListStaleSplitsRequest> for Box<dyn MetastoreService> {
    type Response = ListSplitsResponse;
    type Error = crate::metastore::MetastoreError;
    type Future = BoxFuture<Self::Response, Self::Error>;
    fn poll_ready(
        &mut self,
        _cx: &mut std::task::Context<'_>,
    ) -> std::task::Poll<Result<(), Self::Error>> {
        std::task::Poll::Ready(Ok(()))
    }
    fn call(&mut self, request: ListStaleSplitsRequest) -> Self::Future {
        let mut svc = self.clone();
        let fut = async move { svc.list_stale_splits(request).await };
        Box::pin(fut)
    }
}
impl tower::Service<OpenShardsRequest> for Box<dyn MetastoreService> {
    type Response = OpenShardsResponse;
    type Error = crate::metastore::MetastoreError;
    type Future = BoxFuture<Self::Response, Self::Error>;
    fn poll_ready(
        &mut self,
        _cx: &mut std::task::Context<'_>,
    ) -> std::task::Poll<Result<(), Self::Error>> {
        std::task::Poll::Ready(Ok(()))
    }
    fn call(&mut self, request: OpenShardsRequest) -> Self::Future {
        let mut svc = self.clone();
        let fut = async move { svc.open_shards(request).await };
        Box::pin(fut)
    }
}
impl tower::Service<AcquireShardsRequest> for Box<dyn MetastoreService> {
    type Response = AcquireShardsResponse;
    type Error = crate::metastore::MetastoreError;
    type Future = BoxFuture<Self::Response, Self::Error>;
    fn poll_ready(
        &mut self,
        _cx: &mut std::task::Context<'_>,
    ) -> std::task::Poll<Result<(), Self::Error>> {
        std::task::Poll::Ready(Ok(()))
    }
    fn call(&mut self, request: AcquireShardsRequest) -> Self::Future {
        let mut svc = self.clone();
        let fut = async move { svc.acquire_shards(request).await };
        Box::pin(fut)
    }
}
impl tower::Service<DeleteShardsRequest> for Box<dyn MetastoreService> {
    type Response = DeleteShardsResponse;
    type Error = crate::metastore::MetastoreError;
    type Future = BoxFuture<Self::Response, Self::Error>;
    fn poll_ready(
        &mut self,
        _cx: &mut std::task::Context<'_>,
    ) -> std::task::Poll<Result<(), Self::Error>> {
        std::task::Poll::Ready(Ok(()))
    }
    fn call(&mut self, request: DeleteShardsRequest) -> Self::Future {
        let mut svc = self.clone();
        let fut = async move { svc.delete_shards(request).await };
        Box::pin(fut)
    }
}
impl tower::Service<ListShardsRequest> for Box<dyn MetastoreService> {
    type Response = ListShardsResponse;
    type Error = crate::metastore::MetastoreError;
    type Future = BoxFuture<Self::Response, Self::Error>;
    fn poll_ready(
        &mut self,
        _cx: &mut std::task::Context<'_>,
    ) -> std::task::Poll<Result<(), Self::Error>> {
        std::task::Poll::Ready(Ok(()))
    }
    fn call(&mut self, request: ListShardsRequest) -> Self::Future {
        let mut svc = self.clone();
        let fut = async move { svc.list_shards(request).await };
        Box::pin(fut)
    }
}
impl tower::Service<CreateIndexTemplateRequest> for Box<dyn MetastoreService> {
    type Response = EmptyResponse;
    type Error = crate::metastore::MetastoreError;
    type Future = BoxFuture<Self::Response, Self::Error>;
    fn poll_ready(
        &mut self,
        _cx: &mut std::task::Context<'_>,
    ) -> std::task::Poll<Result<(), Self::Error>> {
        std::task::Poll::Ready(Ok(()))
    }
    fn call(&mut self, request: CreateIndexTemplateRequest) -> Self::Future {
        let mut svc = self.clone();
        let fut = async move { svc.create_index_template(request).await };
        Box::pin(fut)
    }
}
impl tower::Service<GetIndexTemplateRequest> for Box<dyn MetastoreService> {
    type Response = GetIndexTemplateResponse;
    type Error = crate::metastore::MetastoreError;
    type Future = BoxFuture<Self::Response, Self::Error>;
    fn poll_ready(
        &mut self,
        _cx: &mut std::task::Context<'_>,
    ) -> std::task::Poll<Result<(), Self::Error>> {
        std::task::Poll::Ready(Ok(()))
    }
    fn call(&mut self, request: GetIndexTemplateRequest) -> Self::Future {
        let mut svc = self.clone();
        let fut = async move { svc.get_index_template(request).await };
        Box::pin(fut)
    }
}
impl tower::Service<FindIndexTemplateMatchesRequest> for Box<dyn MetastoreService> {
    type Response = FindIndexTemplateMatchesResponse;
    type Error = crate::metastore::MetastoreError;
    type Future = BoxFuture<Self::Response, Self::Error>;
    fn poll_ready(
        &mut self,
        _cx: &mut std::task::Context<'_>,
    ) -> std::task::Poll<Result<(), Self::Error>> {
        std::task::Poll::Ready(Ok(()))
    }
    fn call(&mut self, request: FindIndexTemplateMatchesRequest) -> Self::Future {
        let mut svc = self.clone();
        let fut = async move { svc.find_index_template_matches(request).await };
        Box::pin(fut)
    }
}
impl tower::Service<ListIndexTemplatesRequest> for Box<dyn MetastoreService> {
    type Response = ListIndexTemplatesResponse;
    type Error = crate::metastore::MetastoreError;
    type Future = BoxFuture<Self::Response, Self::Error>;
    fn poll_ready(
        &mut self,
        _cx: &mut std::task::Context<'_>,
    ) -> std::task::Poll<Result<(), Self::Error>> {
        std::task::Poll::Ready(Ok(()))
    }
    fn call(&mut self, request: ListIndexTemplatesRequest) -> Self::Future {
        let mut svc = self.clone();
        let fut = async move { svc.list_index_templates(request).await };
        Box::pin(fut)
    }
}
impl tower::Service<DeleteIndexTemplatesRequest> for Box<dyn MetastoreService> {
    type Response = EmptyResponse;
    type Error = crate::metastore::MetastoreError;
    type Future = BoxFuture<Self::Response, Self::Error>;
    fn poll_ready(
        &mut self,
        _cx: &mut std::task::Context<'_>,
    ) -> std::task::Poll<Result<(), Self::Error>> {
        std::task::Poll::Ready(Ok(()))
    }
    fn call(&mut self, request: DeleteIndexTemplatesRequest) -> Self::Future {
        let mut svc = self.clone();
        let fut = async move { svc.delete_index_templates(request).await };
        Box::pin(fut)
    }
}
/// A tower service stack is a set of tower services.
#[derive(Debug)]
struct MetastoreServiceTowerServiceStack {
    inner: Box<dyn MetastoreService>,
    create_index_svc: quickwit_common::tower::BoxService<
        CreateIndexRequest,
        CreateIndexResponse,
        crate::metastore::MetastoreError,
    >,
    index_metadata_svc: quickwit_common::tower::BoxService<
        IndexMetadataRequest,
        IndexMetadataResponse,
        crate::metastore::MetastoreError,
    >,
    list_indexes_metadata_svc: quickwit_common::tower::BoxService<
        ListIndexesMetadataRequest,
        ListIndexesMetadataResponse,
        crate::metastore::MetastoreError,
    >,
    delete_index_svc: quickwit_common::tower::BoxService<
        DeleteIndexRequest,
        EmptyResponse,
        crate::metastore::MetastoreError,
    >,
    list_splits_svc: quickwit_common::tower::BoxService<
        ListSplitsRequest,
        MetastoreServiceStream<ListSplitsResponse>,
        crate::metastore::MetastoreError,
    >,
    stage_splits_svc: quickwit_common::tower::BoxService<
        StageSplitsRequest,
        EmptyResponse,
        crate::metastore::MetastoreError,
    >,
    publish_splits_svc: quickwit_common::tower::BoxService<
        PublishSplitsRequest,
        EmptyResponse,
        crate::metastore::MetastoreError,
    >,
    mark_splits_for_deletion_svc: quickwit_common::tower::BoxService<
        MarkSplitsForDeletionRequest,
        EmptyResponse,
        crate::metastore::MetastoreError,
    >,
    delete_splits_svc: quickwit_common::tower::BoxService<
        DeleteSplitsRequest,
        EmptyResponse,
        crate::metastore::MetastoreError,
    >,
    add_source_svc: quickwit_common::tower::BoxService<
        AddSourceRequest,
        EmptyResponse,
        crate::metastore::MetastoreError,
    >,
    toggle_source_svc: quickwit_common::tower::BoxService<
        ToggleSourceRequest,
        EmptyResponse,
        crate::metastore::MetastoreError,
    >,
    delete_source_svc: quickwit_common::tower::BoxService<
        DeleteSourceRequest,
        EmptyResponse,
        crate::metastore::MetastoreError,
    >,
    reset_source_checkpoint_svc: quickwit_common::tower::BoxService<
        ResetSourceCheckpointRequest,
        EmptyResponse,
        crate::metastore::MetastoreError,
    >,
    last_delete_opstamp_svc: quickwit_common::tower::BoxService<
        LastDeleteOpstampRequest,
        LastDeleteOpstampResponse,
        crate::metastore::MetastoreError,
    >,
    create_delete_task_svc: quickwit_common::tower::BoxService<
        DeleteQuery,
        DeleteTask,
        crate::metastore::MetastoreError,
    >,
    update_splits_delete_opstamp_svc: quickwit_common::tower::BoxService<
        UpdateSplitsDeleteOpstampRequest,
        UpdateSplitsDeleteOpstampResponse,
        crate::metastore::MetastoreError,
    >,
    list_delete_tasks_svc: quickwit_common::tower::BoxService<
        ListDeleteTasksRequest,
        ListDeleteTasksResponse,
        crate::metastore::MetastoreError,
    >,
    list_stale_splits_svc: quickwit_common::tower::BoxService<
        ListStaleSplitsRequest,
        ListSplitsResponse,
        crate::metastore::MetastoreError,
    >,
    open_shards_svc: quickwit_common::tower::BoxService<
        OpenShardsRequest,
        OpenShardsResponse,
        crate::metastore::MetastoreError,
    >,
    acquire_shards_svc: quickwit_common::tower::BoxService<
        AcquireShardsRequest,
        AcquireShardsResponse,
        crate::metastore::MetastoreError,
    >,
    delete_shards_svc: quickwit_common::tower::BoxService<
        DeleteShardsRequest,
        DeleteShardsResponse,
        crate::metastore::MetastoreError,
    >,
    list_shards_svc: quickwit_common::tower::BoxService<
        ListShardsRequest,
        ListShardsResponse,
        crate::metastore::MetastoreError,
    >,
    create_index_template_svc: quickwit_common::tower::BoxService<
        CreateIndexTemplateRequest,
        EmptyResponse,
        crate::metastore::MetastoreError,
    >,
    get_index_template_svc: quickwit_common::tower::BoxService<
        GetIndexTemplateRequest,
        GetIndexTemplateResponse,
        crate::metastore::MetastoreError,
    >,
    find_index_template_matches_svc: quickwit_common::tower::BoxService<
        FindIndexTemplateMatchesRequest,
        FindIndexTemplateMatchesResponse,
        crate::metastore::MetastoreError,
    >,
    list_index_templates_svc: quickwit_common::tower::BoxService<
        ListIndexTemplatesRequest,
        ListIndexTemplatesResponse,
        crate::metastore::MetastoreError,
    >,
    delete_index_templates_svc: quickwit_common::tower::BoxService<
        DeleteIndexTemplatesRequest,
        EmptyResponse,
        crate::metastore::MetastoreError,
    >,
}
impl Clone for MetastoreServiceTowerServiceStack {
    fn clone(&self) -> Self {
        Self {
            inner: self.inner.clone(),
            create_index_svc: self.create_index_svc.clone(),
            index_metadata_svc: self.index_metadata_svc.clone(),
            list_indexes_metadata_svc: self.list_indexes_metadata_svc.clone(),
            delete_index_svc: self.delete_index_svc.clone(),
            list_splits_svc: self.list_splits_svc.clone(),
            stage_splits_svc: self.stage_splits_svc.clone(),
            publish_splits_svc: self.publish_splits_svc.clone(),
            mark_splits_for_deletion_svc: self.mark_splits_for_deletion_svc.clone(),
            delete_splits_svc: self.delete_splits_svc.clone(),
            add_source_svc: self.add_source_svc.clone(),
            toggle_source_svc: self.toggle_source_svc.clone(),
            delete_source_svc: self.delete_source_svc.clone(),
            reset_source_checkpoint_svc: self.reset_source_checkpoint_svc.clone(),
            last_delete_opstamp_svc: self.last_delete_opstamp_svc.clone(),
            create_delete_task_svc: self.create_delete_task_svc.clone(),
            update_splits_delete_opstamp_svc: self
                .update_splits_delete_opstamp_svc
                .clone(),
            list_delete_tasks_svc: self.list_delete_tasks_svc.clone(),
            list_stale_splits_svc: self.list_stale_splits_svc.clone(),
            open_shards_svc: self.open_shards_svc.clone(),
            acquire_shards_svc: self.acquire_shards_svc.clone(),
            delete_shards_svc: self.delete_shards_svc.clone(),
            list_shards_svc: self.list_shards_svc.clone(),
            create_index_template_svc: self.create_index_template_svc.clone(),
            get_index_template_svc: self.get_index_template_svc.clone(),
            find_index_template_matches_svc: self
                .find_index_template_matches_svc
                .clone(),
            list_index_templates_svc: self.list_index_templates_svc.clone(),
            delete_index_templates_svc: self.delete_index_templates_svc.clone(),
        }
    }
}
#[async_trait::async_trait]
impl MetastoreService for MetastoreServiceTowerServiceStack {
    async fn create_index(
        &mut self,
        request: CreateIndexRequest,
    ) -> crate::metastore::MetastoreResult<CreateIndexResponse> {
        self.create_index_svc.ready().await?.call(request).await
    }
    async fn index_metadata(
        &mut self,
        request: IndexMetadataRequest,
    ) -> crate::metastore::MetastoreResult<IndexMetadataResponse> {
        self.index_metadata_svc.ready().await?.call(request).await
    }
    async fn list_indexes_metadata(
        &mut self,
        request: ListIndexesMetadataRequest,
    ) -> crate::metastore::MetastoreResult<ListIndexesMetadataResponse> {
        self.list_indexes_metadata_svc.ready().await?.call(request).await
    }
    async fn delete_index(
        &mut self,
        request: DeleteIndexRequest,
    ) -> crate::metastore::MetastoreResult<EmptyResponse> {
        self.delete_index_svc.ready().await?.call(request).await
    }
    async fn list_splits(
        &mut self,
        request: ListSplitsRequest,
    ) -> crate::metastore::MetastoreResult<MetastoreServiceStream<ListSplitsResponse>> {
        self.list_splits_svc.ready().await?.call(request).await
    }
    async fn stage_splits(
        &mut self,
        request: StageSplitsRequest,
    ) -> crate::metastore::MetastoreResult<EmptyResponse> {
        self.stage_splits_svc.ready().await?.call(request).await
    }
    async fn publish_splits(
        &mut self,
        request: PublishSplitsRequest,
    ) -> crate::metastore::MetastoreResult<EmptyResponse> {
        self.publish_splits_svc.ready().await?.call(request).await
    }
    async fn mark_splits_for_deletion(
        &mut self,
        request: MarkSplitsForDeletionRequest,
    ) -> crate::metastore::MetastoreResult<EmptyResponse> {
        self.mark_splits_for_deletion_svc.ready().await?.call(request).await
    }
    async fn delete_splits(
        &mut self,
        request: DeleteSplitsRequest,
    ) -> crate::metastore::MetastoreResult<EmptyResponse> {
        self.delete_splits_svc.ready().await?.call(request).await
    }
    async fn add_source(
        &mut self,
        request: AddSourceRequest,
    ) -> crate::metastore::MetastoreResult<EmptyResponse> {
        self.add_source_svc.ready().await?.call(request).await
    }
    async fn toggle_source(
        &mut self,
        request: ToggleSourceRequest,
    ) -> crate::metastore::MetastoreResult<EmptyResponse> {
        self.toggle_source_svc.ready().await?.call(request).await
    }
    async fn delete_source(
        &mut self,
        request: DeleteSourceRequest,
    ) -> crate::metastore::MetastoreResult<EmptyResponse> {
        self.delete_source_svc.ready().await?.call(request).await
    }
    async fn reset_source_checkpoint(
        &mut self,
        request: ResetSourceCheckpointRequest,
    ) -> crate::metastore::MetastoreResult<EmptyResponse> {
        self.reset_source_checkpoint_svc.ready().await?.call(request).await
    }
    async fn last_delete_opstamp(
        &mut self,
        request: LastDeleteOpstampRequest,
    ) -> crate::metastore::MetastoreResult<LastDeleteOpstampResponse> {
        self.last_delete_opstamp_svc.ready().await?.call(request).await
    }
    async fn create_delete_task(
        &mut self,
        request: DeleteQuery,
    ) -> crate::metastore::MetastoreResult<DeleteTask> {
        self.create_delete_task_svc.ready().await?.call(request).await
    }
    async fn update_splits_delete_opstamp(
        &mut self,
        request: UpdateSplitsDeleteOpstampRequest,
    ) -> crate::metastore::MetastoreResult<UpdateSplitsDeleteOpstampResponse> {
        self.update_splits_delete_opstamp_svc.ready().await?.call(request).await
    }
    async fn list_delete_tasks(
        &mut self,
        request: ListDeleteTasksRequest,
    ) -> crate::metastore::MetastoreResult<ListDeleteTasksResponse> {
        self.list_delete_tasks_svc.ready().await?.call(request).await
    }
    async fn list_stale_splits(
        &mut self,
        request: ListStaleSplitsRequest,
    ) -> crate::metastore::MetastoreResult<ListSplitsResponse> {
        self.list_stale_splits_svc.ready().await?.call(request).await
    }
    async fn open_shards(
        &mut self,
        request: OpenShardsRequest,
    ) -> crate::metastore::MetastoreResult<OpenShardsResponse> {
        self.open_shards_svc.ready().await?.call(request).await
    }
    async fn acquire_shards(
        &mut self,
        request: AcquireShardsRequest,
    ) -> crate::metastore::MetastoreResult<AcquireShardsResponse> {
        self.acquire_shards_svc.ready().await?.call(request).await
    }
    async fn delete_shards(
        &mut self,
        request: DeleteShardsRequest,
    ) -> crate::metastore::MetastoreResult<DeleteShardsResponse> {
        self.delete_shards_svc.ready().await?.call(request).await
    }
    async fn list_shards(
        &mut self,
        request: ListShardsRequest,
    ) -> crate::metastore::MetastoreResult<ListShardsResponse> {
        self.list_shards_svc.ready().await?.call(request).await
    }
    async fn create_index_template(
        &mut self,
        request: CreateIndexTemplateRequest,
    ) -> crate::metastore::MetastoreResult<EmptyResponse> {
        self.create_index_template_svc.ready().await?.call(request).await
    }
    async fn get_index_template(
        &mut self,
        request: GetIndexTemplateRequest,
    ) -> crate::metastore::MetastoreResult<GetIndexTemplateResponse> {
        self.get_index_template_svc.ready().await?.call(request).await
    }
    async fn find_index_template_matches(
        &mut self,
        request: FindIndexTemplateMatchesRequest,
    ) -> crate::metastore::MetastoreResult<FindIndexTemplateMatchesResponse> {
        self.find_index_template_matches_svc.ready().await?.call(request).await
    }
    async fn list_index_templates(
        &mut self,
        request: ListIndexTemplatesRequest,
    ) -> crate::metastore::MetastoreResult<ListIndexTemplatesResponse> {
        self.list_index_templates_svc.ready().await?.call(request).await
    }
    async fn delete_index_templates(
        &mut self,
        request: DeleteIndexTemplatesRequest,
    ) -> crate::metastore::MetastoreResult<EmptyResponse> {
        self.delete_index_templates_svc.ready().await?.call(request).await
    }
    async fn check_connectivity(&mut self) -> anyhow::Result<()> {
        self.inner.check_connectivity().await
    }
    fn endpoints(&self) -> Vec<quickwit_common::uri::Uri> {
        self.inner.endpoints()
    }
}
type CreateIndexLayer = quickwit_common::tower::BoxLayer<
    quickwit_common::tower::BoxService<
        CreateIndexRequest,
        CreateIndexResponse,
        crate::metastore::MetastoreError,
    >,
    CreateIndexRequest,
    CreateIndexResponse,
    crate::metastore::MetastoreError,
>;
type IndexMetadataLayer = quickwit_common::tower::BoxLayer<
    quickwit_common::tower::BoxService<
        IndexMetadataRequest,
        IndexMetadataResponse,
        crate::metastore::MetastoreError,
    >,
    IndexMetadataRequest,
    IndexMetadataResponse,
    crate::metastore::MetastoreError,
>;
type ListIndexesMetadataLayer = quickwit_common::tower::BoxLayer<
    quickwit_common::tower::BoxService<
        ListIndexesMetadataRequest,
        ListIndexesMetadataResponse,
        crate::metastore::MetastoreError,
    >,
    ListIndexesMetadataRequest,
    ListIndexesMetadataResponse,
    crate::metastore::MetastoreError,
>;
type DeleteIndexLayer = quickwit_common::tower::BoxLayer<
    quickwit_common::tower::BoxService<
        DeleteIndexRequest,
        EmptyResponse,
        crate::metastore::MetastoreError,
    >,
    DeleteIndexRequest,
    EmptyResponse,
    crate::metastore::MetastoreError,
>;
type ListSplitsLayer = quickwit_common::tower::BoxLayer<
    quickwit_common::tower::BoxService<
        ListSplitsRequest,
        MetastoreServiceStream<ListSplitsResponse>,
        crate::metastore::MetastoreError,
    >,
    ListSplitsRequest,
    MetastoreServiceStream<ListSplitsResponse>,
    crate::metastore::MetastoreError,
>;
type StageSplitsLayer = quickwit_common::tower::BoxLayer<
    quickwit_common::tower::BoxService<
        StageSplitsRequest,
        EmptyResponse,
        crate::metastore::MetastoreError,
    >,
    StageSplitsRequest,
    EmptyResponse,
    crate::metastore::MetastoreError,
>;
type PublishSplitsLayer = quickwit_common::tower::BoxLayer<
    quickwit_common::tower::BoxService<
        PublishSplitsRequest,
        EmptyResponse,
        crate::metastore::MetastoreError,
    >,
    PublishSplitsRequest,
    EmptyResponse,
    crate::metastore::MetastoreError,
>;
type MarkSplitsForDeletionLayer = quickwit_common::tower::BoxLayer<
    quickwit_common::tower::BoxService<
        MarkSplitsForDeletionRequest,
        EmptyResponse,
        crate::metastore::MetastoreError,
    >,
    MarkSplitsForDeletionRequest,
    EmptyResponse,
    crate::metastore::MetastoreError,
>;
type DeleteSplitsLayer = quickwit_common::tower::BoxLayer<
    quickwit_common::tower::BoxService<
        DeleteSplitsRequest,
        EmptyResponse,
        crate::metastore::MetastoreError,
    >,
    DeleteSplitsRequest,
    EmptyResponse,
    crate::metastore::MetastoreError,
>;
type AddSourceLayer = quickwit_common::tower::BoxLayer<
    quickwit_common::tower::BoxService<
        AddSourceRequest,
        EmptyResponse,
        crate::metastore::MetastoreError,
    >,
    AddSourceRequest,
    EmptyResponse,
    crate::metastore::MetastoreError,
>;
type ToggleSourceLayer = quickwit_common::tower::BoxLayer<
    quickwit_common::tower::BoxService<
        ToggleSourceRequest,
        EmptyResponse,
        crate::metastore::MetastoreError,
    >,
    ToggleSourceRequest,
    EmptyResponse,
    crate::metastore::MetastoreError,
>;
type DeleteSourceLayer = quickwit_common::tower::BoxLayer<
    quickwit_common::tower::BoxService<
        DeleteSourceRequest,
        EmptyResponse,
        crate::metastore::MetastoreError,
    >,
    DeleteSourceRequest,
    EmptyResponse,
    crate::metastore::MetastoreError,
>;
type ResetSourceCheckpointLayer = quickwit_common::tower::BoxLayer<
    quickwit_common::tower::BoxService<
        ResetSourceCheckpointRequest,
        EmptyResponse,
        crate::metastore::MetastoreError,
    >,
    ResetSourceCheckpointRequest,
    EmptyResponse,
    crate::metastore::MetastoreError,
>;
type LastDeleteOpstampLayer = quickwit_common::tower::BoxLayer<
    quickwit_common::tower::BoxService<
        LastDeleteOpstampRequest,
        LastDeleteOpstampResponse,
        crate::metastore::MetastoreError,
    >,
    LastDeleteOpstampRequest,
    LastDeleteOpstampResponse,
    crate::metastore::MetastoreError,
>;
type CreateDeleteTaskLayer = quickwit_common::tower::BoxLayer<
    quickwit_common::tower::BoxService<
        DeleteQuery,
        DeleteTask,
        crate::metastore::MetastoreError,
    >,
    DeleteQuery,
    DeleteTask,
    crate::metastore::MetastoreError,
>;
type UpdateSplitsDeleteOpstampLayer = quickwit_common::tower::BoxLayer<
    quickwit_common::tower::BoxService<
        UpdateSplitsDeleteOpstampRequest,
        UpdateSplitsDeleteOpstampResponse,
        crate::metastore::MetastoreError,
    >,
    UpdateSplitsDeleteOpstampRequest,
    UpdateSplitsDeleteOpstampResponse,
    crate::metastore::MetastoreError,
>;
type ListDeleteTasksLayer = quickwit_common::tower::BoxLayer<
    quickwit_common::tower::BoxService<
        ListDeleteTasksRequest,
        ListDeleteTasksResponse,
        crate::metastore::MetastoreError,
    >,
    ListDeleteTasksRequest,
    ListDeleteTasksResponse,
    crate::metastore::MetastoreError,
>;
type ListStaleSplitsLayer = quickwit_common::tower::BoxLayer<
    quickwit_common::tower::BoxService<
        ListStaleSplitsRequest,
        ListSplitsResponse,
        crate::metastore::MetastoreError,
    >,
    ListStaleSplitsRequest,
    ListSplitsResponse,
    crate::metastore::MetastoreError,
>;
type OpenShardsLayer = quickwit_common::tower::BoxLayer<
    quickwit_common::tower::BoxService<
        OpenShardsRequest,
        OpenShardsResponse,
        crate::metastore::MetastoreError,
    >,
    OpenShardsRequest,
    OpenShardsResponse,
    crate::metastore::MetastoreError,
>;
type AcquireShardsLayer = quickwit_common::tower::BoxLayer<
    quickwit_common::tower::BoxService<
        AcquireShardsRequest,
        AcquireShardsResponse,
        crate::metastore::MetastoreError,
    >,
    AcquireShardsRequest,
    AcquireShardsResponse,
    crate::metastore::MetastoreError,
>;
type DeleteShardsLayer = quickwit_common::tower::BoxLayer<
    quickwit_common::tower::BoxService<
        DeleteShardsRequest,
        DeleteShardsResponse,
        crate::metastore::MetastoreError,
    >,
    DeleteShardsRequest,
    DeleteShardsResponse,
    crate::metastore::MetastoreError,
>;
type ListShardsLayer = quickwit_common::tower::BoxLayer<
    quickwit_common::tower::BoxService<
        ListShardsRequest,
        ListShardsResponse,
        crate::metastore::MetastoreError,
    >,
    ListShardsRequest,
    ListShardsResponse,
    crate::metastore::MetastoreError,
>;
type CreateIndexTemplateLayer = quickwit_common::tower::BoxLayer<
    quickwit_common::tower::BoxService<
        CreateIndexTemplateRequest,
        EmptyResponse,
        crate::metastore::MetastoreError,
    >,
    CreateIndexTemplateRequest,
    EmptyResponse,
    crate::metastore::MetastoreError,
>;
type GetIndexTemplateLayer = quickwit_common::tower::BoxLayer<
    quickwit_common::tower::BoxService<
        GetIndexTemplateRequest,
        GetIndexTemplateResponse,
        crate::metastore::MetastoreError,
    >,
    GetIndexTemplateRequest,
    GetIndexTemplateResponse,
    crate::metastore::MetastoreError,
>;
type FindIndexTemplateMatchesLayer = quickwit_common::tower::BoxLayer<
    quickwit_common::tower::BoxService<
        FindIndexTemplateMatchesRequest,
        FindIndexTemplateMatchesResponse,
        crate::metastore::MetastoreError,
    >,
    FindIndexTemplateMatchesRequest,
    FindIndexTemplateMatchesResponse,
    crate::metastore::MetastoreError,
>;
type ListIndexTemplatesLayer = quickwit_common::tower::BoxLayer<
    quickwit_common::tower::BoxService<
        ListIndexTemplatesRequest,
        ListIndexTemplatesResponse,
        crate::metastore::MetastoreError,
    >,
    ListIndexTemplatesRequest,
    ListIndexTemplatesResponse,
    crate::metastore::MetastoreError,
>;
type DeleteIndexTemplatesLayer = quickwit_common::tower::BoxLayer<
    quickwit_common::tower::BoxService<
        DeleteIndexTemplatesRequest,
        EmptyResponse,
        crate::metastore::MetastoreError,
    >,
    DeleteIndexTemplatesRequest,
    EmptyResponse,
    crate::metastore::MetastoreError,
>;
#[derive(Debug, Default)]
pub struct MetastoreServiceTowerLayerStack {
    create_index_layers: Vec<CreateIndexLayer>,
    index_metadata_layers: Vec<IndexMetadataLayer>,
    list_indexes_metadata_layers: Vec<ListIndexesMetadataLayer>,
    delete_index_layers: Vec<DeleteIndexLayer>,
    list_splits_layers: Vec<ListSplitsLayer>,
    stage_splits_layers: Vec<StageSplitsLayer>,
    publish_splits_layers: Vec<PublishSplitsLayer>,
    mark_splits_for_deletion_layers: Vec<MarkSplitsForDeletionLayer>,
    delete_splits_layers: Vec<DeleteSplitsLayer>,
    add_source_layers: Vec<AddSourceLayer>,
    toggle_source_layers: Vec<ToggleSourceLayer>,
    delete_source_layers: Vec<DeleteSourceLayer>,
    reset_source_checkpoint_layers: Vec<ResetSourceCheckpointLayer>,
    last_delete_opstamp_layers: Vec<LastDeleteOpstampLayer>,
    create_delete_task_layers: Vec<CreateDeleteTaskLayer>,
    update_splits_delete_opstamp_layers: Vec<UpdateSplitsDeleteOpstampLayer>,
    list_delete_tasks_layers: Vec<ListDeleteTasksLayer>,
    list_stale_splits_layers: Vec<ListStaleSplitsLayer>,
    open_shards_layers: Vec<OpenShardsLayer>,
    acquire_shards_layers: Vec<AcquireShardsLayer>,
    delete_shards_layers: Vec<DeleteShardsLayer>,
    list_shards_layers: Vec<ListShardsLayer>,
    create_index_template_layers: Vec<CreateIndexTemplateLayer>,
    get_index_template_layers: Vec<GetIndexTemplateLayer>,
    find_index_template_matches_layers: Vec<FindIndexTemplateMatchesLayer>,
    list_index_templates_layers: Vec<ListIndexTemplatesLayer>,
    delete_index_templates_layers: Vec<DeleteIndexTemplatesLayer>,
}
impl MetastoreServiceTowerLayerStack {
    pub fn stack_layer<L>(mut self, layer: L) -> Self
    where
        L: tower::Layer<
                quickwit_common::tower::BoxService<
                    CreateIndexRequest,
                    CreateIndexResponse,
                    crate::metastore::MetastoreError,
                >,
            > + Clone + Send + Sync + 'static,
        <L as tower::Layer<
            quickwit_common::tower::BoxService<
                CreateIndexRequest,
                CreateIndexResponse,
                crate::metastore::MetastoreError,
            >,
        >>::Service: tower::Service<
                CreateIndexRequest,
                Response = CreateIndexResponse,
                Error = crate::metastore::MetastoreError,
            > + Clone + Send + Sync + 'static,
        <<L as tower::Layer<
            quickwit_common::tower::BoxService<
                CreateIndexRequest,
                CreateIndexResponse,
                crate::metastore::MetastoreError,
            >,
        >>::Service as tower::Service<CreateIndexRequest>>::Future: Send + 'static,
        L: tower::Layer<
                quickwit_common::tower::BoxService<
                    IndexMetadataRequest,
                    IndexMetadataResponse,
                    crate::metastore::MetastoreError,
                >,
            > + Clone + Send + Sync + 'static,
        <L as tower::Layer<
            quickwit_common::tower::BoxService<
                IndexMetadataRequest,
                IndexMetadataResponse,
                crate::metastore::MetastoreError,
            >,
        >>::Service: tower::Service<
                IndexMetadataRequest,
                Response = IndexMetadataResponse,
                Error = crate::metastore::MetastoreError,
            > + Clone + Send + Sync + 'static,
        <<L as tower::Layer<
            quickwit_common::tower::BoxService<
                IndexMetadataRequest,
                IndexMetadataResponse,
                crate::metastore::MetastoreError,
            >,
        >>::Service as tower::Service<IndexMetadataRequest>>::Future: Send + 'static,
        L: tower::Layer<
                quickwit_common::tower::BoxService<
                    ListIndexesMetadataRequest,
                    ListIndexesMetadataResponse,
                    crate::metastore::MetastoreError,
                >,
            > + Clone + Send + Sync + 'static,
        <L as tower::Layer<
            quickwit_common::tower::BoxService<
                ListIndexesMetadataRequest,
                ListIndexesMetadataResponse,
                crate::metastore::MetastoreError,
            >,
        >>::Service: tower::Service<
                ListIndexesMetadataRequest,
                Response = ListIndexesMetadataResponse,
                Error = crate::metastore::MetastoreError,
            > + Clone + Send + Sync + 'static,
        <<L as tower::Layer<
            quickwit_common::tower::BoxService<
                ListIndexesMetadataRequest,
                ListIndexesMetadataResponse,
                crate::metastore::MetastoreError,
            >,
        >>::Service as tower::Service<
            ListIndexesMetadataRequest,
        >>::Future: Send + 'static,
        L: tower::Layer<
                quickwit_common::tower::BoxService<
                    DeleteIndexRequest,
                    EmptyResponse,
                    crate::metastore::MetastoreError,
                >,
            > + Clone + Send + Sync + 'static,
        <L as tower::Layer<
            quickwit_common::tower::BoxService<
                DeleteIndexRequest,
                EmptyResponse,
                crate::metastore::MetastoreError,
            >,
        >>::Service: tower::Service<
                DeleteIndexRequest,
                Response = EmptyResponse,
                Error = crate::metastore::MetastoreError,
            > + Clone + Send + Sync + 'static,
        <<L as tower::Layer<
            quickwit_common::tower::BoxService<
                DeleteIndexRequest,
                EmptyResponse,
                crate::metastore::MetastoreError,
            >,
        >>::Service as tower::Service<DeleteIndexRequest>>::Future: Send + 'static,
        L: tower::Layer<
                quickwit_common::tower::BoxService<
                    ListSplitsRequest,
                    MetastoreServiceStream<ListSplitsResponse>,
                    crate::metastore::MetastoreError,
                >,
            > + Clone + Send + Sync + 'static,
        <L as tower::Layer<
            quickwit_common::tower::BoxService<
                ListSplitsRequest,
                MetastoreServiceStream<ListSplitsResponse>,
                crate::metastore::MetastoreError,
            >,
        >>::Service: tower::Service<
                ListSplitsRequest,
                Response = MetastoreServiceStream<ListSplitsResponse>,
                Error = crate::metastore::MetastoreError,
            > + Clone + Send + Sync + 'static,
        <<L as tower::Layer<
            quickwit_common::tower::BoxService<
                ListSplitsRequest,
                MetastoreServiceStream<ListSplitsResponse>,
                crate::metastore::MetastoreError,
            >,
        >>::Service as tower::Service<ListSplitsRequest>>::Future: Send + 'static,
        L: tower::Layer<
                quickwit_common::tower::BoxService<
                    StageSplitsRequest,
                    EmptyResponse,
                    crate::metastore::MetastoreError,
                >,
            > + Clone + Send + Sync + 'static,
        <L as tower::Layer<
            quickwit_common::tower::BoxService<
                StageSplitsRequest,
                EmptyResponse,
                crate::metastore::MetastoreError,
            >,
        >>::Service: tower::Service<
                StageSplitsRequest,
                Response = EmptyResponse,
                Error = crate::metastore::MetastoreError,
            > + Clone + Send + Sync + 'static,
        <<L as tower::Layer<
            quickwit_common::tower::BoxService<
                StageSplitsRequest,
                EmptyResponse,
                crate::metastore::MetastoreError,
            >,
        >>::Service as tower::Service<StageSplitsRequest>>::Future: Send + 'static,
        L: tower::Layer<
                quickwit_common::tower::BoxService<
                    PublishSplitsRequest,
                    EmptyResponse,
                    crate::metastore::MetastoreError,
                >,
            > + Clone + Send + Sync + 'static,
        <L as tower::Layer<
            quickwit_common::tower::BoxService<
                PublishSplitsRequest,
                EmptyResponse,
                crate::metastore::MetastoreError,
            >,
        >>::Service: tower::Service<
                PublishSplitsRequest,
                Response = EmptyResponse,
                Error = crate::metastore::MetastoreError,
            > + Clone + Send + Sync + 'static,
        <<L as tower::Layer<
            quickwit_common::tower::BoxService<
                PublishSplitsRequest,
                EmptyResponse,
                crate::metastore::MetastoreError,
            >,
        >>::Service as tower::Service<PublishSplitsRequest>>::Future: Send + 'static,
        L: tower::Layer<
                quickwit_common::tower::BoxService<
                    MarkSplitsForDeletionRequest,
                    EmptyResponse,
                    crate::metastore::MetastoreError,
                >,
            > + Clone + Send + Sync + 'static,
        <L as tower::Layer<
            quickwit_common::tower::BoxService<
                MarkSplitsForDeletionRequest,
                EmptyResponse,
                crate::metastore::MetastoreError,
            >,
        >>::Service: tower::Service<
                MarkSplitsForDeletionRequest,
                Response = EmptyResponse,
                Error = crate::metastore::MetastoreError,
            > + Clone + Send + Sync + 'static,
        <<L as tower::Layer<
            quickwit_common::tower::BoxService<
                MarkSplitsForDeletionRequest,
                EmptyResponse,
                crate::metastore::MetastoreError,
            >,
        >>::Service as tower::Service<
            MarkSplitsForDeletionRequest,
        >>::Future: Send + 'static,
        L: tower::Layer<
                quickwit_common::tower::BoxService<
                    DeleteSplitsRequest,
                    EmptyResponse,
                    crate::metastore::MetastoreError,
                >,
            > + Clone + Send + Sync + 'static,
        <L as tower::Layer<
            quickwit_common::tower::BoxService<
                DeleteSplitsRequest,
                EmptyResponse,
                crate::metastore::MetastoreError,
            >,
        >>::Service: tower::Service<
                DeleteSplitsRequest,
                Response = EmptyResponse,
                Error = crate::metastore::MetastoreError,
            > + Clone + Send + Sync + 'static,
        <<L as tower::Layer<
            quickwit_common::tower::BoxService<
                DeleteSplitsRequest,
                EmptyResponse,
                crate::metastore::MetastoreError,
            >,
        >>::Service as tower::Service<DeleteSplitsRequest>>::Future: Send + 'static,
        L: tower::Layer<
                quickwit_common::tower::BoxService<
                    AddSourceRequest,
                    EmptyResponse,
                    crate::metastore::MetastoreError,
                >,
            > + Clone + Send + Sync + 'static,
        <L as tower::Layer<
            quickwit_common::tower::BoxService<
                AddSourceRequest,
                EmptyResponse,
                crate::metastore::MetastoreError,
            >,
        >>::Service: tower::Service<
                AddSourceRequest,
                Response = EmptyResponse,
                Error = crate::metastore::MetastoreError,
            > + Clone + Send + Sync + 'static,
        <<L as tower::Layer<
            quickwit_common::tower::BoxService<
                AddSourceRequest,
                EmptyResponse,
                crate::metastore::MetastoreError,
            >,
        >>::Service as tower::Service<AddSourceRequest>>::Future: Send + 'static,
        L: tower::Layer<
                quickwit_common::tower::BoxService<
                    ToggleSourceRequest,
                    EmptyResponse,
                    crate::metastore::MetastoreError,
                >,
            > + Clone + Send + Sync + 'static,
        <L as tower::Layer<
            quickwit_common::tower::BoxService<
                ToggleSourceRequest,
                EmptyResponse,
                crate::metastore::MetastoreError,
            >,
        >>::Service: tower::Service<
                ToggleSourceRequest,
                Response = EmptyResponse,
                Error = crate::metastore::MetastoreError,
            > + Clone + Send + Sync + 'static,
        <<L as tower::Layer<
            quickwit_common::tower::BoxService<
                ToggleSourceRequest,
                EmptyResponse,
                crate::metastore::MetastoreError,
            >,
        >>::Service as tower::Service<ToggleSourceRequest>>::Future: Send + 'static,
        L: tower::Layer<
                quickwit_common::tower::BoxService<
                    DeleteSourceRequest,
                    EmptyResponse,
                    crate::metastore::MetastoreError,
                >,
            > + Clone + Send + Sync + 'static,
        <L as tower::Layer<
            quickwit_common::tower::BoxService<
                DeleteSourceRequest,
                EmptyResponse,
                crate::metastore::MetastoreError,
            >,
        >>::Service: tower::Service<
                DeleteSourceRequest,
                Response = EmptyResponse,
                Error = crate::metastore::MetastoreError,
            > + Clone + Send + Sync + 'static,
        <<L as tower::Layer<
            quickwit_common::tower::BoxService<
                DeleteSourceRequest,
                EmptyResponse,
                crate::metastore::MetastoreError,
            >,
        >>::Service as tower::Service<DeleteSourceRequest>>::Future: Send + 'static,
        L: tower::Layer<
                quickwit_common::tower::BoxService<
                    ResetSourceCheckpointRequest,
                    EmptyResponse,
                    crate::metastore::MetastoreError,
                >,
            > + Clone + Send + Sync + 'static,
        <L as tower::Layer<
            quickwit_common::tower::BoxService<
                ResetSourceCheckpointRequest,
                EmptyResponse,
                crate::metastore::MetastoreError,
            >,
        >>::Service: tower::Service<
                ResetSourceCheckpointRequest,
                Response = EmptyResponse,
                Error = crate::metastore::MetastoreError,
            > + Clone + Send + Sync + 'static,
        <<L as tower::Layer<
            quickwit_common::tower::BoxService<
                ResetSourceCheckpointRequest,
                EmptyResponse,
                crate::metastore::MetastoreError,
            >,
        >>::Service as tower::Service<
            ResetSourceCheckpointRequest,
        >>::Future: Send + 'static,
        L: tower::Layer<
                quickwit_common::tower::BoxService<
                    LastDeleteOpstampRequest,
                    LastDeleteOpstampResponse,
                    crate::metastore::MetastoreError,
                >,
            > + Clone + Send + Sync + 'static,
        <L as tower::Layer<
            quickwit_common::tower::BoxService<
                LastDeleteOpstampRequest,
                LastDeleteOpstampResponse,
                crate::metastore::MetastoreError,
            >,
        >>::Service: tower::Service<
                LastDeleteOpstampRequest,
                Response = LastDeleteOpstampResponse,
                Error = crate::metastore::MetastoreError,
            > + Clone + Send + Sync + 'static,
        <<L as tower::Layer<
            quickwit_common::tower::BoxService<
                LastDeleteOpstampRequest,
                LastDeleteOpstampResponse,
                crate::metastore::MetastoreError,
            >,
        >>::Service as tower::Service<LastDeleteOpstampRequest>>::Future: Send + 'static,
        L: tower::Layer<
                quickwit_common::tower::BoxService<
                    DeleteQuery,
                    DeleteTask,
                    crate::metastore::MetastoreError,
                >,
            > + Clone + Send + Sync + 'static,
        <L as tower::Layer<
            quickwit_common::tower::BoxService<
                DeleteQuery,
                DeleteTask,
                crate::metastore::MetastoreError,
            >,
        >>::Service: tower::Service<
                DeleteQuery,
                Response = DeleteTask,
                Error = crate::metastore::MetastoreError,
            > + Clone + Send + Sync + 'static,
        <<L as tower::Layer<
            quickwit_common::tower::BoxService<
                DeleteQuery,
                DeleteTask,
                crate::metastore::MetastoreError,
            >,
        >>::Service as tower::Service<DeleteQuery>>::Future: Send + 'static,
        L: tower::Layer<
                quickwit_common::tower::BoxService<
                    UpdateSplitsDeleteOpstampRequest,
                    UpdateSplitsDeleteOpstampResponse,
                    crate::metastore::MetastoreError,
                >,
            > + Clone + Send + Sync + 'static,
        <L as tower::Layer<
            quickwit_common::tower::BoxService<
                UpdateSplitsDeleteOpstampRequest,
                UpdateSplitsDeleteOpstampResponse,
                crate::metastore::MetastoreError,
            >,
        >>::Service: tower::Service<
                UpdateSplitsDeleteOpstampRequest,
                Response = UpdateSplitsDeleteOpstampResponse,
                Error = crate::metastore::MetastoreError,
            > + Clone + Send + Sync + 'static,
        <<L as tower::Layer<
            quickwit_common::tower::BoxService<
                UpdateSplitsDeleteOpstampRequest,
                UpdateSplitsDeleteOpstampResponse,
                crate::metastore::MetastoreError,
            >,
        >>::Service as tower::Service<
            UpdateSplitsDeleteOpstampRequest,
        >>::Future: Send + 'static,
        L: tower::Layer<
                quickwit_common::tower::BoxService<
                    ListDeleteTasksRequest,
                    ListDeleteTasksResponse,
                    crate::metastore::MetastoreError,
                >,
            > + Clone + Send + Sync + 'static,
        <L as tower::Layer<
            quickwit_common::tower::BoxService<
                ListDeleteTasksRequest,
                ListDeleteTasksResponse,
                crate::metastore::MetastoreError,
            >,
        >>::Service: tower::Service<
                ListDeleteTasksRequest,
                Response = ListDeleteTasksResponse,
                Error = crate::metastore::MetastoreError,
            > + Clone + Send + Sync + 'static,
        <<L as tower::Layer<
            quickwit_common::tower::BoxService<
                ListDeleteTasksRequest,
                ListDeleteTasksResponse,
                crate::metastore::MetastoreError,
            >,
        >>::Service as tower::Service<ListDeleteTasksRequest>>::Future: Send + 'static,
        L: tower::Layer<
                quickwit_common::tower::BoxService<
                    ListStaleSplitsRequest,
                    ListSplitsResponse,
                    crate::metastore::MetastoreError,
                >,
            > + Clone + Send + Sync + 'static,
        <L as tower::Layer<
            quickwit_common::tower::BoxService<
                ListStaleSplitsRequest,
                ListSplitsResponse,
                crate::metastore::MetastoreError,
            >,
        >>::Service: tower::Service<
                ListStaleSplitsRequest,
                Response = ListSplitsResponse,
                Error = crate::metastore::MetastoreError,
            > + Clone + Send + Sync + 'static,
        <<L as tower::Layer<
            quickwit_common::tower::BoxService<
                ListStaleSplitsRequest,
                ListSplitsResponse,
                crate::metastore::MetastoreError,
            >,
        >>::Service as tower::Service<ListStaleSplitsRequest>>::Future: Send + 'static,
        L: tower::Layer<
                quickwit_common::tower::BoxService<
                    OpenShardsRequest,
                    OpenShardsResponse,
                    crate::metastore::MetastoreError,
                >,
            > + Clone + Send + Sync + 'static,
        <L as tower::Layer<
            quickwit_common::tower::BoxService<
                OpenShardsRequest,
                OpenShardsResponse,
                crate::metastore::MetastoreError,
            >,
        >>::Service: tower::Service<
                OpenShardsRequest,
                Response = OpenShardsResponse,
                Error = crate::metastore::MetastoreError,
            > + Clone + Send + Sync + 'static,
        <<L as tower::Layer<
            quickwit_common::tower::BoxService<
                OpenShardsRequest,
                OpenShardsResponse,
                crate::metastore::MetastoreError,
            >,
        >>::Service as tower::Service<OpenShardsRequest>>::Future: Send + 'static,
        L: tower::Layer<
                quickwit_common::tower::BoxService<
                    AcquireShardsRequest,
                    AcquireShardsResponse,
                    crate::metastore::MetastoreError,
                >,
            > + Clone + Send + Sync + 'static,
        <L as tower::Layer<
            quickwit_common::tower::BoxService<
                AcquireShardsRequest,
                AcquireShardsResponse,
                crate::metastore::MetastoreError,
            >,
        >>::Service: tower::Service<
                AcquireShardsRequest,
                Response = AcquireShardsResponse,
                Error = crate::metastore::MetastoreError,
            > + Clone + Send + Sync + 'static,
        <<L as tower::Layer<
            quickwit_common::tower::BoxService<
                AcquireShardsRequest,
                AcquireShardsResponse,
                crate::metastore::MetastoreError,
            >,
        >>::Service as tower::Service<AcquireShardsRequest>>::Future: Send + 'static,
        L: tower::Layer<
                quickwit_common::tower::BoxService<
                    DeleteShardsRequest,
                    DeleteShardsResponse,
                    crate::metastore::MetastoreError,
                >,
            > + Clone + Send + Sync + 'static,
        <L as tower::Layer<
            quickwit_common::tower::BoxService<
                DeleteShardsRequest,
                DeleteShardsResponse,
                crate::metastore::MetastoreError,
            >,
        >>::Service: tower::Service<
                DeleteShardsRequest,
                Response = DeleteShardsResponse,
                Error = crate::metastore::MetastoreError,
            > + Clone + Send + Sync + 'static,
        <<L as tower::Layer<
            quickwit_common::tower::BoxService<
                DeleteShardsRequest,
                DeleteShardsResponse,
                crate::metastore::MetastoreError,
            >,
        >>::Service as tower::Service<DeleteShardsRequest>>::Future: Send + 'static,
        L: tower::Layer<
                quickwit_common::tower::BoxService<
                    ListShardsRequest,
                    ListShardsResponse,
                    crate::metastore::MetastoreError,
                >,
            > + Clone + Send + Sync + 'static,
        <L as tower::Layer<
            quickwit_common::tower::BoxService<
                ListShardsRequest,
                ListShardsResponse,
                crate::metastore::MetastoreError,
            >,
        >>::Service: tower::Service<
                ListShardsRequest,
                Response = ListShardsResponse,
                Error = crate::metastore::MetastoreError,
            > + Clone + Send + Sync + 'static,
        <<L as tower::Layer<
            quickwit_common::tower::BoxService<
                ListShardsRequest,
                ListShardsResponse,
                crate::metastore::MetastoreError,
            >,
        >>::Service as tower::Service<ListShardsRequest>>::Future: Send + 'static,
        L: tower::Layer<
                quickwit_common::tower::BoxService<
                    CreateIndexTemplateRequest,
                    EmptyResponse,
                    crate::metastore::MetastoreError,
                >,
            > + Clone + Send + Sync + 'static,
        <L as tower::Layer<
            quickwit_common::tower::BoxService<
                CreateIndexTemplateRequest,
                EmptyResponse,
                crate::metastore::MetastoreError,
            >,
        >>::Service: tower::Service<
                CreateIndexTemplateRequest,
                Response = EmptyResponse,
                Error = crate::metastore::MetastoreError,
            > + Clone + Send + Sync + 'static,
        <<L as tower::Layer<
            quickwit_common::tower::BoxService<
                CreateIndexTemplateRequest,
                EmptyResponse,
                crate::metastore::MetastoreError,
            >,
        >>::Service as tower::Service<
            CreateIndexTemplateRequest,
        >>::Future: Send + 'static,
        L: tower::Layer<
                quickwit_common::tower::BoxService<
                    GetIndexTemplateRequest,
                    GetIndexTemplateResponse,
                    crate::metastore::MetastoreError,
                >,
            > + Clone + Send + Sync + 'static,
        <L as tower::Layer<
            quickwit_common::tower::BoxService<
                GetIndexTemplateRequest,
                GetIndexTemplateResponse,
                crate::metastore::MetastoreError,
            >,
        >>::Service: tower::Service<
                GetIndexTemplateRequest,
                Response = GetIndexTemplateResponse,
                Error = crate::metastore::MetastoreError,
            > + Clone + Send + Sync + 'static,
        <<L as tower::Layer<
            quickwit_common::tower::BoxService<
                GetIndexTemplateRequest,
                GetIndexTemplateResponse,
                crate::metastore::MetastoreError,
            >,
        >>::Service as tower::Service<GetIndexTemplateRequest>>::Future: Send + 'static,
        L: tower::Layer<
                quickwit_common::tower::BoxService<
                    FindIndexTemplateMatchesRequest,
                    FindIndexTemplateMatchesResponse,
                    crate::metastore::MetastoreError,
                >,
            > + Clone + Send + Sync + 'static,
        <L as tower::Layer<
            quickwit_common::tower::BoxService<
                FindIndexTemplateMatchesRequest,
                FindIndexTemplateMatchesResponse,
                crate::metastore::MetastoreError,
            >,
        >>::Service: tower::Service<
                FindIndexTemplateMatchesRequest,
                Response = FindIndexTemplateMatchesResponse,
                Error = crate::metastore::MetastoreError,
            > + Clone + Send + Sync + 'static,
        <<L as tower::Layer<
            quickwit_common::tower::BoxService<
                FindIndexTemplateMatchesRequest,
                FindIndexTemplateMatchesResponse,
                crate::metastore::MetastoreError,
            >,
        >>::Service as tower::Service<
            FindIndexTemplateMatchesRequest,
        >>::Future: Send + 'static,
        L: tower::Layer<
                quickwit_common::tower::BoxService<
                    ListIndexTemplatesRequest,
                    ListIndexTemplatesResponse,
                    crate::metastore::MetastoreError,
                >,
            > + Clone + Send + Sync + 'static,
        <L as tower::Layer<
            quickwit_common::tower::BoxService<
                ListIndexTemplatesRequest,
                ListIndexTemplatesResponse,
                crate::metastore::MetastoreError,
            >,
        >>::Service: tower::Service<
                ListIndexTemplatesRequest,
                Response = ListIndexTemplatesResponse,
                Error = crate::metastore::MetastoreError,
            > + Clone + Send + Sync + 'static,
        <<L as tower::Layer<
            quickwit_common::tower::BoxService<
                ListIndexTemplatesRequest,
                ListIndexTemplatesResponse,
                crate::metastore::MetastoreError,
            >,
        >>::Service as tower::Service<
            ListIndexTemplatesRequest,
        >>::Future: Send + 'static,
        L: tower::Layer<
                quickwit_common::tower::BoxService<
                    DeleteIndexTemplatesRequest,
                    EmptyResponse,
                    crate::metastore::MetastoreError,
                >,
            > + Clone + Send + Sync + 'static,
        <L as tower::Layer<
            quickwit_common::tower::BoxService<
                DeleteIndexTemplatesRequest,
                EmptyResponse,
                crate::metastore::MetastoreError,
            >,
        >>::Service: tower::Service<
                DeleteIndexTemplatesRequest,
                Response = EmptyResponse,
                Error = crate::metastore::MetastoreError,
            > + Clone + Send + Sync + 'static,
        <<L as tower::Layer<
            quickwit_common::tower::BoxService<
                DeleteIndexTemplatesRequest,
                EmptyResponse,
                crate::metastore::MetastoreError,
            >,
        >>::Service as tower::Service<
            DeleteIndexTemplatesRequest,
        >>::Future: Send + 'static,
    {
        self.create_index_layers
            .push(quickwit_common::tower::BoxLayer::new(layer.clone()));
        self.index_metadata_layers
            .push(quickwit_common::tower::BoxLayer::new(layer.clone()));
        self.list_indexes_metadata_layers
            .push(quickwit_common::tower::BoxLayer::new(layer.clone()));
        self.delete_index_layers
            .push(quickwit_common::tower::BoxLayer::new(layer.clone()));
        self.list_splits_layers
            .push(quickwit_common::tower::BoxLayer::new(layer.clone()));
        self.stage_splits_layers
            .push(quickwit_common::tower::BoxLayer::new(layer.clone()));
        self.publish_splits_layers
            .push(quickwit_common::tower::BoxLayer::new(layer.clone()));
        self.mark_splits_for_deletion_layers
            .push(quickwit_common::tower::BoxLayer::new(layer.clone()));
        self.delete_splits_layers
            .push(quickwit_common::tower::BoxLayer::new(layer.clone()));
        self.add_source_layers
            .push(quickwit_common::tower::BoxLayer::new(layer.clone()));
        self.toggle_source_layers
            .push(quickwit_common::tower::BoxLayer::new(layer.clone()));
        self.delete_source_layers
            .push(quickwit_common::tower::BoxLayer::new(layer.clone()));
        self.reset_source_checkpoint_layers
            .push(quickwit_common::tower::BoxLayer::new(layer.clone()));
        self.last_delete_opstamp_layers
            .push(quickwit_common::tower::BoxLayer::new(layer.clone()));
        self.create_delete_task_layers
            .push(quickwit_common::tower::BoxLayer::new(layer.clone()));
        self.update_splits_delete_opstamp_layers
            .push(quickwit_common::tower::BoxLayer::new(layer.clone()));
        self.list_delete_tasks_layers
            .push(quickwit_common::tower::BoxLayer::new(layer.clone()));
        self.list_stale_splits_layers
            .push(quickwit_common::tower::BoxLayer::new(layer.clone()));
        self.open_shards_layers
            .push(quickwit_common::tower::BoxLayer::new(layer.clone()));
        self.acquire_shards_layers
            .push(quickwit_common::tower::BoxLayer::new(layer.clone()));
        self.delete_shards_layers
            .push(quickwit_common::tower::BoxLayer::new(layer.clone()));
        self.list_shards_layers
            .push(quickwit_common::tower::BoxLayer::new(layer.clone()));
        self.create_index_template_layers
            .push(quickwit_common::tower::BoxLayer::new(layer.clone()));
        self.get_index_template_layers
            .push(quickwit_common::tower::BoxLayer::new(layer.clone()));
        self.find_index_template_matches_layers
            .push(quickwit_common::tower::BoxLayer::new(layer.clone()));
        self.list_index_templates_layers
            .push(quickwit_common::tower::BoxLayer::new(layer.clone()));
        self.delete_index_templates_layers
            .push(quickwit_common::tower::BoxLayer::new(layer.clone()));
        self
    }
    pub fn stack_create_index_layer<L>(mut self, layer: L) -> Self
    where
        L: tower::Layer<
                quickwit_common::tower::BoxService<
                    CreateIndexRequest,
                    CreateIndexResponse,
                    crate::metastore::MetastoreError,
                >,
            > + Send + Sync + 'static,
        L::Service: tower::Service<
                CreateIndexRequest,
                Response = CreateIndexResponse,
                Error = crate::metastore::MetastoreError,
            > + Clone + Send + Sync + 'static,
        <L::Service as tower::Service<CreateIndexRequest>>::Future: Send + 'static,
    {
        self.create_index_layers.push(quickwit_common::tower::BoxLayer::new(layer));
        self
    }
    pub fn stack_index_metadata_layer<L>(mut self, layer: L) -> Self
    where
        L: tower::Layer<
                quickwit_common::tower::BoxService<
                    IndexMetadataRequest,
                    IndexMetadataResponse,
                    crate::metastore::MetastoreError,
                >,
            > + Send + Sync + 'static,
        L::Service: tower::Service<
                IndexMetadataRequest,
                Response = IndexMetadataResponse,
                Error = crate::metastore::MetastoreError,
            > + Clone + Send + Sync + 'static,
        <L::Service as tower::Service<IndexMetadataRequest>>::Future: Send + 'static,
    {
        self.index_metadata_layers.push(quickwit_common::tower::BoxLayer::new(layer));
        self
    }
    pub fn stack_list_indexes_metadata_layer<L>(mut self, layer: L) -> Self
    where
        L: tower::Layer<
                quickwit_common::tower::BoxService<
                    ListIndexesMetadataRequest,
                    ListIndexesMetadataResponse,
                    crate::metastore::MetastoreError,
                >,
            > + Send + Sync + 'static,
        L::Service: tower::Service<
                ListIndexesMetadataRequest,
                Response = ListIndexesMetadataResponse,
                Error = crate::metastore::MetastoreError,
            > + Clone + Send + Sync + 'static,
        <L::Service as tower::Service<
            ListIndexesMetadataRequest,
        >>::Future: Send + 'static,
    {
        self.list_indexes_metadata_layers
            .push(quickwit_common::tower::BoxLayer::new(layer));
        self
    }
    pub fn stack_delete_index_layer<L>(mut self, layer: L) -> Self
    where
        L: tower::Layer<
                quickwit_common::tower::BoxService<
                    DeleteIndexRequest,
                    EmptyResponse,
                    crate::metastore::MetastoreError,
                >,
            > + Send + Sync + 'static,
        L::Service: tower::Service<
                DeleteIndexRequest,
                Response = EmptyResponse,
                Error = crate::metastore::MetastoreError,
            > + Clone + Send + Sync + 'static,
        <L::Service as tower::Service<DeleteIndexRequest>>::Future: Send + 'static,
    {
        self.delete_index_layers.push(quickwit_common::tower::BoxLayer::new(layer));
        self
    }
    pub fn stack_list_splits_layer<L>(mut self, layer: L) -> Self
    where
        L: tower::Layer<
                quickwit_common::tower::BoxService<
                    ListSplitsRequest,
                    MetastoreServiceStream<ListSplitsResponse>,
                    crate::metastore::MetastoreError,
                >,
            > + Send + Sync + 'static,
        L::Service: tower::Service<
                ListSplitsRequest,
                Response = MetastoreServiceStream<ListSplitsResponse>,
                Error = crate::metastore::MetastoreError,
            > + Clone + Send + Sync + 'static,
        <L::Service as tower::Service<ListSplitsRequest>>::Future: Send + 'static,
    {
        self.list_splits_layers.push(quickwit_common::tower::BoxLayer::new(layer));
        self
    }
    pub fn stack_stage_splits_layer<L>(mut self, layer: L) -> Self
    where
        L: tower::Layer<
                quickwit_common::tower::BoxService<
                    StageSplitsRequest,
                    EmptyResponse,
                    crate::metastore::MetastoreError,
                >,
            > + Send + Sync + 'static,
        L::Service: tower::Service<
                StageSplitsRequest,
                Response = EmptyResponse,
                Error = crate::metastore::MetastoreError,
            > + Clone + Send + Sync + 'static,
        <L::Service as tower::Service<StageSplitsRequest>>::Future: Send + 'static,
    {
        self.stage_splits_layers.push(quickwit_common::tower::BoxLayer::new(layer));
        self
    }
    pub fn stack_publish_splits_layer<L>(mut self, layer: L) -> Self
    where
        L: tower::Layer<
                quickwit_common::tower::BoxService<
                    PublishSplitsRequest,
                    EmptyResponse,
                    crate::metastore::MetastoreError,
                >,
            > + Send + Sync + 'static,
        L::Service: tower::Service<
                PublishSplitsRequest,
                Response = EmptyResponse,
                Error = crate::metastore::MetastoreError,
            > + Clone + Send + Sync + 'static,
        <L::Service as tower::Service<PublishSplitsRequest>>::Future: Send + 'static,
    {
        self.publish_splits_layers.push(quickwit_common::tower::BoxLayer::new(layer));
        self
    }
    pub fn stack_mark_splits_for_deletion_layer<L>(mut self, layer: L) -> Self
    where
        L: tower::Layer<
                quickwit_common::tower::BoxService<
                    MarkSplitsForDeletionRequest,
                    EmptyResponse,
                    crate::metastore::MetastoreError,
                >,
            > + Send + Sync + 'static,
        L::Service: tower::Service<
                MarkSplitsForDeletionRequest,
                Response = EmptyResponse,
                Error = crate::metastore::MetastoreError,
            > + Clone + Send + Sync + 'static,
        <L::Service as tower::Service<
            MarkSplitsForDeletionRequest,
        >>::Future: Send + 'static,
    {
        self.mark_splits_for_deletion_layers
            .push(quickwit_common::tower::BoxLayer::new(layer));
        self
    }
    pub fn stack_delete_splits_layer<L>(mut self, layer: L) -> Self
    where
        L: tower::Layer<
                quickwit_common::tower::BoxService<
                    DeleteSplitsRequest,
                    EmptyResponse,
                    crate::metastore::MetastoreError,
                >,
            > + Send + Sync + 'static,
        L::Service: tower::Service<
                DeleteSplitsRequest,
                Response = EmptyResponse,
                Error = crate::metastore::MetastoreError,
            > + Clone + Send + Sync + 'static,
        <L::Service as tower::Service<DeleteSplitsRequest>>::Future: Send + 'static,
    {
        self.delete_splits_layers.push(quickwit_common::tower::BoxLayer::new(layer));
        self
    }
    pub fn stack_add_source_layer<L>(mut self, layer: L) -> Self
    where
        L: tower::Layer<
                quickwit_common::tower::BoxService<
                    AddSourceRequest,
                    EmptyResponse,
                    crate::metastore::MetastoreError,
                >,
            > + Send + Sync + 'static,
        L::Service: tower::Service<
                AddSourceRequest,
                Response = EmptyResponse,
                Error = crate::metastore::MetastoreError,
            > + Clone + Send + Sync + 'static,
        <L::Service as tower::Service<AddSourceRequest>>::Future: Send + 'static,
    {
        self.add_source_layers.push(quickwit_common::tower::BoxLayer::new(layer));
        self
    }
    pub fn stack_toggle_source_layer<L>(mut self, layer: L) -> Self
    where
        L: tower::Layer<
                quickwit_common::tower::BoxService<
                    ToggleSourceRequest,
                    EmptyResponse,
                    crate::metastore::MetastoreError,
                >,
            > + Send + Sync + 'static,
        L::Service: tower::Service<
                ToggleSourceRequest,
                Response = EmptyResponse,
                Error = crate::metastore::MetastoreError,
            > + Clone + Send + Sync + 'static,
        <L::Service as tower::Service<ToggleSourceRequest>>::Future: Send + 'static,
    {
        self.toggle_source_layers.push(quickwit_common::tower::BoxLayer::new(layer));
        self
    }
    pub fn stack_delete_source_layer<L>(mut self, layer: L) -> Self
    where
        L: tower::Layer<
                quickwit_common::tower::BoxService<
                    DeleteSourceRequest,
                    EmptyResponse,
                    crate::metastore::MetastoreError,
                >,
            > + Send + Sync + 'static,
        L::Service: tower::Service<
                DeleteSourceRequest,
                Response = EmptyResponse,
                Error = crate::metastore::MetastoreError,
            > + Clone + Send + Sync + 'static,
        <L::Service as tower::Service<DeleteSourceRequest>>::Future: Send + 'static,
    {
        self.delete_source_layers.push(quickwit_common::tower::BoxLayer::new(layer));
        self
    }
    pub fn stack_reset_source_checkpoint_layer<L>(mut self, layer: L) -> Self
    where
        L: tower::Layer<
                quickwit_common::tower::BoxService<
                    ResetSourceCheckpointRequest,
                    EmptyResponse,
                    crate::metastore::MetastoreError,
                >,
            > + Send + Sync + 'static,
        L::Service: tower::Service<
                ResetSourceCheckpointRequest,
                Response = EmptyResponse,
                Error = crate::metastore::MetastoreError,
            > + Clone + Send + Sync + 'static,
        <L::Service as tower::Service<
            ResetSourceCheckpointRequest,
        >>::Future: Send + 'static,
    {
        self.reset_source_checkpoint_layers
            .push(quickwit_common::tower::BoxLayer::new(layer));
        self
    }
    pub fn stack_last_delete_opstamp_layer<L>(mut self, layer: L) -> Self
    where
        L: tower::Layer<
                quickwit_common::tower::BoxService<
                    LastDeleteOpstampRequest,
                    LastDeleteOpstampResponse,
                    crate::metastore::MetastoreError,
                >,
            > + Send + Sync + 'static,
        L::Service: tower::Service<
                LastDeleteOpstampRequest,
                Response = LastDeleteOpstampResponse,
                Error = crate::metastore::MetastoreError,
            > + Clone + Send + Sync + 'static,
        <L::Service as tower::Service<LastDeleteOpstampRequest>>::Future: Send + 'static,
    {
        self.last_delete_opstamp_layers
            .push(quickwit_common::tower::BoxLayer::new(layer));
        self
    }
    pub fn stack_create_delete_task_layer<L>(mut self, layer: L) -> Self
    where
        L: tower::Layer<
                quickwit_common::tower::BoxService<
                    DeleteQuery,
                    DeleteTask,
                    crate::metastore::MetastoreError,
                >,
            > + Send + Sync + 'static,
        L::Service: tower::Service<
                DeleteQuery,
                Response = DeleteTask,
                Error = crate::metastore::MetastoreError,
            > + Clone + Send + Sync + 'static,
        <L::Service as tower::Service<DeleteQuery>>::Future: Send + 'static,
    {
        self.create_delete_task_layers
            .push(quickwit_common::tower::BoxLayer::new(layer));
        self
    }
    pub fn stack_update_splits_delete_opstamp_layer<L>(mut self, layer: L) -> Self
    where
        L: tower::Layer<
                quickwit_common::tower::BoxService<
                    UpdateSplitsDeleteOpstampRequest,
                    UpdateSplitsDeleteOpstampResponse,
                    crate::metastore::MetastoreError,
                >,
            > + Send + Sync + 'static,
        L::Service: tower::Service<
                UpdateSplitsDeleteOpstampRequest,
                Response = UpdateSplitsDeleteOpstampResponse,
                Error = crate::metastore::MetastoreError,
            > + Clone + Send + Sync + 'static,
        <L::Service as tower::Service<
            UpdateSplitsDeleteOpstampRequest,
        >>::Future: Send + 'static,
    {
        self.update_splits_delete_opstamp_layers
            .push(quickwit_common::tower::BoxLayer::new(layer));
        self
    }
    pub fn stack_list_delete_tasks_layer<L>(mut self, layer: L) -> Self
    where
        L: tower::Layer<
                quickwit_common::tower::BoxService<
                    ListDeleteTasksRequest,
                    ListDeleteTasksResponse,
                    crate::metastore::MetastoreError,
                >,
            > + Send + Sync + 'static,
        L::Service: tower::Service<
                ListDeleteTasksRequest,
                Response = ListDeleteTasksResponse,
                Error = crate::metastore::MetastoreError,
            > + Clone + Send + Sync + 'static,
        <L::Service as tower::Service<ListDeleteTasksRequest>>::Future: Send + 'static,
    {
        self.list_delete_tasks_layers.push(quickwit_common::tower::BoxLayer::new(layer));
        self
    }
    pub fn stack_list_stale_splits_layer<L>(mut self, layer: L) -> Self
    where
        L: tower::Layer<
                quickwit_common::tower::BoxService<
                    ListStaleSplitsRequest,
                    ListSplitsResponse,
                    crate::metastore::MetastoreError,
                >,
            > + Send + Sync + 'static,
        L::Service: tower::Service<
                ListStaleSplitsRequest,
                Response = ListSplitsResponse,
                Error = crate::metastore::MetastoreError,
            > + Clone + Send + Sync + 'static,
        <L::Service as tower::Service<ListStaleSplitsRequest>>::Future: Send + 'static,
    {
        self.list_stale_splits_layers.push(quickwit_common::tower::BoxLayer::new(layer));
        self
    }
    pub fn stack_open_shards_layer<L>(mut self, layer: L) -> Self
    where
        L: tower::Layer<
                quickwit_common::tower::BoxService<
                    OpenShardsRequest,
                    OpenShardsResponse,
                    crate::metastore::MetastoreError,
                >,
            > + Send + Sync + 'static,
        L::Service: tower::Service<
                OpenShardsRequest,
                Response = OpenShardsResponse,
                Error = crate::metastore::MetastoreError,
            > + Clone + Send + Sync + 'static,
        <L::Service as tower::Service<OpenShardsRequest>>::Future: Send + 'static,
    {
        self.open_shards_layers.push(quickwit_common::tower::BoxLayer::new(layer));
        self
    }
    pub fn stack_acquire_shards_layer<L>(mut self, layer: L) -> Self
    where
        L: tower::Layer<
                quickwit_common::tower::BoxService<
                    AcquireShardsRequest,
                    AcquireShardsResponse,
                    crate::metastore::MetastoreError,
                >,
            > + Send + Sync + 'static,
        L::Service: tower::Service<
                AcquireShardsRequest,
                Response = AcquireShardsResponse,
                Error = crate::metastore::MetastoreError,
            > + Clone + Send + Sync + 'static,
        <L::Service as tower::Service<AcquireShardsRequest>>::Future: Send + 'static,
    {
        self.acquire_shards_layers.push(quickwit_common::tower::BoxLayer::new(layer));
        self
    }
    pub fn stack_delete_shards_layer<L>(mut self, layer: L) -> Self
    where
        L: tower::Layer<
                quickwit_common::tower::BoxService<
                    DeleteShardsRequest,
                    DeleteShardsResponse,
                    crate::metastore::MetastoreError,
                >,
            > + Send + Sync + 'static,
        L::Service: tower::Service<
                DeleteShardsRequest,
                Response = DeleteShardsResponse,
                Error = crate::metastore::MetastoreError,
            > + Clone + Send + Sync + 'static,
        <L::Service as tower::Service<DeleteShardsRequest>>::Future: Send + 'static,
    {
        self.delete_shards_layers.push(quickwit_common::tower::BoxLayer::new(layer));
        self
    }
    pub fn stack_list_shards_layer<L>(mut self, layer: L) -> Self
    where
        L: tower::Layer<
                quickwit_common::tower::BoxService<
                    ListShardsRequest,
                    ListShardsResponse,
                    crate::metastore::MetastoreError,
                >,
            > + Send + Sync + 'static,
        L::Service: tower::Service<
                ListShardsRequest,
                Response = ListShardsResponse,
                Error = crate::metastore::MetastoreError,
            > + Clone + Send + Sync + 'static,
        <L::Service as tower::Service<ListShardsRequest>>::Future: Send + 'static,
    {
        self.list_shards_layers.push(quickwit_common::tower::BoxLayer::new(layer));
        self
    }
    pub fn stack_create_index_template_layer<L>(mut self, layer: L) -> Self
    where
        L: tower::Layer<
                quickwit_common::tower::BoxService<
                    CreateIndexTemplateRequest,
                    EmptyResponse,
                    crate::metastore::MetastoreError,
                >,
            > + Send + Sync + 'static,
        L::Service: tower::Service<
                CreateIndexTemplateRequest,
                Response = EmptyResponse,
                Error = crate::metastore::MetastoreError,
            > + Clone + Send + Sync + 'static,
        <L::Service as tower::Service<
            CreateIndexTemplateRequest,
        >>::Future: Send + 'static,
    {
        self.create_index_template_layers
            .push(quickwit_common::tower::BoxLayer::new(layer));
        self
    }
    pub fn stack_get_index_template_layer<L>(mut self, layer: L) -> Self
    where
        L: tower::Layer<
                quickwit_common::tower::BoxService<
                    GetIndexTemplateRequest,
                    GetIndexTemplateResponse,
                    crate::metastore::MetastoreError,
                >,
            > + Send + Sync + 'static,
        L::Service: tower::Service<
                GetIndexTemplateRequest,
                Response = GetIndexTemplateResponse,
                Error = crate::metastore::MetastoreError,
            > + Clone + Send + Sync + 'static,
        <L::Service as tower::Service<GetIndexTemplateRequest>>::Future: Send + 'static,
    {
        self.get_index_template_layers
            .push(quickwit_common::tower::BoxLayer::new(layer));
        self
    }
    pub fn stack_find_index_template_matches_layer<L>(mut self, layer: L) -> Self
    where
        L: tower::Layer<
                quickwit_common::tower::BoxService<
                    FindIndexTemplateMatchesRequest,
                    FindIndexTemplateMatchesResponse,
                    crate::metastore::MetastoreError,
                >,
            > + Send + Sync + 'static,
        L::Service: tower::Service<
                FindIndexTemplateMatchesRequest,
                Response = FindIndexTemplateMatchesResponse,
                Error = crate::metastore::MetastoreError,
            > + Clone + Send + Sync + 'static,
        <L::Service as tower::Service<
            FindIndexTemplateMatchesRequest,
        >>::Future: Send + 'static,
    {
        self.find_index_template_matches_layers
            .push(quickwit_common::tower::BoxLayer::new(layer));
        self
    }
    pub fn stack_list_index_templates_layer<L>(mut self, layer: L) -> Self
    where
        L: tower::Layer<
                quickwit_common::tower::BoxService<
                    ListIndexTemplatesRequest,
                    ListIndexTemplatesResponse,
                    crate::metastore::MetastoreError,
                >,
            > + Send + Sync + 'static,
        L::Service: tower::Service<
                ListIndexTemplatesRequest,
                Response = ListIndexTemplatesResponse,
                Error = crate::metastore::MetastoreError,
            > + Clone + Send + Sync + 'static,
        <L::Service as tower::Service<
            ListIndexTemplatesRequest,
        >>::Future: Send + 'static,
    {
        self.list_index_templates_layers
            .push(quickwit_common::tower::BoxLayer::new(layer));
        self
    }
    pub fn stack_delete_index_templates_layer<L>(mut self, layer: L) -> Self
    where
        L: tower::Layer<
                quickwit_common::tower::BoxService<
                    DeleteIndexTemplatesRequest,
                    EmptyResponse,
                    crate::metastore::MetastoreError,
                >,
            > + Send + Sync + 'static,
        L::Service: tower::Service<
                DeleteIndexTemplatesRequest,
                Response = EmptyResponse,
                Error = crate::metastore::MetastoreError,
            > + Clone + Send + Sync + 'static,
        <L::Service as tower::Service<
            DeleteIndexTemplatesRequest,
        >>::Future: Send + 'static,
    {
        self.delete_index_templates_layers
            .push(quickwit_common::tower::BoxLayer::new(layer));
        self
    }
    pub fn build<T>(self, instance: T) -> MetastoreServiceClient
    where
        T: MetastoreService,
    {
        self.build_from_boxed(Box::new(instance))
    }
    pub fn build_from_channel(
        self,
        addr: std::net::SocketAddr,
        channel: tonic::transport::Channel,
        max_message_size: bytesize::ByteSize,
    ) -> MetastoreServiceClient {
        self.build_from_boxed(
            Box::new(
                MetastoreServiceClient::from_channel(addr, channel, max_message_size),
            ),
        )
    }
    pub fn build_from_balance_channel(
        self,
        balance_channel: quickwit_common::tower::BalanceChannel<std::net::SocketAddr>,
        max_message_size: bytesize::ByteSize,
    ) -> MetastoreServiceClient {
        self.build_from_boxed(
            Box::new(
                MetastoreServiceClient::from_balance_channel(
                    balance_channel,
                    max_message_size,
                ),
            ),
        )
    }
    pub fn build_from_mailbox<A>(
        self,
        mailbox: quickwit_actors::Mailbox<A>,
    ) -> MetastoreServiceClient
    where
        A: quickwit_actors::Actor + std::fmt::Debug + Send + 'static,
        MetastoreServiceMailbox<A>: MetastoreService,
    {
        self.build_from_boxed(Box::new(MetastoreServiceMailbox::new(mailbox)))
    }
    fn build_from_boxed(
        self,
        boxed_instance: Box<dyn MetastoreService>,
    ) -> MetastoreServiceClient {
        let create_index_svc = self
            .create_index_layers
            .into_iter()
            .rev()
            .fold(
                quickwit_common::tower::BoxService::new(boxed_instance.clone()),
                |svc, layer| layer.layer(svc),
            );
        let index_metadata_svc = self
            .index_metadata_layers
            .into_iter()
            .rev()
            .fold(
                quickwit_common::tower::BoxService::new(boxed_instance.clone()),
                |svc, layer| layer.layer(svc),
            );
        let list_indexes_metadata_svc = self
            .list_indexes_metadata_layers
            .into_iter()
            .rev()
            .fold(
                quickwit_common::tower::BoxService::new(boxed_instance.clone()),
                |svc, layer| layer.layer(svc),
            );
        let delete_index_svc = self
            .delete_index_layers
            .into_iter()
            .rev()
            .fold(
                quickwit_common::tower::BoxService::new(boxed_instance.clone()),
                |svc, layer| layer.layer(svc),
            );
        let list_splits_svc = self
            .list_splits_layers
            .into_iter()
            .rev()
            .fold(
                quickwit_common::tower::BoxService::new(boxed_instance.clone()),
                |svc, layer| layer.layer(svc),
            );
        let stage_splits_svc = self
            .stage_splits_layers
            .into_iter()
            .rev()
            .fold(
                quickwit_common::tower::BoxService::new(boxed_instance.clone()),
                |svc, layer| layer.layer(svc),
            );
        let publish_splits_svc = self
            .publish_splits_layers
            .into_iter()
            .rev()
            .fold(
                quickwit_common::tower::BoxService::new(boxed_instance.clone()),
                |svc, layer| layer.layer(svc),
            );
        let mark_splits_for_deletion_svc = self
            .mark_splits_for_deletion_layers
            .into_iter()
            .rev()
            .fold(
                quickwit_common::tower::BoxService::new(boxed_instance.clone()),
                |svc, layer| layer.layer(svc),
            );
        let delete_splits_svc = self
            .delete_splits_layers
            .into_iter()
            .rev()
            .fold(
                quickwit_common::tower::BoxService::new(boxed_instance.clone()),
                |svc, layer| layer.layer(svc),
            );
        let add_source_svc = self
            .add_source_layers
            .into_iter()
            .rev()
            .fold(
                quickwit_common::tower::BoxService::new(boxed_instance.clone()),
                |svc, layer| layer.layer(svc),
            );
        let toggle_source_svc = self
            .toggle_source_layers
            .into_iter()
            .rev()
            .fold(
                quickwit_common::tower::BoxService::new(boxed_instance.clone()),
                |svc, layer| layer.layer(svc),
            );
        let delete_source_svc = self
            .delete_source_layers
            .into_iter()
            .rev()
            .fold(
                quickwit_common::tower::BoxService::new(boxed_instance.clone()),
                |svc, layer| layer.layer(svc),
            );
        let reset_source_checkpoint_svc = self
            .reset_source_checkpoint_layers
            .into_iter()
            .rev()
            .fold(
                quickwit_common::tower::BoxService::new(boxed_instance.clone()),
                |svc, layer| layer.layer(svc),
            );
        let last_delete_opstamp_svc = self
            .last_delete_opstamp_layers
            .into_iter()
            .rev()
            .fold(
                quickwit_common::tower::BoxService::new(boxed_instance.clone()),
                |svc, layer| layer.layer(svc),
            );
        let create_delete_task_svc = self
            .create_delete_task_layers
            .into_iter()
            .rev()
            .fold(
                quickwit_common::tower::BoxService::new(boxed_instance.clone()),
                |svc, layer| layer.layer(svc),
            );
        let update_splits_delete_opstamp_svc = self
            .update_splits_delete_opstamp_layers
            .into_iter()
            .rev()
            .fold(
                quickwit_common::tower::BoxService::new(boxed_instance.clone()),
                |svc, layer| layer.layer(svc),
            );
        let list_delete_tasks_svc = self
            .list_delete_tasks_layers
            .into_iter()
            .rev()
            .fold(
                quickwit_common::tower::BoxService::new(boxed_instance.clone()),
                |svc, layer| layer.layer(svc),
            );
        let list_stale_splits_svc = self
            .list_stale_splits_layers
            .into_iter()
            .rev()
            .fold(
                quickwit_common::tower::BoxService::new(boxed_instance.clone()),
                |svc, layer| layer.layer(svc),
            );
        let open_shards_svc = self
            .open_shards_layers
            .into_iter()
            .rev()
            .fold(
                quickwit_common::tower::BoxService::new(boxed_instance.clone()),
                |svc, layer| layer.layer(svc),
            );
        let acquire_shards_svc = self
            .acquire_shards_layers
            .into_iter()
            .rev()
            .fold(
                quickwit_common::tower::BoxService::new(boxed_instance.clone()),
                |svc, layer| layer.layer(svc),
            );
        let delete_shards_svc = self
            .delete_shards_layers
            .into_iter()
            .rev()
            .fold(
                quickwit_common::tower::BoxService::new(boxed_instance.clone()),
                |svc, layer| layer.layer(svc),
            );
        let list_shards_svc = self
            .list_shards_layers
            .into_iter()
            .rev()
            .fold(
                quickwit_common::tower::BoxService::new(boxed_instance.clone()),
                |svc, layer| layer.layer(svc),
            );
        let create_index_template_svc = self
            .create_index_template_layers
            .into_iter()
            .rev()
            .fold(
                quickwit_common::tower::BoxService::new(boxed_instance.clone()),
                |svc, layer| layer.layer(svc),
            );
        let get_index_template_svc = self
            .get_index_template_layers
            .into_iter()
            .rev()
            .fold(
                quickwit_common::tower::BoxService::new(boxed_instance.clone()),
                |svc, layer| layer.layer(svc),
            );
        let find_index_template_matches_svc = self
            .find_index_template_matches_layers
            .into_iter()
            .rev()
            .fold(
                quickwit_common::tower::BoxService::new(boxed_instance.clone()),
                |svc, layer| layer.layer(svc),
            );
        let list_index_templates_svc = self
            .list_index_templates_layers
            .into_iter()
            .rev()
            .fold(
                quickwit_common::tower::BoxService::new(boxed_instance.clone()),
                |svc, layer| layer.layer(svc),
            );
        let delete_index_templates_svc = self
            .delete_index_templates_layers
            .into_iter()
            .rev()
            .fold(
                quickwit_common::tower::BoxService::new(boxed_instance.clone()),
                |svc, layer| layer.layer(svc),
            );
        let tower_svc_stack = MetastoreServiceTowerServiceStack {
            inner: boxed_instance.clone(),
            create_index_svc,
            index_metadata_svc,
            list_indexes_metadata_svc,
            delete_index_svc,
            list_splits_svc,
            stage_splits_svc,
            publish_splits_svc,
            mark_splits_for_deletion_svc,
            delete_splits_svc,
            add_source_svc,
            toggle_source_svc,
            delete_source_svc,
            reset_source_checkpoint_svc,
            last_delete_opstamp_svc,
            create_delete_task_svc,
            update_splits_delete_opstamp_svc,
            list_delete_tasks_svc,
            list_stale_splits_svc,
            open_shards_svc,
            acquire_shards_svc,
            delete_shards_svc,
            list_shards_svc,
            create_index_template_svc,
            get_index_template_svc,
            find_index_template_matches_svc,
            list_index_templates_svc,
            delete_index_templates_svc,
        };
        MetastoreServiceClient::new(tower_svc_stack)
    }
}
#[derive(Debug, Clone)]
struct MailboxAdapter<A: quickwit_actors::Actor, E> {
    inner: quickwit_actors::Mailbox<A>,
    phantom: std::marker::PhantomData<E>,
}
impl<A, E> std::ops::Deref for MailboxAdapter<A, E>
where
    A: quickwit_actors::Actor,
{
    type Target = quickwit_actors::Mailbox<A>;
    fn deref(&self) -> &Self::Target {
        &self.inner
    }
}
#[derive(Debug)]
pub struct MetastoreServiceMailbox<A: quickwit_actors::Actor> {
    inner: MailboxAdapter<A, crate::metastore::MetastoreError>,
}
impl<A: quickwit_actors::Actor> MetastoreServiceMailbox<A> {
    pub fn new(instance: quickwit_actors::Mailbox<A>) -> Self {
        let inner = MailboxAdapter {
            inner: instance,
            phantom: std::marker::PhantomData,
        };
        Self { inner }
    }
}
impl<A: quickwit_actors::Actor> Clone for MetastoreServiceMailbox<A> {
    fn clone(&self) -> Self {
        let inner = MailboxAdapter {
            inner: self.inner.clone(),
            phantom: std::marker::PhantomData,
        };
        Self { inner }
    }
}
impl<A, M, T, E> tower::Service<M> for MetastoreServiceMailbox<A>
where
    A: quickwit_actors::Actor
        + quickwit_actors::DeferableReplyHandler<M, Reply = Result<T, E>> + Send
        + 'static,
    M: std::fmt::Debug + Send + 'static,
    T: Send + 'static,
    E: std::fmt::Debug + Send + 'static,
    crate::metastore::MetastoreError: From<quickwit_actors::AskError<E>>,
{
    type Response = T;
    type Error = crate::metastore::MetastoreError;
    type Future = BoxFuture<Self::Response, Self::Error>;
    fn poll_ready(
        &mut self,
        _cx: &mut std::task::Context<'_>,
    ) -> std::task::Poll<Result<(), Self::Error>> {
        //! This does not work with balance middlewares such as `tower::balance::pool::Pool` because
        //! this always returns `Poll::Ready`. The fix is to acquire a permit from the
        //! mailbox in `poll_ready` and consume it in `call`.
        std::task::Poll::Ready(Ok(()))
    }
    fn call(&mut self, message: M) -> Self::Future {
        let mailbox = self.inner.clone();
        let fut = async move {
            mailbox.ask_for_res(message).await.map_err(|error| error.into())
        };
        Box::pin(fut)
    }
}
#[async_trait::async_trait]
impl<A> MetastoreService for MetastoreServiceMailbox<A>
where
    A: quickwit_actors::Actor + std::fmt::Debug,
    MetastoreServiceMailbox<
        A,
    >: tower::Service<
            CreateIndexRequest,
            Response = CreateIndexResponse,
            Error = crate::metastore::MetastoreError,
            Future = BoxFuture<CreateIndexResponse, crate::metastore::MetastoreError>,
        >
        + tower::Service<
            IndexMetadataRequest,
            Response = IndexMetadataResponse,
            Error = crate::metastore::MetastoreError,
            Future = BoxFuture<IndexMetadataResponse, crate::metastore::MetastoreError>,
        >
        + tower::Service<
            ListIndexesMetadataRequest,
            Response = ListIndexesMetadataResponse,
            Error = crate::metastore::MetastoreError,
            Future = BoxFuture<
                ListIndexesMetadataResponse,
                crate::metastore::MetastoreError,
            >,
        >
        + tower::Service<
            DeleteIndexRequest,
            Response = EmptyResponse,
            Error = crate::metastore::MetastoreError,
            Future = BoxFuture<EmptyResponse, crate::metastore::MetastoreError>,
        >
        + tower::Service<
            ListSplitsRequest,
            Response = MetastoreServiceStream<ListSplitsResponse>,
            Error = crate::metastore::MetastoreError,
            Future = BoxFuture<
                MetastoreServiceStream<ListSplitsResponse>,
                crate::metastore::MetastoreError,
            >,
        >
        + tower::Service<
            StageSplitsRequest,
            Response = EmptyResponse,
            Error = crate::metastore::MetastoreError,
            Future = BoxFuture<EmptyResponse, crate::metastore::MetastoreError>,
        >
        + tower::Service<
            PublishSplitsRequest,
            Response = EmptyResponse,
            Error = crate::metastore::MetastoreError,
            Future = BoxFuture<EmptyResponse, crate::metastore::MetastoreError>,
        >
        + tower::Service<
            MarkSplitsForDeletionRequest,
            Response = EmptyResponse,
            Error = crate::metastore::MetastoreError,
            Future = BoxFuture<EmptyResponse, crate::metastore::MetastoreError>,
        >
        + tower::Service<
            DeleteSplitsRequest,
            Response = EmptyResponse,
            Error = crate::metastore::MetastoreError,
            Future = BoxFuture<EmptyResponse, crate::metastore::MetastoreError>,
        >
        + tower::Service<
            AddSourceRequest,
            Response = EmptyResponse,
            Error = crate::metastore::MetastoreError,
            Future = BoxFuture<EmptyResponse, crate::metastore::MetastoreError>,
        >
        + tower::Service<
            ToggleSourceRequest,
            Response = EmptyResponse,
            Error = crate::metastore::MetastoreError,
            Future = BoxFuture<EmptyResponse, crate::metastore::MetastoreError>,
        >
        + tower::Service<
            DeleteSourceRequest,
            Response = EmptyResponse,
            Error = crate::metastore::MetastoreError,
            Future = BoxFuture<EmptyResponse, crate::metastore::MetastoreError>,
        >
        + tower::Service<
            ResetSourceCheckpointRequest,
            Response = EmptyResponse,
            Error = crate::metastore::MetastoreError,
            Future = BoxFuture<EmptyResponse, crate::metastore::MetastoreError>,
        >
        + tower::Service<
            LastDeleteOpstampRequest,
            Response = LastDeleteOpstampResponse,
            Error = crate::metastore::MetastoreError,
            Future = BoxFuture<
                LastDeleteOpstampResponse,
                crate::metastore::MetastoreError,
            >,
        >
        + tower::Service<
            DeleteQuery,
            Response = DeleteTask,
            Error = crate::metastore::MetastoreError,
            Future = BoxFuture<DeleteTask, crate::metastore::MetastoreError>,
        >
        + tower::Service<
            UpdateSplitsDeleteOpstampRequest,
            Response = UpdateSplitsDeleteOpstampResponse,
            Error = crate::metastore::MetastoreError,
            Future = BoxFuture<
                UpdateSplitsDeleteOpstampResponse,
                crate::metastore::MetastoreError,
            >,
        >
        + tower::Service<
            ListDeleteTasksRequest,
            Response = ListDeleteTasksResponse,
            Error = crate::metastore::MetastoreError,
            Future = BoxFuture<ListDeleteTasksResponse, crate::metastore::MetastoreError>,
        >
        + tower::Service<
            ListStaleSplitsRequest,
            Response = ListSplitsResponse,
            Error = crate::metastore::MetastoreError,
            Future = BoxFuture<ListSplitsResponse, crate::metastore::MetastoreError>,
        >
        + tower::Service<
            OpenShardsRequest,
            Response = OpenShardsResponse,
            Error = crate::metastore::MetastoreError,
            Future = BoxFuture<OpenShardsResponse, crate::metastore::MetastoreError>,
        >
        + tower::Service<
            AcquireShardsRequest,
            Response = AcquireShardsResponse,
            Error = crate::metastore::MetastoreError,
            Future = BoxFuture<AcquireShardsResponse, crate::metastore::MetastoreError>,
        >
        + tower::Service<
            DeleteShardsRequest,
            Response = DeleteShardsResponse,
            Error = crate::metastore::MetastoreError,
            Future = BoxFuture<DeleteShardsResponse, crate::metastore::MetastoreError>,
        >
        + tower::Service<
            ListShardsRequest,
            Response = ListShardsResponse,
            Error = crate::metastore::MetastoreError,
            Future = BoxFuture<ListShardsResponse, crate::metastore::MetastoreError>,
        >
        + tower::Service<
            CreateIndexTemplateRequest,
            Response = EmptyResponse,
            Error = crate::metastore::MetastoreError,
            Future = BoxFuture<EmptyResponse, crate::metastore::MetastoreError>,
        >
        + tower::Service<
            GetIndexTemplateRequest,
            Response = GetIndexTemplateResponse,
            Error = crate::metastore::MetastoreError,
            Future = BoxFuture<
                GetIndexTemplateResponse,
                crate::metastore::MetastoreError,
            >,
        >
        + tower::Service<
            FindIndexTemplateMatchesRequest,
            Response = FindIndexTemplateMatchesResponse,
            Error = crate::metastore::MetastoreError,
            Future = BoxFuture<
                FindIndexTemplateMatchesResponse,
                crate::metastore::MetastoreError,
            >,
        >
        + tower::Service<
            ListIndexTemplatesRequest,
            Response = ListIndexTemplatesResponse,
            Error = crate::metastore::MetastoreError,
            Future = BoxFuture<
                ListIndexTemplatesResponse,
                crate::metastore::MetastoreError,
            >,
        >
        + tower::Service<
            DeleteIndexTemplatesRequest,
            Response = EmptyResponse,
            Error = crate::metastore::MetastoreError,
            Future = BoxFuture<EmptyResponse, crate::metastore::MetastoreError>,
        >,
{
    async fn create_index(
        &mut self,
        request: CreateIndexRequest,
    ) -> crate::metastore::MetastoreResult<CreateIndexResponse> {
        self.call(request).await
    }
    async fn index_metadata(
        &mut self,
        request: IndexMetadataRequest,
    ) -> crate::metastore::MetastoreResult<IndexMetadataResponse> {
        self.call(request).await
    }
    async fn list_indexes_metadata(
        &mut self,
        request: ListIndexesMetadataRequest,
    ) -> crate::metastore::MetastoreResult<ListIndexesMetadataResponse> {
        self.call(request).await
    }
    async fn delete_index(
        &mut self,
        request: DeleteIndexRequest,
    ) -> crate::metastore::MetastoreResult<EmptyResponse> {
        self.call(request).await
    }
    async fn list_splits(
        &mut self,
        request: ListSplitsRequest,
    ) -> crate::metastore::MetastoreResult<MetastoreServiceStream<ListSplitsResponse>> {
        self.call(request).await
    }
    async fn stage_splits(
        &mut self,
        request: StageSplitsRequest,
    ) -> crate::metastore::MetastoreResult<EmptyResponse> {
        self.call(request).await
    }
    async fn publish_splits(
        &mut self,
        request: PublishSplitsRequest,
    ) -> crate::metastore::MetastoreResult<EmptyResponse> {
        self.call(request).await
    }
    async fn mark_splits_for_deletion(
        &mut self,
        request: MarkSplitsForDeletionRequest,
    ) -> crate::metastore::MetastoreResult<EmptyResponse> {
        self.call(request).await
    }
    async fn delete_splits(
        &mut self,
        request: DeleteSplitsRequest,
    ) -> crate::metastore::MetastoreResult<EmptyResponse> {
        self.call(request).await
    }
    async fn add_source(
        &mut self,
        request: AddSourceRequest,
    ) -> crate::metastore::MetastoreResult<EmptyResponse> {
        self.call(request).await
    }
    async fn toggle_source(
        &mut self,
        request: ToggleSourceRequest,
    ) -> crate::metastore::MetastoreResult<EmptyResponse> {
        self.call(request).await
    }
    async fn delete_source(
        &mut self,
        request: DeleteSourceRequest,
    ) -> crate::metastore::MetastoreResult<EmptyResponse> {
        self.call(request).await
    }
    async fn reset_source_checkpoint(
        &mut self,
        request: ResetSourceCheckpointRequest,
    ) -> crate::metastore::MetastoreResult<EmptyResponse> {
        self.call(request).await
    }
    async fn last_delete_opstamp(
        &mut self,
        request: LastDeleteOpstampRequest,
    ) -> crate::metastore::MetastoreResult<LastDeleteOpstampResponse> {
        self.call(request).await
    }
    async fn create_delete_task(
        &mut self,
        request: DeleteQuery,
    ) -> crate::metastore::MetastoreResult<DeleteTask> {
        self.call(request).await
    }
    async fn update_splits_delete_opstamp(
        &mut self,
        request: UpdateSplitsDeleteOpstampRequest,
    ) -> crate::metastore::MetastoreResult<UpdateSplitsDeleteOpstampResponse> {
        self.call(request).await
    }
    async fn list_delete_tasks(
        &mut self,
        request: ListDeleteTasksRequest,
    ) -> crate::metastore::MetastoreResult<ListDeleteTasksResponse> {
        self.call(request).await
    }
    async fn list_stale_splits(
        &mut self,
        request: ListStaleSplitsRequest,
    ) -> crate::metastore::MetastoreResult<ListSplitsResponse> {
        self.call(request).await
    }
    async fn open_shards(
        &mut self,
        request: OpenShardsRequest,
    ) -> crate::metastore::MetastoreResult<OpenShardsResponse> {
        self.call(request).await
    }
    async fn acquire_shards(
        &mut self,
        request: AcquireShardsRequest,
    ) -> crate::metastore::MetastoreResult<AcquireShardsResponse> {
        self.call(request).await
    }
    async fn delete_shards(
        &mut self,
        request: DeleteShardsRequest,
    ) -> crate::metastore::MetastoreResult<DeleteShardsResponse> {
        self.call(request).await
    }
    async fn list_shards(
        &mut self,
        request: ListShardsRequest,
    ) -> crate::metastore::MetastoreResult<ListShardsResponse> {
        self.call(request).await
    }
    async fn create_index_template(
        &mut self,
        request: CreateIndexTemplateRequest,
    ) -> crate::metastore::MetastoreResult<EmptyResponse> {
        self.call(request).await
    }
    async fn get_index_template(
        &mut self,
        request: GetIndexTemplateRequest,
    ) -> crate::metastore::MetastoreResult<GetIndexTemplateResponse> {
        self.call(request).await
    }
    async fn find_index_template_matches(
        &mut self,
        request: FindIndexTemplateMatchesRequest,
    ) -> crate::metastore::MetastoreResult<FindIndexTemplateMatchesResponse> {
        self.call(request).await
    }
    async fn list_index_templates(
        &mut self,
        request: ListIndexTemplatesRequest,
    ) -> crate::metastore::MetastoreResult<ListIndexTemplatesResponse> {
        self.call(request).await
    }
    async fn delete_index_templates(
        &mut self,
        request: DeleteIndexTemplatesRequest,
    ) -> crate::metastore::MetastoreResult<EmptyResponse> {
        self.call(request).await
    }
    async fn check_connectivity(&mut self) -> anyhow::Result<()> {
        if self.inner.is_disconnected() {
            anyhow::bail!("actor `{}` is disconnected", self.inner.actor_instance_id())
        }
        Ok(())
    }
    fn endpoints(&self) -> Vec<quickwit_common::uri::Uri> {
        vec![
            quickwit_common::uri::Uri::from_str(& format!("actor://localhost/{}", self
            .inner.actor_instance_id())).expect("URI should be valid")
        ]
    }
}
#[derive(Debug, Clone)]
pub struct MetastoreServiceGrpcClientAdapter<T> {
    inner: T,
    #[allow(dead_code)]
    connection_addrs_rx: tokio::sync::watch::Receiver<
        std::collections::HashSet<std::net::SocketAddr>,
    >,
}
impl<T> MetastoreServiceGrpcClientAdapter<T> {
    pub fn new(
        instance: T,
        connection_addrs_rx: tokio::sync::watch::Receiver<
            std::collections::HashSet<std::net::SocketAddr>,
        >,
    ) -> Self {
        Self {
            inner: instance,
            connection_addrs_rx,
        }
    }
}
#[async_trait::async_trait]
impl<T> MetastoreService
for MetastoreServiceGrpcClientAdapter<
    metastore_service_grpc_client::MetastoreServiceGrpcClient<T>,
>
where
    T: tonic::client::GrpcService<tonic::body::BoxBody> + std::fmt::Debug + Clone + Send
        + Sync + 'static,
    T::ResponseBody: tonic::codegen::Body<Data = tonic::codegen::Bytes> + Send + 'static,
    <T::ResponseBody as tonic::codegen::Body>::Error: Into<tonic::codegen::StdError>
        + Send,
    T::Future: Send,
{
    async fn create_index(
        &mut self,
        request: CreateIndexRequest,
    ) -> crate::metastore::MetastoreResult<CreateIndexResponse> {
        self.inner
            .create_index(request)
            .await
            .map(|response| response.into_inner())
            .map_err(|error| error.into())
    }
    async fn index_metadata(
        &mut self,
        request: IndexMetadataRequest,
    ) -> crate::metastore::MetastoreResult<IndexMetadataResponse> {
        self.inner
            .index_metadata(request)
            .await
            .map(|response| response.into_inner())
            .map_err(|error| error.into())
    }
    async fn list_indexes_metadata(
        &mut self,
        request: ListIndexesMetadataRequest,
    ) -> crate::metastore::MetastoreResult<ListIndexesMetadataResponse> {
        self.inner
            .list_indexes_metadata(request)
            .await
            .map(|response| response.into_inner())
            .map_err(|error| error.into())
    }
    async fn delete_index(
        &mut self,
        request: DeleteIndexRequest,
    ) -> crate::metastore::MetastoreResult<EmptyResponse> {
        self.inner
            .delete_index(request)
            .await
            .map(|response| response.into_inner())
            .map_err(|error| error.into())
    }
    async fn list_splits(
        &mut self,
        request: ListSplitsRequest,
    ) -> crate::metastore::MetastoreResult<MetastoreServiceStream<ListSplitsResponse>> {
        self.inner
            .list_splits(request)
            .await
            .map(|response| {
                let streaming: tonic::Streaming<_> = response.into_inner();
                let stream = quickwit_common::ServiceStream::from(streaming);
                stream.map_err(|error| error.into())
            })
            .map_err(|error| error.into())
    }
    async fn stage_splits(
        &mut self,
        request: StageSplitsRequest,
    ) -> crate::metastore::MetastoreResult<EmptyResponse> {
        self.inner
            .stage_splits(request)
            .await
            .map(|response| response.into_inner())
            .map_err(|error| error.into())
    }
    async fn publish_splits(
        &mut self,
        request: PublishSplitsRequest,
    ) -> crate::metastore::MetastoreResult<EmptyResponse> {
        self.inner
            .publish_splits(request)
            .await
            .map(|response| response.into_inner())
            .map_err(|error| error.into())
    }
    async fn mark_splits_for_deletion(
        &mut self,
        request: MarkSplitsForDeletionRequest,
    ) -> crate::metastore::MetastoreResult<EmptyResponse> {
        self.inner
            .mark_splits_for_deletion(request)
            .await
            .map(|response| response.into_inner())
            .map_err(|error| error.into())
    }
    async fn delete_splits(
        &mut self,
        request: DeleteSplitsRequest,
    ) -> crate::metastore::MetastoreResult<EmptyResponse> {
        self.inner
            .delete_splits(request)
            .await
            .map(|response| response.into_inner())
            .map_err(|error| error.into())
    }
    async fn add_source(
        &mut self,
        request: AddSourceRequest,
    ) -> crate::metastore::MetastoreResult<EmptyResponse> {
        self.inner
            .add_source(request)
            .await
            .map(|response| response.into_inner())
            .map_err(|error| error.into())
    }
    async fn toggle_source(
        &mut self,
        request: ToggleSourceRequest,
    ) -> crate::metastore::MetastoreResult<EmptyResponse> {
        self.inner
            .toggle_source(request)
            .await
            .map(|response| response.into_inner())
            .map_err(|error| error.into())
    }
    async fn delete_source(
        &mut self,
        request: DeleteSourceRequest,
    ) -> crate::metastore::MetastoreResult<EmptyResponse> {
        self.inner
            .delete_source(request)
            .await
            .map(|response| response.into_inner())
            .map_err(|error| error.into())
    }
    async fn reset_source_checkpoint(
        &mut self,
        request: ResetSourceCheckpointRequest,
    ) -> crate::metastore::MetastoreResult<EmptyResponse> {
        self.inner
            .reset_source_checkpoint(request)
            .await
            .map(|response| response.into_inner())
            .map_err(|error| error.into())
    }
    async fn last_delete_opstamp(
        &mut self,
        request: LastDeleteOpstampRequest,
    ) -> crate::metastore::MetastoreResult<LastDeleteOpstampResponse> {
        self.inner
            .last_delete_opstamp(request)
            .await
            .map(|response| response.into_inner())
            .map_err(|error| error.into())
    }
    async fn create_delete_task(
        &mut self,
        request: DeleteQuery,
    ) -> crate::metastore::MetastoreResult<DeleteTask> {
        self.inner
            .create_delete_task(request)
            .await
            .map(|response| response.into_inner())
            .map_err(|error| error.into())
    }
    async fn update_splits_delete_opstamp(
        &mut self,
        request: UpdateSplitsDeleteOpstampRequest,
    ) -> crate::metastore::MetastoreResult<UpdateSplitsDeleteOpstampResponse> {
        self.inner
            .update_splits_delete_opstamp(request)
            .await
            .map(|response| response.into_inner())
            .map_err(|error| error.into())
    }
    async fn list_delete_tasks(
        &mut self,
        request: ListDeleteTasksRequest,
    ) -> crate::metastore::MetastoreResult<ListDeleteTasksResponse> {
        self.inner
            .list_delete_tasks(request)
            .await
            .map(|response| response.into_inner())
            .map_err(|error| error.into())
    }
    async fn list_stale_splits(
        &mut self,
        request: ListStaleSplitsRequest,
    ) -> crate::metastore::MetastoreResult<ListSplitsResponse> {
        self.inner
            .list_stale_splits(request)
            .await
            .map(|response| response.into_inner())
            .map_err(|error| error.into())
    }
    async fn open_shards(
        &mut self,
        request: OpenShardsRequest,
    ) -> crate::metastore::MetastoreResult<OpenShardsResponse> {
        self.inner
            .open_shards(request)
            .await
            .map(|response| response.into_inner())
            .map_err(|error| error.into())
    }
    async fn acquire_shards(
        &mut self,
        request: AcquireShardsRequest,
    ) -> crate::metastore::MetastoreResult<AcquireShardsResponse> {
        self.inner
            .acquire_shards(request)
            .await
            .map(|response| response.into_inner())
            .map_err(|error| error.into())
    }
    async fn delete_shards(
        &mut self,
        request: DeleteShardsRequest,
    ) -> crate::metastore::MetastoreResult<DeleteShardsResponse> {
        self.inner
            .delete_shards(request)
            .await
            .map(|response| response.into_inner())
            .map_err(|error| error.into())
    }
    async fn list_shards(
        &mut self,
        request: ListShardsRequest,
    ) -> crate::metastore::MetastoreResult<ListShardsResponse> {
        self.inner
            .list_shards(request)
            .await
            .map(|response| response.into_inner())
            .map_err(|error| error.into())
    }
    async fn create_index_template(
        &mut self,
        request: CreateIndexTemplateRequest,
    ) -> crate::metastore::MetastoreResult<EmptyResponse> {
        self.inner
            .create_index_template(request)
            .await
            .map(|response| response.into_inner())
            .map_err(|error| error.into())
    }
    async fn get_index_template(
        &mut self,
        request: GetIndexTemplateRequest,
    ) -> crate::metastore::MetastoreResult<GetIndexTemplateResponse> {
        self.inner
            .get_index_template(request)
            .await
            .map(|response| response.into_inner())
            .map_err(|error| error.into())
    }
    async fn find_index_template_matches(
        &mut self,
        request: FindIndexTemplateMatchesRequest,
    ) -> crate::metastore::MetastoreResult<FindIndexTemplateMatchesResponse> {
        self.inner
            .find_index_template_matches(request)
            .await
            .map(|response| response.into_inner())
            .map_err(|error| error.into())
    }
    async fn list_index_templates(
        &mut self,
        request: ListIndexTemplatesRequest,
    ) -> crate::metastore::MetastoreResult<ListIndexTemplatesResponse> {
        self.inner
            .list_index_templates(request)
            .await
            .map(|response| response.into_inner())
            .map_err(|error| error.into())
    }
    async fn delete_index_templates(
        &mut self,
        request: DeleteIndexTemplatesRequest,
    ) -> crate::metastore::MetastoreResult<EmptyResponse> {
        self.inner
            .delete_index_templates(request)
            .await
            .map(|response| response.into_inner())
            .map_err(|error| error.into())
    }
    async fn check_connectivity(&mut self) -> anyhow::Result<()> {
        if self.connection_addrs_rx.borrow().len() == 0 {
            anyhow::bail!("no server currently available")
        }
        Ok(())
    }
    fn endpoints(&self) -> Vec<quickwit_common::uri::Uri> {
        self.connection_addrs_rx
            .borrow()
            .iter()
            .flat_map(|addr| quickwit_common::uri::Uri::from_str(
                &format!("grpc://{addr}/{}.{}", "quickwit.metastore", "MetastoreService"),
            ))
            .collect()
    }
}
#[derive(Debug)]
pub struct MetastoreServiceGrpcServerAdapter {
    inner: Box<dyn MetastoreService>,
}
impl MetastoreServiceGrpcServerAdapter {
    pub fn new<T>(instance: T) -> Self
    where
        T: MetastoreService,
    {
        Self { inner: Box::new(instance) }
    }
}
#[async_trait::async_trait]
impl metastore_service_grpc_server::MetastoreServiceGrpc
for MetastoreServiceGrpcServerAdapter {
    async fn create_index(
        &self,
        request: tonic::Request<CreateIndexRequest>,
    ) -> Result<tonic::Response<CreateIndexResponse>, tonic::Status> {
        self.inner
            .clone()
            .create_index(request.into_inner())
            .await
            .map(tonic::Response::new)
            .map_err(|error| error.into())
    }
    async fn index_metadata(
        &self,
        request: tonic::Request<IndexMetadataRequest>,
    ) -> Result<tonic::Response<IndexMetadataResponse>, tonic::Status> {
        self.inner
            .clone()
            .index_metadata(request.into_inner())
            .await
            .map(tonic::Response::new)
            .map_err(|error| error.into())
    }
    async fn list_indexes_metadata(
        &self,
        request: tonic::Request<ListIndexesMetadataRequest>,
    ) -> Result<tonic::Response<ListIndexesMetadataResponse>, tonic::Status> {
        self.inner
            .clone()
            .list_indexes_metadata(request.into_inner())
            .await
            .map(tonic::Response::new)
            .map_err(|error| error.into())
    }
    async fn delete_index(
        &self,
        request: tonic::Request<DeleteIndexRequest>,
    ) -> Result<tonic::Response<EmptyResponse>, tonic::Status> {
        self.inner
            .clone()
            .delete_index(request.into_inner())
            .await
            .map(tonic::Response::new)
            .map_err(|error| error.into())
    }
    type ListSplitsStream = quickwit_common::ServiceStream<
        tonic::Result<ListSplitsResponse>,
    >;
    async fn list_splits(
        &self,
        request: tonic::Request<ListSplitsRequest>,
    ) -> Result<tonic::Response<Self::ListSplitsStream>, tonic::Status> {
        self.inner
            .clone()
            .list_splits(request.into_inner())
            .await
            .map(|stream| tonic::Response::new(stream.map_err(|error| error.into())))
            .map_err(|error| error.into())
    }
    async fn stage_splits(
        &self,
        request: tonic::Request<StageSplitsRequest>,
    ) -> Result<tonic::Response<EmptyResponse>, tonic::Status> {
        self.inner
            .clone()
            .stage_splits(request.into_inner())
            .await
            .map(tonic::Response::new)
            .map_err(|error| error.into())
    }
    async fn publish_splits(
        &self,
        request: tonic::Request<PublishSplitsRequest>,
    ) -> Result<tonic::Response<EmptyResponse>, tonic::Status> {
        self.inner
            .clone()
            .publish_splits(request.into_inner())
            .await
            .map(tonic::Response::new)
            .map_err(|error| error.into())
    }
    async fn mark_splits_for_deletion(
        &self,
        request: tonic::Request<MarkSplitsForDeletionRequest>,
    ) -> Result<tonic::Response<EmptyResponse>, tonic::Status> {
        self.inner
            .clone()
            .mark_splits_for_deletion(request.into_inner())
            .await
            .map(tonic::Response::new)
            .map_err(|error| error.into())
    }
    async fn delete_splits(
        &self,
        request: tonic::Request<DeleteSplitsRequest>,
    ) -> Result<tonic::Response<EmptyResponse>, tonic::Status> {
        self.inner
            .clone()
            .delete_splits(request.into_inner())
            .await
            .map(tonic::Response::new)
            .map_err(|error| error.into())
    }
    async fn add_source(
        &self,
        request: tonic::Request<AddSourceRequest>,
    ) -> Result<tonic::Response<EmptyResponse>, tonic::Status> {
        self.inner
            .clone()
            .add_source(request.into_inner())
            .await
            .map(tonic::Response::new)
            .map_err(|error| error.into())
    }
    async fn toggle_source(
        &self,
        request: tonic::Request<ToggleSourceRequest>,
    ) -> Result<tonic::Response<EmptyResponse>, tonic::Status> {
        self.inner
            .clone()
            .toggle_source(request.into_inner())
            .await
            .map(tonic::Response::new)
            .map_err(|error| error.into())
    }
    async fn delete_source(
        &self,
        request: tonic::Request<DeleteSourceRequest>,
    ) -> Result<tonic::Response<EmptyResponse>, tonic::Status> {
        self.inner
            .clone()
            .delete_source(request.into_inner())
            .await
            .map(tonic::Response::new)
            .map_err(|error| error.into())
    }
    async fn reset_source_checkpoint(
        &self,
        request: tonic::Request<ResetSourceCheckpointRequest>,
    ) -> Result<tonic::Response<EmptyResponse>, tonic::Status> {
        self.inner
            .clone()
            .reset_source_checkpoint(request.into_inner())
            .await
            .map(tonic::Response::new)
            .map_err(|error| error.into())
    }
    async fn last_delete_opstamp(
        &self,
        request: tonic::Request<LastDeleteOpstampRequest>,
    ) -> Result<tonic::Response<LastDeleteOpstampResponse>, tonic::Status> {
        self.inner
            .clone()
            .last_delete_opstamp(request.into_inner())
            .await
            .map(tonic::Response::new)
            .map_err(|error| error.into())
    }
    async fn create_delete_task(
        &self,
        request: tonic::Request<DeleteQuery>,
    ) -> Result<tonic::Response<DeleteTask>, tonic::Status> {
        self.inner
            .clone()
            .create_delete_task(request.into_inner())
            .await
            .map(tonic::Response::new)
            .map_err(|error| error.into())
    }
    async fn update_splits_delete_opstamp(
        &self,
        request: tonic::Request<UpdateSplitsDeleteOpstampRequest>,
    ) -> Result<tonic::Response<UpdateSplitsDeleteOpstampResponse>, tonic::Status> {
        self.inner
            .clone()
            .update_splits_delete_opstamp(request.into_inner())
            .await
            .map(tonic::Response::new)
            .map_err(|error| error.into())
    }
    async fn list_delete_tasks(
        &self,
        request: tonic::Request<ListDeleteTasksRequest>,
    ) -> Result<tonic::Response<ListDeleteTasksResponse>, tonic::Status> {
        self.inner
            .clone()
            .list_delete_tasks(request.into_inner())
            .await
            .map(tonic::Response::new)
            .map_err(|error| error.into())
    }
    async fn list_stale_splits(
        &self,
        request: tonic::Request<ListStaleSplitsRequest>,
    ) -> Result<tonic::Response<ListSplitsResponse>, tonic::Status> {
        self.inner
            .clone()
            .list_stale_splits(request.into_inner())
            .await
            .map(tonic::Response::new)
            .map_err(|error| error.into())
    }
    async fn open_shards(
        &self,
        request: tonic::Request<OpenShardsRequest>,
    ) -> Result<tonic::Response<OpenShardsResponse>, tonic::Status> {
        self.inner
            .clone()
            .open_shards(request.into_inner())
            .await
            .map(tonic::Response::new)
            .map_err(|error| error.into())
    }
    async fn acquire_shards(
        &self,
        request: tonic::Request<AcquireShardsRequest>,
    ) -> Result<tonic::Response<AcquireShardsResponse>, tonic::Status> {
        self.inner
            .clone()
            .acquire_shards(request.into_inner())
            .await
            .map(tonic::Response::new)
            .map_err(|error| error.into())
    }
    async fn delete_shards(
        &self,
        request: tonic::Request<DeleteShardsRequest>,
    ) -> Result<tonic::Response<DeleteShardsResponse>, tonic::Status> {
        self.inner
            .clone()
            .delete_shards(request.into_inner())
            .await
            .map(tonic::Response::new)
            .map_err(|error| error.into())
    }
    async fn list_shards(
        &self,
        request: tonic::Request<ListShardsRequest>,
    ) -> Result<tonic::Response<ListShardsResponse>, tonic::Status> {
        self.inner
            .clone()
            .list_shards(request.into_inner())
            .await
            .map(tonic::Response::new)
            .map_err(|error| error.into())
    }
    async fn create_index_template(
        &self,
        request: tonic::Request<CreateIndexTemplateRequest>,
    ) -> Result<tonic::Response<EmptyResponse>, tonic::Status> {
        self.inner
            .clone()
            .create_index_template(request.into_inner())
            .await
            .map(tonic::Response::new)
            .map_err(|error| error.into())
    }
    async fn get_index_template(
        &self,
        request: tonic::Request<GetIndexTemplateRequest>,
    ) -> Result<tonic::Response<GetIndexTemplateResponse>, tonic::Status> {
        self.inner
            .clone()
            .get_index_template(request.into_inner())
            .await
            .map(tonic::Response::new)
            .map_err(|error| error.into())
    }
    async fn find_index_template_matches(
        &self,
        request: tonic::Request<FindIndexTemplateMatchesRequest>,
    ) -> Result<tonic::Response<FindIndexTemplateMatchesResponse>, tonic::Status> {
        self.inner
            .clone()
            .find_index_template_matches(request.into_inner())
            .await
            .map(tonic::Response::new)
            .map_err(|error| error.into())
    }
    async fn list_index_templates(
        &self,
        request: tonic::Request<ListIndexTemplatesRequest>,
    ) -> Result<tonic::Response<ListIndexTemplatesResponse>, tonic::Status> {
        self.inner
            .clone()
            .list_index_templates(request.into_inner())
            .await
            .map(tonic::Response::new)
            .map_err(|error| error.into())
    }
    async fn delete_index_templates(
        &self,
        request: tonic::Request<DeleteIndexTemplatesRequest>,
    ) -> Result<tonic::Response<EmptyResponse>, tonic::Status> {
        self.inner
            .clone()
            .delete_index_templates(request.into_inner())
            .await
            .map(tonic::Response::new)
            .map_err(|error| error.into())
    }
}
/// Generated client implementations.
pub mod metastore_service_grpc_client {
    #![allow(unused_variables, dead_code, missing_docs, clippy::let_unit_value)]
    use tonic::codegen::*;
    use tonic::codegen::http::Uri;
    /// Metastore meant to manage Quickwit's indexes, their splits and delete tasks.
    ///
    /// I. Index and splits management.
    ///
    /// Quickwit needs a way to ensure that we can cleanup unused files,
    /// and this process needs to be resilient to any fail-stop failures.
    /// We rely on atomically transitioning the status of splits.
    ///
    /// The split state goes through the following life cycle:
    /// 1. `Staged`
    ///   - Start uploading the split files.
    /// 2. `Published`
    ///   - Uploading the split files is complete and the split is searchable.
    /// 3. `MarkedForDeletion`
    ///   - Mark the split for deletion.
    ///
    /// If a split has a file in the storage, it MUST be registered in the metastore,
    /// and its state can be as follows:
    /// - `Staged`: The split is almost ready. Some of its files may have been uploaded in the storage.
    /// - `Published`: The split is ready and published.
    /// - `MarkedForDeletion`: The split is marked for deletion.
    ///
    /// Before creating any file, we need to stage the split. If there is a failure, upon recovery, we
    /// schedule for deletion all the staged splits. A client may not necessarily remove files from
    /// storage right after marking it for deletion. A CLI client may delete files right away, but a
    /// more serious deployment should probably only delete those files after a grace period so that the
    /// running search queries can complete.
    ///
    /// II. Delete tasks management.
    ///
    /// A delete task is defined on a given index and by a search query. It can be
    /// applied to all the splits of the index.
    ///
    /// Quickwit needs a way to track that a delete task has been applied to a split. This is ensured
    /// by two mechanisms:
    /// - On creation of a delete task, we give to the task a monotically increasing opstamp (uniqueness
    ///   and monotonically increasing must be true at the index level).
    /// - When a delete task is executed on a split, that is when the documents matched by the search
    ///   query are removed from the splits, we update the split's `delete_opstamp` to the value of the
    ///   task's opstamp. This marks the split as "up-to-date" regarding this delete task. If new delete
    ///   tasks are added, we will know that we need to run these delete tasks on the splits as its
    ///   `delete_optstamp` will be inferior to the `opstamp` of the new tasks.
    ///
    /// For splits created after a given delete task, Quickwit's indexing ensures that these splits
    /// are created with a `delete_opstamp` equal the latest opstamp of the tasks of the
    /// corresponding index.
    #[derive(Debug, Clone)]
    pub struct MetastoreServiceGrpcClient<T> {
        inner: tonic::client::Grpc<T>,
    }
    impl MetastoreServiceGrpcClient<tonic::transport::Channel> {
        /// Attempt to create a new client by connecting to a given endpoint.
        pub async fn connect<D>(dst: D) -> Result<Self, tonic::transport::Error>
        where
            D: TryInto<tonic::transport::Endpoint>,
            D::Error: Into<StdError>,
        {
            let conn = tonic::transport::Endpoint::new(dst)?.connect().await?;
            Ok(Self::new(conn))
        }
    }
    impl<T> MetastoreServiceGrpcClient<T>
    where
        T: tonic::client::GrpcService<tonic::body::BoxBody>,
        T::Error: Into<StdError>,
        T::ResponseBody: Body<Data = Bytes> + Send + 'static,
        <T::ResponseBody as Body>::Error: Into<StdError> + Send,
    {
        pub fn new(inner: T) -> Self {
            let inner = tonic::client::Grpc::new(inner);
            Self { inner }
        }
        pub fn with_origin(inner: T, origin: Uri) -> Self {
            let inner = tonic::client::Grpc::with_origin(inner, origin);
            Self { inner }
        }
        pub fn with_interceptor<F>(
            inner: T,
            interceptor: F,
        ) -> MetastoreServiceGrpcClient<InterceptedService<T, F>>
        where
            F: tonic::service::Interceptor,
            T::ResponseBody: Default,
            T: tonic::codegen::Service<
                http::Request<tonic::body::BoxBody>,
                Response = http::Response<
                    <T as tonic::client::GrpcService<tonic::body::BoxBody>>::ResponseBody,
                >,
            >,
            <T as tonic::codegen::Service<
                http::Request<tonic::body::BoxBody>,
            >>::Error: Into<StdError> + Send + Sync,
        {
            MetastoreServiceGrpcClient::new(InterceptedService::new(inner, interceptor))
        }
        /// Compress requests with the given encoding.
        ///
        /// This requires the server to support it otherwise it might respond with an
        /// error.
        #[must_use]
        pub fn send_compressed(mut self, encoding: CompressionEncoding) -> Self {
            self.inner = self.inner.send_compressed(encoding);
            self
        }
        /// Enable decompressing responses.
        #[must_use]
        pub fn accept_compressed(mut self, encoding: CompressionEncoding) -> Self {
            self.inner = self.inner.accept_compressed(encoding);
            self
        }
        /// Limits the maximum size of a decoded message.
        ///
        /// Default: `4MB`
        #[must_use]
        pub fn max_decoding_message_size(mut self, limit: usize) -> Self {
            self.inner = self.inner.max_decoding_message_size(limit);
            self
        }
        /// Limits the maximum size of an encoded message.
        ///
        /// Default: `usize::MAX`
        #[must_use]
        pub fn max_encoding_message_size(mut self, limit: usize) -> Self {
            self.inner = self.inner.max_encoding_message_size(limit);
            self
        }
        /// Creates an index.
        ///
        /// This API creates a new index in the metastore.
        /// An error will occur if an index that already exists in the storage is specified.
        pub async fn create_index(
            &mut self,
            request: impl tonic::IntoRequest<super::CreateIndexRequest>,
        ) -> std::result::Result<
            tonic::Response<super::CreateIndexResponse>,
            tonic::Status,
        > {
            self.inner
                .ready()
                .await
                .map_err(|e| {
                    tonic::Status::new(
                        tonic::Code::Unknown,
                        format!("Service was not ready: {}", e.into()),
                    )
                })?;
            let codec = tonic::codec::ProstCodec::default();
            let path = http::uri::PathAndQuery::from_static(
                "/quickwit.metastore.MetastoreService/CreateIndex",
            );
            let mut req = request.into_request();
            req.extensions_mut()
                .insert(
                    GrpcMethod::new("quickwit.metastore.MetastoreService", "CreateIndex"),
                );
            self.inner.unary(req, path, codec).await
        }
        /// Returns the `IndexMetadata` of an index identified by its IndexID or its IndexUID.
        pub async fn index_metadata(
            &mut self,
            request: impl tonic::IntoRequest<super::IndexMetadataRequest>,
        ) -> std::result::Result<
            tonic::Response<super::IndexMetadataResponse>,
            tonic::Status,
        > {
            self.inner
                .ready()
                .await
                .map_err(|e| {
                    tonic::Status::new(
                        tonic::Code::Unknown,
                        format!("Service was not ready: {}", e.into()),
                    )
                })?;
            let codec = tonic::codec::ProstCodec::default();
            let path = http::uri::PathAndQuery::from_static(
                "/quickwit.metastore.MetastoreService/IndexMetadata",
            );
            let mut req = request.into_request();
            req.extensions_mut()
                .insert(
                    GrpcMethod::new(
                        "quickwit.metastore.MetastoreService",
                        "IndexMetadata",
                    ),
                );
            self.inner.unary(req, path, codec).await
        }
        /// Gets an indexes metadatas.
        pub async fn list_indexes_metadata(
            &mut self,
            request: impl tonic::IntoRequest<super::ListIndexesMetadataRequest>,
        ) -> std::result::Result<
            tonic::Response<super::ListIndexesMetadataResponse>,
            tonic::Status,
        > {
            self.inner
                .ready()
                .await
                .map_err(|e| {
                    tonic::Status::new(
                        tonic::Code::Unknown,
                        format!("Service was not ready: {}", e.into()),
                    )
                })?;
            let codec = tonic::codec::ProstCodec::default();
            let path = http::uri::PathAndQuery::from_static(
                "/quickwit.metastore.MetastoreService/ListIndexesMetadata",
            );
            let mut req = request.into_request();
            req.extensions_mut()
                .insert(
                    GrpcMethod::new(
                        "quickwit.metastore.MetastoreService",
                        "ListIndexesMetadata",
                    ),
                );
            self.inner.unary(req, path, codec).await
        }
        /// Deletes an index
        pub async fn delete_index(
            &mut self,
            request: impl tonic::IntoRequest<super::DeleteIndexRequest>,
        ) -> std::result::Result<tonic::Response<super::EmptyResponse>, tonic::Status> {
            self.inner
                .ready()
                .await
                .map_err(|e| {
                    tonic::Status::new(
                        tonic::Code::Unknown,
                        format!("Service was not ready: {}", e.into()),
                    )
                })?;
            let codec = tonic::codec::ProstCodec::default();
            let path = http::uri::PathAndQuery::from_static(
                "/quickwit.metastore.MetastoreService/DeleteIndex",
            );
            let mut req = request.into_request();
            req.extensions_mut()
                .insert(
                    GrpcMethod::new("quickwit.metastore.MetastoreService", "DeleteIndex"),
                );
            self.inner.unary(req, path, codec).await
        }
        /// Streams splits from index.
        pub async fn list_splits(
            &mut self,
            request: impl tonic::IntoRequest<super::ListSplitsRequest>,
        ) -> std::result::Result<
            tonic::Response<tonic::codec::Streaming<super::ListSplitsResponse>>,
            tonic::Status,
        > {
            self.inner
                .ready()
                .await
                .map_err(|e| {
                    tonic::Status::new(
                        tonic::Code::Unknown,
                        format!("Service was not ready: {}", e.into()),
                    )
                })?;
            let codec = tonic::codec::ProstCodec::default();
            let path = http::uri::PathAndQuery::from_static(
                "/quickwit.metastore.MetastoreService/ListSplits",
            );
            let mut req = request.into_request();
            req.extensions_mut()
                .insert(
                    GrpcMethod::new("quickwit.metastore.MetastoreService", "ListSplits"),
                );
            self.inner.server_streaming(req, path, codec).await
        }
        /// Stages several splits.
        pub async fn stage_splits(
            &mut self,
            request: impl tonic::IntoRequest<super::StageSplitsRequest>,
        ) -> std::result::Result<tonic::Response<super::EmptyResponse>, tonic::Status> {
            self.inner
                .ready()
                .await
                .map_err(|e| {
                    tonic::Status::new(
                        tonic::Code::Unknown,
                        format!("Service was not ready: {}", e.into()),
                    )
                })?;
            let codec = tonic::codec::ProstCodec::default();
            let path = http::uri::PathAndQuery::from_static(
                "/quickwit.metastore.MetastoreService/StageSplits",
            );
            let mut req = request.into_request();
            req.extensions_mut()
                .insert(
                    GrpcMethod::new("quickwit.metastore.MetastoreService", "StageSplits"),
                );
            self.inner.unary(req, path, codec).await
        }
        /// Publishes split.
        pub async fn publish_splits(
            &mut self,
            request: impl tonic::IntoRequest<super::PublishSplitsRequest>,
        ) -> std::result::Result<tonic::Response<super::EmptyResponse>, tonic::Status> {
            self.inner
                .ready()
                .await
                .map_err(|e| {
                    tonic::Status::new(
                        tonic::Code::Unknown,
                        format!("Service was not ready: {}", e.into()),
                    )
                })?;
            let codec = tonic::codec::ProstCodec::default();
            let path = http::uri::PathAndQuery::from_static(
                "/quickwit.metastore.MetastoreService/PublishSplits",
            );
            let mut req = request.into_request();
            req.extensions_mut()
                .insert(
                    GrpcMethod::new(
                        "quickwit.metastore.MetastoreService",
                        "PublishSplits",
                    ),
                );
            self.inner.unary(req, path, codec).await
        }
        /// Marks splits for deletion.
        pub async fn mark_splits_for_deletion(
            &mut self,
            request: impl tonic::IntoRequest<super::MarkSplitsForDeletionRequest>,
        ) -> std::result::Result<tonic::Response<super::EmptyResponse>, tonic::Status> {
            self.inner
                .ready()
                .await
                .map_err(|e| {
                    tonic::Status::new(
                        tonic::Code::Unknown,
                        format!("Service was not ready: {}", e.into()),
                    )
                })?;
            let codec = tonic::codec::ProstCodec::default();
            let path = http::uri::PathAndQuery::from_static(
                "/quickwit.metastore.MetastoreService/MarkSplitsForDeletion",
            );
            let mut req = request.into_request();
            req.extensions_mut()
                .insert(
                    GrpcMethod::new(
                        "quickwit.metastore.MetastoreService",
                        "MarkSplitsForDeletion",
                    ),
                );
            self.inner.unary(req, path, codec).await
        }
        /// Deletes splits.
        pub async fn delete_splits(
            &mut self,
            request: impl tonic::IntoRequest<super::DeleteSplitsRequest>,
        ) -> std::result::Result<tonic::Response<super::EmptyResponse>, tonic::Status> {
            self.inner
                .ready()
                .await
                .map_err(|e| {
                    tonic::Status::new(
                        tonic::Code::Unknown,
                        format!("Service was not ready: {}", e.into()),
                    )
                })?;
            let codec = tonic::codec::ProstCodec::default();
            let path = http::uri::PathAndQuery::from_static(
                "/quickwit.metastore.MetastoreService/DeleteSplits",
            );
            let mut req = request.into_request();
            req.extensions_mut()
                .insert(
                    GrpcMethod::new(
                        "quickwit.metastore.MetastoreService",
                        "DeleteSplits",
                    ),
                );
            self.inner.unary(req, path, codec).await
        }
        /// Adds source.
        pub async fn add_source(
            &mut self,
            request: impl tonic::IntoRequest<super::AddSourceRequest>,
        ) -> std::result::Result<tonic::Response<super::EmptyResponse>, tonic::Status> {
            self.inner
                .ready()
                .await
                .map_err(|e| {
                    tonic::Status::new(
                        tonic::Code::Unknown,
                        format!("Service was not ready: {}", e.into()),
                    )
                })?;
            let codec = tonic::codec::ProstCodec::default();
            let path = http::uri::PathAndQuery::from_static(
                "/quickwit.metastore.MetastoreService/AddSource",
            );
            let mut req = request.into_request();
            req.extensions_mut()
                .insert(
                    GrpcMethod::new("quickwit.metastore.MetastoreService", "AddSource"),
                );
            self.inner.unary(req, path, codec).await
        }
        /// Toggles source.
        pub async fn toggle_source(
            &mut self,
            request: impl tonic::IntoRequest<super::ToggleSourceRequest>,
        ) -> std::result::Result<tonic::Response<super::EmptyResponse>, tonic::Status> {
            self.inner
                .ready()
                .await
                .map_err(|e| {
                    tonic::Status::new(
                        tonic::Code::Unknown,
                        format!("Service was not ready: {}", e.into()),
                    )
                })?;
            let codec = tonic::codec::ProstCodec::default();
            let path = http::uri::PathAndQuery::from_static(
                "/quickwit.metastore.MetastoreService/ToggleSource",
            );
            let mut req = request.into_request();
            req.extensions_mut()
                .insert(
                    GrpcMethod::new(
                        "quickwit.metastore.MetastoreService",
                        "ToggleSource",
                    ),
                );
            self.inner.unary(req, path, codec).await
        }
        /// Removes source.
        pub async fn delete_source(
            &mut self,
            request: impl tonic::IntoRequest<super::DeleteSourceRequest>,
        ) -> std::result::Result<tonic::Response<super::EmptyResponse>, tonic::Status> {
            self.inner
                .ready()
                .await
                .map_err(|e| {
                    tonic::Status::new(
                        tonic::Code::Unknown,
                        format!("Service was not ready: {}", e.into()),
                    )
                })?;
            let codec = tonic::codec::ProstCodec::default();
            let path = http::uri::PathAndQuery::from_static(
                "/quickwit.metastore.MetastoreService/DeleteSource",
            );
            let mut req = request.into_request();
            req.extensions_mut()
                .insert(
                    GrpcMethod::new(
                        "quickwit.metastore.MetastoreService",
                        "DeleteSource",
                    ),
                );
            self.inner.unary(req, path, codec).await
        }
        /// Resets source checkpoint.
        pub async fn reset_source_checkpoint(
            &mut self,
            request: impl tonic::IntoRequest<super::ResetSourceCheckpointRequest>,
        ) -> std::result::Result<tonic::Response<super::EmptyResponse>, tonic::Status> {
            self.inner
                .ready()
                .await
                .map_err(|e| {
                    tonic::Status::new(
                        tonic::Code::Unknown,
                        format!("Service was not ready: {}", e.into()),
                    )
                })?;
            let codec = tonic::codec::ProstCodec::default();
            let path = http::uri::PathAndQuery::from_static(
                "/quickwit.metastore.MetastoreService/ResetSourceCheckpoint",
            );
            let mut req = request.into_request();
            req.extensions_mut()
                .insert(
                    GrpcMethod::new(
                        "quickwit.metastore.MetastoreService",
                        "ResetSourceCheckpoint",
                    ),
                );
            self.inner.unary(req, path, codec).await
        }
        /// Gets last opstamp for a given `index_id`.
        pub async fn last_delete_opstamp(
            &mut self,
            request: impl tonic::IntoRequest<super::LastDeleteOpstampRequest>,
        ) -> std::result::Result<
            tonic::Response<super::LastDeleteOpstampResponse>,
            tonic::Status,
        > {
            self.inner
                .ready()
                .await
                .map_err(|e| {
                    tonic::Status::new(
                        tonic::Code::Unknown,
                        format!("Service was not ready: {}", e.into()),
                    )
                })?;
            let codec = tonic::codec::ProstCodec::default();
            let path = http::uri::PathAndQuery::from_static(
                "/quickwit.metastore.MetastoreService/LastDeleteOpstamp",
            );
            let mut req = request.into_request();
            req.extensions_mut()
                .insert(
                    GrpcMethod::new(
                        "quickwit.metastore.MetastoreService",
                        "LastDeleteOpstamp",
                    ),
                );
            self.inner.unary(req, path, codec).await
        }
        /// Creates a delete task.
        pub async fn create_delete_task(
            &mut self,
            request: impl tonic::IntoRequest<super::DeleteQuery>,
        ) -> std::result::Result<tonic::Response<super::DeleteTask>, tonic::Status> {
            self.inner
                .ready()
                .await
                .map_err(|e| {
                    tonic::Status::new(
                        tonic::Code::Unknown,
                        format!("Service was not ready: {}", e.into()),
                    )
                })?;
            let codec = tonic::codec::ProstCodec::default();
            let path = http::uri::PathAndQuery::from_static(
                "/quickwit.metastore.MetastoreService/CreateDeleteTask",
            );
            let mut req = request.into_request();
            req.extensions_mut()
                .insert(
                    GrpcMethod::new(
                        "quickwit.metastore.MetastoreService",
                        "CreateDeleteTask",
                    ),
                );
            self.inner.unary(req, path, codec).await
        }
        /// Updates splits `delete_opstamp`.
        pub async fn update_splits_delete_opstamp(
            &mut self,
            request: impl tonic::IntoRequest<super::UpdateSplitsDeleteOpstampRequest>,
        ) -> std::result::Result<
            tonic::Response<super::UpdateSplitsDeleteOpstampResponse>,
            tonic::Status,
        > {
            self.inner
                .ready()
                .await
                .map_err(|e| {
                    tonic::Status::new(
                        tonic::Code::Unknown,
                        format!("Service was not ready: {}", e.into()),
                    )
                })?;
            let codec = tonic::codec::ProstCodec::default();
            let path = http::uri::PathAndQuery::from_static(
                "/quickwit.metastore.MetastoreService/UpdateSplitsDeleteOpstamp",
            );
            let mut req = request.into_request();
            req.extensions_mut()
                .insert(
                    GrpcMethod::new(
                        "quickwit.metastore.MetastoreService",
                        "UpdateSplitsDeleteOpstamp",
                    ),
                );
            self.inner.unary(req, path, codec).await
        }
        /// Lists delete tasks with `delete_task.opstamp` > `opstamp_start` for a given `index_id`.
        pub async fn list_delete_tasks(
            &mut self,
            request: impl tonic::IntoRequest<super::ListDeleteTasksRequest>,
        ) -> std::result::Result<
            tonic::Response<super::ListDeleteTasksResponse>,
            tonic::Status,
        > {
            self.inner
                .ready()
                .await
                .map_err(|e| {
                    tonic::Status::new(
                        tonic::Code::Unknown,
                        format!("Service was not ready: {}", e.into()),
                    )
                })?;
            let codec = tonic::codec::ProstCodec::default();
            let path = http::uri::PathAndQuery::from_static(
                "/quickwit.metastore.MetastoreService/ListDeleteTasks",
            );
            let mut req = request.into_request();
            req.extensions_mut()
                .insert(
                    GrpcMethod::new(
                        "quickwit.metastore.MetastoreService",
                        "ListDeleteTasks",
                    ),
                );
            self.inner.unary(req, path, codec).await
        }
        /// Lists splits with `split.delete_opstamp` < `delete_opstamp` for a given `index_id`.
        pub async fn list_stale_splits(
            &mut self,
            request: impl tonic::IntoRequest<super::ListStaleSplitsRequest>,
        ) -> std::result::Result<
            tonic::Response<super::ListSplitsResponse>,
            tonic::Status,
        > {
            self.inner
                .ready()
                .await
                .map_err(|e| {
                    tonic::Status::new(
                        tonic::Code::Unknown,
                        format!("Service was not ready: {}", e.into()),
                    )
                })?;
            let codec = tonic::codec::ProstCodec::default();
            let path = http::uri::PathAndQuery::from_static(
                "/quickwit.metastore.MetastoreService/ListStaleSplits",
            );
            let mut req = request.into_request();
            req.extensions_mut()
                .insert(
                    GrpcMethod::new(
                        "quickwit.metastore.MetastoreService",
                        "ListStaleSplits",
                    ),
                );
            self.inner.unary(req, path, codec).await
        }
        /// Shard API
        ///
        /// Note that for the file-backed metastore implementation, the requests are not processed atomically.
        /// Indeed, each request comprises one or more subrequests that target different indexes and sources processed
        /// independently. Responses list the requests that succeeded or failed in the fields `successes` and
        /// `failures`.
        pub async fn open_shards(
            &mut self,
            request: impl tonic::IntoRequest<super::OpenShardsRequest>,
        ) -> std::result::Result<
            tonic::Response<super::OpenShardsResponse>,
            tonic::Status,
        > {
            self.inner
                .ready()
                .await
                .map_err(|e| {
                    tonic::Status::new(
                        tonic::Code::Unknown,
                        format!("Service was not ready: {}", e.into()),
                    )
                })?;
            let codec = tonic::codec::ProstCodec::default();
            let path = http::uri::PathAndQuery::from_static(
                "/quickwit.metastore.MetastoreService/OpenShards",
            );
            let mut req = request.into_request();
            req.extensions_mut()
                .insert(
                    GrpcMethod::new("quickwit.metastore.MetastoreService", "OpenShards"),
                );
            self.inner.unary(req, path, codec).await
        }
        /// Acquires a set of shards for indexing. This RPC locks the shards for publishing thanks to a publish token and only
        /// the last indexer that has acquired the shards is allowed to publish. The response returns for each subrequest the
        /// list of acquired shards along with the positions to index from.
        pub async fn acquire_shards(
            &mut self,
            request: impl tonic::IntoRequest<super::AcquireShardsRequest>,
        ) -> std::result::Result<
            tonic::Response<super::AcquireShardsResponse>,
            tonic::Status,
        > {
            self.inner
                .ready()
                .await
                .map_err(|e| {
                    tonic::Status::new(
                        tonic::Code::Unknown,
                        format!("Service was not ready: {}", e.into()),
                    )
                })?;
            let codec = tonic::codec::ProstCodec::default();
            let path = http::uri::PathAndQuery::from_static(
                "/quickwit.metastore.MetastoreService/AcquireShards",
            );
            let mut req = request.into_request();
            req.extensions_mut()
                .insert(
                    GrpcMethod::new(
                        "quickwit.metastore.MetastoreService",
                        "AcquireShards",
                    ),
                );
            self.inner.unary(req, path, codec).await
        }
        /// Deletes a set of shards. This RPC deletes the shards from the metastore and the storage.
        /// If the shard did not exist to begin with, the operation is successful and does not return any error.
        pub async fn delete_shards(
            &mut self,
            request: impl tonic::IntoRequest<super::DeleteShardsRequest>,
        ) -> std::result::Result<
            tonic::Response<super::DeleteShardsResponse>,
            tonic::Status,
        > {
            self.inner
                .ready()
                .await
                .map_err(|e| {
                    tonic::Status::new(
                        tonic::Code::Unknown,
                        format!("Service was not ready: {}", e.into()),
                    )
                })?;
            let codec = tonic::codec::ProstCodec::default();
            let path = http::uri::PathAndQuery::from_static(
                "/quickwit.metastore.MetastoreService/DeleteShards",
            );
            let mut req = request.into_request();
            req.extensions_mut()
                .insert(
                    GrpcMethod::new(
                        "quickwit.metastore.MetastoreService",
                        "DeleteShards",
                    ),
                );
            self.inner.unary(req, path, codec).await
        }
        pub async fn list_shards(
            &mut self,
            request: impl tonic::IntoRequest<super::ListShardsRequest>,
        ) -> std::result::Result<
            tonic::Response<super::ListShardsResponse>,
            tonic::Status,
        > {
            self.inner
                .ready()
                .await
                .map_err(|e| {
                    tonic::Status::new(
                        tonic::Code::Unknown,
                        format!("Service was not ready: {}", e.into()),
                    )
                })?;
            let codec = tonic::codec::ProstCodec::default();
            let path = http::uri::PathAndQuery::from_static(
                "/quickwit.metastore.MetastoreService/ListShards",
            );
            let mut req = request.into_request();
            req.extensions_mut()
                .insert(
                    GrpcMethod::new("quickwit.metastore.MetastoreService", "ListShards"),
                );
            self.inner.unary(req, path, codec).await
        }
        /// Creates an index template.
        pub async fn create_index_template(
            &mut self,
            request: impl tonic::IntoRequest<super::CreateIndexTemplateRequest>,
        ) -> std::result::Result<tonic::Response<super::EmptyResponse>, tonic::Status> {
            self.inner
                .ready()
                .await
                .map_err(|e| {
                    tonic::Status::new(
                        tonic::Code::Unknown,
                        format!("Service was not ready: {}", e.into()),
                    )
                })?;
            let codec = tonic::codec::ProstCodec::default();
            let path = http::uri::PathAndQuery::from_static(
                "/quickwit.metastore.MetastoreService/CreateIndexTemplate",
            );
            let mut req = request.into_request();
            req.extensions_mut()
                .insert(
                    GrpcMethod::new(
                        "quickwit.metastore.MetastoreService",
                        "CreateIndexTemplate",
                    ),
                );
            self.inner.unary(req, path, codec).await
        }
        /// Fetches an index template.
        pub async fn get_index_template(
            &mut self,
            request: impl tonic::IntoRequest<super::GetIndexTemplateRequest>,
        ) -> std::result::Result<
            tonic::Response<super::GetIndexTemplateResponse>,
            tonic::Status,
        > {
            self.inner
                .ready()
                .await
                .map_err(|e| {
                    tonic::Status::new(
                        tonic::Code::Unknown,
                        format!("Service was not ready: {}", e.into()),
                    )
                })?;
            let codec = tonic::codec::ProstCodec::default();
            let path = http::uri::PathAndQuery::from_static(
                "/quickwit.metastore.MetastoreService/GetIndexTemplate",
            );
            let mut req = request.into_request();
            req.extensions_mut()
                .insert(
                    GrpcMethod::new(
                        "quickwit.metastore.MetastoreService",
                        "GetIndexTemplate",
                    ),
                );
            self.inner.unary(req, path, codec).await
        }
        /// Finds matching index templates.
        pub async fn find_index_template_matches(
            &mut self,
            request: impl tonic::IntoRequest<super::FindIndexTemplateMatchesRequest>,
        ) -> std::result::Result<
            tonic::Response<super::FindIndexTemplateMatchesResponse>,
            tonic::Status,
        > {
            self.inner
                .ready()
                .await
                .map_err(|e| {
                    tonic::Status::new(
                        tonic::Code::Unknown,
                        format!("Service was not ready: {}", e.into()),
                    )
                })?;
            let codec = tonic::codec::ProstCodec::default();
            let path = http::uri::PathAndQuery::from_static(
                "/quickwit.metastore.MetastoreService/FindIndexTemplateMatches",
            );
            let mut req = request.into_request();
            req.extensions_mut()
                .insert(
                    GrpcMethod::new(
                        "quickwit.metastore.MetastoreService",
                        "FindIndexTemplateMatches",
                    ),
                );
            self.inner.unary(req, path, codec).await
        }
        /// Returns all the index templates.
        pub async fn list_index_templates(
            &mut self,
            request: impl tonic::IntoRequest<super::ListIndexTemplatesRequest>,
        ) -> std::result::Result<
            tonic::Response<super::ListIndexTemplatesResponse>,
            tonic::Status,
        > {
            self.inner
                .ready()
                .await
                .map_err(|e| {
                    tonic::Status::new(
                        tonic::Code::Unknown,
                        format!("Service was not ready: {}", e.into()),
                    )
                })?;
            let codec = tonic::codec::ProstCodec::default();
            let path = http::uri::PathAndQuery::from_static(
                "/quickwit.metastore.MetastoreService/ListIndexTemplates",
            );
            let mut req = request.into_request();
            req.extensions_mut()
                .insert(
                    GrpcMethod::new(
                        "quickwit.metastore.MetastoreService",
                        "ListIndexTemplates",
                    ),
                );
            self.inner.unary(req, path, codec).await
        }
        /// Deletes index templates.
        pub async fn delete_index_templates(
            &mut self,
            request: impl tonic::IntoRequest<super::DeleteIndexTemplatesRequest>,
        ) -> std::result::Result<tonic::Response<super::EmptyResponse>, tonic::Status> {
            self.inner
                .ready()
                .await
                .map_err(|e| {
                    tonic::Status::new(
                        tonic::Code::Unknown,
                        format!("Service was not ready: {}", e.into()),
                    )
                })?;
            let codec = tonic::codec::ProstCodec::default();
            let path = http::uri::PathAndQuery::from_static(
                "/quickwit.metastore.MetastoreService/DeleteIndexTemplates",
            );
            let mut req = request.into_request();
            req.extensions_mut()
                .insert(
                    GrpcMethod::new(
                        "quickwit.metastore.MetastoreService",
                        "DeleteIndexTemplates",
                    ),
                );
            self.inner.unary(req, path, codec).await
        }
    }
}
/// Generated server implementations.
pub mod metastore_service_grpc_server {
    #![allow(unused_variables, dead_code, missing_docs, clippy::let_unit_value)]
    use tonic::codegen::*;
    /// Generated trait containing gRPC methods that should be implemented for use with MetastoreServiceGrpcServer.
    #[async_trait]
    pub trait MetastoreServiceGrpc: Send + Sync + 'static {
        /// Creates an index.
        ///
        /// This API creates a new index in the metastore.
        /// An error will occur if an index that already exists in the storage is specified.
        async fn create_index(
            &self,
            request: tonic::Request<super::CreateIndexRequest>,
        ) -> std::result::Result<
            tonic::Response<super::CreateIndexResponse>,
            tonic::Status,
        >;
        /// Returns the `IndexMetadata` of an index identified by its IndexID or its IndexUID.
        async fn index_metadata(
            &self,
            request: tonic::Request<super::IndexMetadataRequest>,
        ) -> std::result::Result<
            tonic::Response<super::IndexMetadataResponse>,
            tonic::Status,
        >;
        /// Gets an indexes metadatas.
        async fn list_indexes_metadata(
            &self,
            request: tonic::Request<super::ListIndexesMetadataRequest>,
        ) -> std::result::Result<
            tonic::Response<super::ListIndexesMetadataResponse>,
            tonic::Status,
        >;
        /// Deletes an index
        async fn delete_index(
            &self,
            request: tonic::Request<super::DeleteIndexRequest>,
        ) -> std::result::Result<tonic::Response<super::EmptyResponse>, tonic::Status>;
        /// Server streaming response type for the ListSplits method.
        type ListSplitsStream: futures_core::Stream<
                Item = std::result::Result<super::ListSplitsResponse, tonic::Status>,
            >
            + Send
            + 'static;
        /// Streams splits from index.
        async fn list_splits(
            &self,
            request: tonic::Request<super::ListSplitsRequest>,
        ) -> std::result::Result<tonic::Response<Self::ListSplitsStream>, tonic::Status>;
        /// Stages several splits.
        async fn stage_splits(
            &self,
            request: tonic::Request<super::StageSplitsRequest>,
        ) -> std::result::Result<tonic::Response<super::EmptyResponse>, tonic::Status>;
        /// Publishes split.
        async fn publish_splits(
            &self,
            request: tonic::Request<super::PublishSplitsRequest>,
        ) -> std::result::Result<tonic::Response<super::EmptyResponse>, tonic::Status>;
        /// Marks splits for deletion.
        async fn mark_splits_for_deletion(
            &self,
            request: tonic::Request<super::MarkSplitsForDeletionRequest>,
        ) -> std::result::Result<tonic::Response<super::EmptyResponse>, tonic::Status>;
        /// Deletes splits.
        async fn delete_splits(
            &self,
            request: tonic::Request<super::DeleteSplitsRequest>,
        ) -> std::result::Result<tonic::Response<super::EmptyResponse>, tonic::Status>;
        /// Adds source.
        async fn add_source(
            &self,
            request: tonic::Request<super::AddSourceRequest>,
        ) -> std::result::Result<tonic::Response<super::EmptyResponse>, tonic::Status>;
        /// Toggles source.
        async fn toggle_source(
            &self,
            request: tonic::Request<super::ToggleSourceRequest>,
        ) -> std::result::Result<tonic::Response<super::EmptyResponse>, tonic::Status>;
        /// Removes source.
        async fn delete_source(
            &self,
            request: tonic::Request<super::DeleteSourceRequest>,
        ) -> std::result::Result<tonic::Response<super::EmptyResponse>, tonic::Status>;
        /// Resets source checkpoint.
        async fn reset_source_checkpoint(
            &self,
            request: tonic::Request<super::ResetSourceCheckpointRequest>,
        ) -> std::result::Result<tonic::Response<super::EmptyResponse>, tonic::Status>;
        /// Gets last opstamp for a given `index_id`.
        async fn last_delete_opstamp(
            &self,
            request: tonic::Request<super::LastDeleteOpstampRequest>,
        ) -> std::result::Result<
            tonic::Response<super::LastDeleteOpstampResponse>,
            tonic::Status,
        >;
        /// Creates a delete task.
        async fn create_delete_task(
            &self,
            request: tonic::Request<super::DeleteQuery>,
        ) -> std::result::Result<tonic::Response<super::DeleteTask>, tonic::Status>;
        /// Updates splits `delete_opstamp`.
        async fn update_splits_delete_opstamp(
            &self,
            request: tonic::Request<super::UpdateSplitsDeleteOpstampRequest>,
        ) -> std::result::Result<
            tonic::Response<super::UpdateSplitsDeleteOpstampResponse>,
            tonic::Status,
        >;
        /// Lists delete tasks with `delete_task.opstamp` > `opstamp_start` for a given `index_id`.
        async fn list_delete_tasks(
            &self,
            request: tonic::Request<super::ListDeleteTasksRequest>,
        ) -> std::result::Result<
            tonic::Response<super::ListDeleteTasksResponse>,
            tonic::Status,
        >;
        /// Lists splits with `split.delete_opstamp` < `delete_opstamp` for a given `index_id`.
        async fn list_stale_splits(
            &self,
            request: tonic::Request<super::ListStaleSplitsRequest>,
        ) -> std::result::Result<
            tonic::Response<super::ListSplitsResponse>,
            tonic::Status,
        >;
        /// Shard API
        ///
        /// Note that for the file-backed metastore implementation, the requests are not processed atomically.
        /// Indeed, each request comprises one or more subrequests that target different indexes and sources processed
        /// independently. Responses list the requests that succeeded or failed in the fields `successes` and
        /// `failures`.
        async fn open_shards(
            &self,
            request: tonic::Request<super::OpenShardsRequest>,
        ) -> std::result::Result<
            tonic::Response<super::OpenShardsResponse>,
            tonic::Status,
        >;
        /// Acquires a set of shards for indexing. This RPC locks the shards for publishing thanks to a publish token and only
        /// the last indexer that has acquired the shards is allowed to publish. The response returns for each subrequest the
        /// list of acquired shards along with the positions to index from.
        async fn acquire_shards(
            &self,
            request: tonic::Request<super::AcquireShardsRequest>,
        ) -> std::result::Result<
            tonic::Response<super::AcquireShardsResponse>,
            tonic::Status,
        >;
        /// Deletes a set of shards. This RPC deletes the shards from the metastore and the storage.
        /// If the shard did not exist to begin with, the operation is successful and does not return any error.
        async fn delete_shards(
            &self,
            request: tonic::Request<super::DeleteShardsRequest>,
        ) -> std::result::Result<
            tonic::Response<super::DeleteShardsResponse>,
            tonic::Status,
        >;
        async fn list_shards(
            &self,
            request: tonic::Request<super::ListShardsRequest>,
        ) -> std::result::Result<
            tonic::Response<super::ListShardsResponse>,
            tonic::Status,
        >;
        /// Creates an index template.
        async fn create_index_template(
            &self,
            request: tonic::Request<super::CreateIndexTemplateRequest>,
        ) -> std::result::Result<tonic::Response<super::EmptyResponse>, tonic::Status>;
        /// Fetches an index template.
        async fn get_index_template(
            &self,
            request: tonic::Request<super::GetIndexTemplateRequest>,
        ) -> std::result::Result<
            tonic::Response<super::GetIndexTemplateResponse>,
            tonic::Status,
        >;
        /// Finds matching index templates.
        async fn find_index_template_matches(
            &self,
            request: tonic::Request<super::FindIndexTemplateMatchesRequest>,
        ) -> std::result::Result<
            tonic::Response<super::FindIndexTemplateMatchesResponse>,
            tonic::Status,
        >;
        /// Returns all the index templates.
        async fn list_index_templates(
            &self,
            request: tonic::Request<super::ListIndexTemplatesRequest>,
        ) -> std::result::Result<
            tonic::Response<super::ListIndexTemplatesResponse>,
            tonic::Status,
        >;
        /// Deletes index templates.
        async fn delete_index_templates(
            &self,
            request: tonic::Request<super::DeleteIndexTemplatesRequest>,
        ) -> std::result::Result<tonic::Response<super::EmptyResponse>, tonic::Status>;
    }
    /// Metastore meant to manage Quickwit's indexes, their splits and delete tasks.
    ///
    /// I. Index and splits management.
    ///
    /// Quickwit needs a way to ensure that we can cleanup unused files,
    /// and this process needs to be resilient to any fail-stop failures.
    /// We rely on atomically transitioning the status of splits.
    ///
    /// The split state goes through the following life cycle:
    /// 1. `Staged`
    ///   - Start uploading the split files.
    /// 2. `Published`
    ///   - Uploading the split files is complete and the split is searchable.
    /// 3. `MarkedForDeletion`
    ///   - Mark the split for deletion.
    ///
    /// If a split has a file in the storage, it MUST be registered in the metastore,
    /// and its state can be as follows:
    /// - `Staged`: The split is almost ready. Some of its files may have been uploaded in the storage.
    /// - `Published`: The split is ready and published.
    /// - `MarkedForDeletion`: The split is marked for deletion.
    ///
    /// Before creating any file, we need to stage the split. If there is a failure, upon recovery, we
    /// schedule for deletion all the staged splits. A client may not necessarily remove files from
    /// storage right after marking it for deletion. A CLI client may delete files right away, but a
    /// more serious deployment should probably only delete those files after a grace period so that the
    /// running search queries can complete.
    ///
    /// II. Delete tasks management.
    ///
    /// A delete task is defined on a given index and by a search query. It can be
    /// applied to all the splits of the index.
    ///
    /// Quickwit needs a way to track that a delete task has been applied to a split. This is ensured
    /// by two mechanisms:
    /// - On creation of a delete task, we give to the task a monotically increasing opstamp (uniqueness
    ///   and monotonically increasing must be true at the index level).
    /// - When a delete task is executed on a split, that is when the documents matched by the search
    ///   query are removed from the splits, we update the split's `delete_opstamp` to the value of the
    ///   task's opstamp. This marks the split as "up-to-date" regarding this delete task. If new delete
    ///   tasks are added, we will know that we need to run these delete tasks on the splits as its
    ///   `delete_optstamp` will be inferior to the `opstamp` of the new tasks.
    ///
    /// For splits created after a given delete task, Quickwit's indexing ensures that these splits
    /// are created with a `delete_opstamp` equal the latest opstamp of the tasks of the
    /// corresponding index.
    #[derive(Debug)]
    pub struct MetastoreServiceGrpcServer<T: MetastoreServiceGrpc> {
        inner: _Inner<T>,
        accept_compression_encodings: EnabledCompressionEncodings,
        send_compression_encodings: EnabledCompressionEncodings,
        max_decoding_message_size: Option<usize>,
        max_encoding_message_size: Option<usize>,
    }
    struct _Inner<T>(Arc<T>);
    impl<T: MetastoreServiceGrpc> MetastoreServiceGrpcServer<T> {
        pub fn new(inner: T) -> Self {
            Self::from_arc(Arc::new(inner))
        }
        pub fn from_arc(inner: Arc<T>) -> Self {
            let inner = _Inner(inner);
            Self {
                inner,
                accept_compression_encodings: Default::default(),
                send_compression_encodings: Default::default(),
                max_decoding_message_size: None,
                max_encoding_message_size: None,
            }
        }
        pub fn with_interceptor<F>(
            inner: T,
            interceptor: F,
        ) -> InterceptedService<Self, F>
        where
            F: tonic::service::Interceptor,
        {
            InterceptedService::new(Self::new(inner), interceptor)
        }
        /// Enable decompressing requests with the given encoding.
        #[must_use]
        pub fn accept_compressed(mut self, encoding: CompressionEncoding) -> Self {
            self.accept_compression_encodings.enable(encoding);
            self
        }
        /// Compress responses with the given encoding, if the client supports it.
        #[must_use]
        pub fn send_compressed(mut self, encoding: CompressionEncoding) -> Self {
            self.send_compression_encodings.enable(encoding);
            self
        }
        /// Limits the maximum size of a decoded message.
        ///
        /// Default: `4MB`
        #[must_use]
        pub fn max_decoding_message_size(mut self, limit: usize) -> Self {
            self.max_decoding_message_size = Some(limit);
            self
        }
        /// Limits the maximum size of an encoded message.
        ///
        /// Default: `usize::MAX`
        #[must_use]
        pub fn max_encoding_message_size(mut self, limit: usize) -> Self {
            self.max_encoding_message_size = Some(limit);
            self
        }
    }
    impl<T, B> tonic::codegen::Service<http::Request<B>>
    for MetastoreServiceGrpcServer<T>
    where
        T: MetastoreServiceGrpc,
        B: Body + Send + 'static,
        B::Error: Into<StdError> + Send + 'static,
    {
        type Response = http::Response<tonic::body::BoxBody>;
        type Error = std::convert::Infallible;
        type Future = BoxFuture<Self::Response, Self::Error>;
        fn poll_ready(
            &mut self,
            _cx: &mut Context<'_>,
        ) -> Poll<std::result::Result<(), Self::Error>> {
            Poll::Ready(Ok(()))
        }
        fn call(&mut self, req: http::Request<B>) -> Self::Future {
            let inner = self.inner.clone();
            match req.uri().path() {
                "/quickwit.metastore.MetastoreService/CreateIndex" => {
                    #[allow(non_camel_case_types)]
                    struct CreateIndexSvc<T: MetastoreServiceGrpc>(pub Arc<T>);
                    impl<
                        T: MetastoreServiceGrpc,
                    > tonic::server::UnaryService<super::CreateIndexRequest>
                    for CreateIndexSvc<T> {
                        type Response = super::CreateIndexResponse;
                        type Future = BoxFuture<
                            tonic::Response<Self::Response>,
                            tonic::Status,
                        >;
                        fn call(
                            &mut self,
                            request: tonic::Request<super::CreateIndexRequest>,
                        ) -> Self::Future {
                            let inner = Arc::clone(&self.0);
                            let fut = async move {
                                (*inner).create_index(request).await
                            };
                            Box::pin(fut)
                        }
                    }
                    let accept_compression_encodings = self.accept_compression_encodings;
                    let send_compression_encodings = self.send_compression_encodings;
                    let max_decoding_message_size = self.max_decoding_message_size;
                    let max_encoding_message_size = self.max_encoding_message_size;
                    let inner = self.inner.clone();
                    let fut = async move {
                        let inner = inner.0;
                        let method = CreateIndexSvc(inner);
                        let codec = tonic::codec::ProstCodec::default();
                        let mut grpc = tonic::server::Grpc::new(codec)
                            .apply_compression_config(
                                accept_compression_encodings,
                                send_compression_encodings,
                            )
                            .apply_max_message_size_config(
                                max_decoding_message_size,
                                max_encoding_message_size,
                            );
                        let res = grpc.unary(method, req).await;
                        Ok(res)
                    };
                    Box::pin(fut)
                }
                "/quickwit.metastore.MetastoreService/IndexMetadata" => {
                    #[allow(non_camel_case_types)]
                    struct IndexMetadataSvc<T: MetastoreServiceGrpc>(pub Arc<T>);
                    impl<
                        T: MetastoreServiceGrpc,
                    > tonic::server::UnaryService<super::IndexMetadataRequest>
                    for IndexMetadataSvc<T> {
                        type Response = super::IndexMetadataResponse;
                        type Future = BoxFuture<
                            tonic::Response<Self::Response>,
                            tonic::Status,
                        >;
                        fn call(
                            &mut self,
                            request: tonic::Request<super::IndexMetadataRequest>,
                        ) -> Self::Future {
                            let inner = Arc::clone(&self.0);
                            let fut = async move {
                                (*inner).index_metadata(request).await
                            };
                            Box::pin(fut)
                        }
                    }
                    let accept_compression_encodings = self.accept_compression_encodings;
                    let send_compression_encodings = self.send_compression_encodings;
                    let max_decoding_message_size = self.max_decoding_message_size;
                    let max_encoding_message_size = self.max_encoding_message_size;
                    let inner = self.inner.clone();
                    let fut = async move {
                        let inner = inner.0;
                        let method = IndexMetadataSvc(inner);
                        let codec = tonic::codec::ProstCodec::default();
                        let mut grpc = tonic::server::Grpc::new(codec)
                            .apply_compression_config(
                                accept_compression_encodings,
                                send_compression_encodings,
                            )
                            .apply_max_message_size_config(
                                max_decoding_message_size,
                                max_encoding_message_size,
                            );
                        let res = grpc.unary(method, req).await;
                        Ok(res)
                    };
                    Box::pin(fut)
                }
                "/quickwit.metastore.MetastoreService/ListIndexesMetadata" => {
                    #[allow(non_camel_case_types)]
                    struct ListIndexesMetadataSvc<T: MetastoreServiceGrpc>(pub Arc<T>);
                    impl<
                        T: MetastoreServiceGrpc,
                    > tonic::server::UnaryService<super::ListIndexesMetadataRequest>
                    for ListIndexesMetadataSvc<T> {
                        type Response = super::ListIndexesMetadataResponse;
                        type Future = BoxFuture<
                            tonic::Response<Self::Response>,
                            tonic::Status,
                        >;
                        fn call(
                            &mut self,
                            request: tonic::Request<super::ListIndexesMetadataRequest>,
                        ) -> Self::Future {
                            let inner = Arc::clone(&self.0);
                            let fut = async move {
                                (*inner).list_indexes_metadata(request).await
                            };
                            Box::pin(fut)
                        }
                    }
                    let accept_compression_encodings = self.accept_compression_encodings;
                    let send_compression_encodings = self.send_compression_encodings;
                    let max_decoding_message_size = self.max_decoding_message_size;
                    let max_encoding_message_size = self.max_encoding_message_size;
                    let inner = self.inner.clone();
                    let fut = async move {
                        let inner = inner.0;
                        let method = ListIndexesMetadataSvc(inner);
                        let codec = tonic::codec::ProstCodec::default();
                        let mut grpc = tonic::server::Grpc::new(codec)
                            .apply_compression_config(
                                accept_compression_encodings,
                                send_compression_encodings,
                            )
                            .apply_max_message_size_config(
                                max_decoding_message_size,
                                max_encoding_message_size,
                            );
                        let res = grpc.unary(method, req).await;
                        Ok(res)
                    };
                    Box::pin(fut)
                }
                "/quickwit.metastore.MetastoreService/DeleteIndex" => {
                    #[allow(non_camel_case_types)]
                    struct DeleteIndexSvc<T: MetastoreServiceGrpc>(pub Arc<T>);
                    impl<
                        T: MetastoreServiceGrpc,
                    > tonic::server::UnaryService<super::DeleteIndexRequest>
                    for DeleteIndexSvc<T> {
                        type Response = super::EmptyResponse;
                        type Future = BoxFuture<
                            tonic::Response<Self::Response>,
                            tonic::Status,
                        >;
                        fn call(
                            &mut self,
                            request: tonic::Request<super::DeleteIndexRequest>,
                        ) -> Self::Future {
                            let inner = Arc::clone(&self.0);
                            let fut = async move {
                                (*inner).delete_index(request).await
                            };
                            Box::pin(fut)
                        }
                    }
                    let accept_compression_encodings = self.accept_compression_encodings;
                    let send_compression_encodings = self.send_compression_encodings;
                    let max_decoding_message_size = self.max_decoding_message_size;
                    let max_encoding_message_size = self.max_encoding_message_size;
                    let inner = self.inner.clone();
                    let fut = async move {
                        let inner = inner.0;
                        let method = DeleteIndexSvc(inner);
                        let codec = tonic::codec::ProstCodec::default();
                        let mut grpc = tonic::server::Grpc::new(codec)
                            .apply_compression_config(
                                accept_compression_encodings,
                                send_compression_encodings,
                            )
                            .apply_max_message_size_config(
                                max_decoding_message_size,
                                max_encoding_message_size,
                            );
                        let res = grpc.unary(method, req).await;
                        Ok(res)
                    };
                    Box::pin(fut)
                }
                "/quickwit.metastore.MetastoreService/ListSplits" => {
                    #[allow(non_camel_case_types)]
                    struct ListSplitsSvc<T: MetastoreServiceGrpc>(pub Arc<T>);
                    impl<
                        T: MetastoreServiceGrpc,
                    > tonic::server::ServerStreamingService<super::ListSplitsRequest>
                    for ListSplitsSvc<T> {
                        type Response = super::ListSplitsResponse;
                        type ResponseStream = T::ListSplitsStream;
                        type Future = BoxFuture<
                            tonic::Response<Self::ResponseStream>,
                            tonic::Status,
                        >;
                        fn call(
                            &mut self,
                            request: tonic::Request<super::ListSplitsRequest>,
                        ) -> Self::Future {
                            let inner = Arc::clone(&self.0);
                            let fut = async move { (*inner).list_splits(request).await };
                            Box::pin(fut)
                        }
                    }
                    let accept_compression_encodings = self.accept_compression_encodings;
                    let send_compression_encodings = self.send_compression_encodings;
                    let max_decoding_message_size = self.max_decoding_message_size;
                    let max_encoding_message_size = self.max_encoding_message_size;
                    let inner = self.inner.clone();
                    let fut = async move {
                        let inner = inner.0;
                        let method = ListSplitsSvc(inner);
                        let codec = tonic::codec::ProstCodec::default();
                        let mut grpc = tonic::server::Grpc::new(codec)
                            .apply_compression_config(
                                accept_compression_encodings,
                                send_compression_encodings,
                            )
                            .apply_max_message_size_config(
                                max_decoding_message_size,
                                max_encoding_message_size,
                            );
                        let res = grpc.server_streaming(method, req).await;
                        Ok(res)
                    };
                    Box::pin(fut)
                }
                "/quickwit.metastore.MetastoreService/StageSplits" => {
                    #[allow(non_camel_case_types)]
                    struct StageSplitsSvc<T: MetastoreServiceGrpc>(pub Arc<T>);
                    impl<
                        T: MetastoreServiceGrpc,
                    > tonic::server::UnaryService<super::StageSplitsRequest>
                    for StageSplitsSvc<T> {
                        type Response = super::EmptyResponse;
                        type Future = BoxFuture<
                            tonic::Response<Self::Response>,
                            tonic::Status,
                        >;
                        fn call(
                            &mut self,
                            request: tonic::Request<super::StageSplitsRequest>,
                        ) -> Self::Future {
                            let inner = Arc::clone(&self.0);
                            let fut = async move {
                                (*inner).stage_splits(request).await
                            };
                            Box::pin(fut)
                        }
                    }
                    let accept_compression_encodings = self.accept_compression_encodings;
                    let send_compression_encodings = self.send_compression_encodings;
                    let max_decoding_message_size = self.max_decoding_message_size;
                    let max_encoding_message_size = self.max_encoding_message_size;
                    let inner = self.inner.clone();
                    let fut = async move {
                        let inner = inner.0;
                        let method = StageSplitsSvc(inner);
                        let codec = tonic::codec::ProstCodec::default();
                        let mut grpc = tonic::server::Grpc::new(codec)
                            .apply_compression_config(
                                accept_compression_encodings,
                                send_compression_encodings,
                            )
                            .apply_max_message_size_config(
                                max_decoding_message_size,
                                max_encoding_message_size,
                            );
                        let res = grpc.unary(method, req).await;
                        Ok(res)
                    };
                    Box::pin(fut)
                }
                "/quickwit.metastore.MetastoreService/PublishSplits" => {
                    #[allow(non_camel_case_types)]
                    struct PublishSplitsSvc<T: MetastoreServiceGrpc>(pub Arc<T>);
                    impl<
                        T: MetastoreServiceGrpc,
                    > tonic::server::UnaryService<super::PublishSplitsRequest>
                    for PublishSplitsSvc<T> {
                        type Response = super::EmptyResponse;
                        type Future = BoxFuture<
                            tonic::Response<Self::Response>,
                            tonic::Status,
                        >;
                        fn call(
                            &mut self,
                            request: tonic::Request<super::PublishSplitsRequest>,
                        ) -> Self::Future {
                            let inner = Arc::clone(&self.0);
                            let fut = async move {
                                (*inner).publish_splits(request).await
                            };
                            Box::pin(fut)
                        }
                    }
                    let accept_compression_encodings = self.accept_compression_encodings;
                    let send_compression_encodings = self.send_compression_encodings;
                    let max_decoding_message_size = self.max_decoding_message_size;
                    let max_encoding_message_size = self.max_encoding_message_size;
                    let inner = self.inner.clone();
                    let fut = async move {
                        let inner = inner.0;
                        let method = PublishSplitsSvc(inner);
                        let codec = tonic::codec::ProstCodec::default();
                        let mut grpc = tonic::server::Grpc::new(codec)
                            .apply_compression_config(
                                accept_compression_encodings,
                                send_compression_encodings,
                            )
                            .apply_max_message_size_config(
                                max_decoding_message_size,
                                max_encoding_message_size,
                            );
                        let res = grpc.unary(method, req).await;
                        Ok(res)
                    };
                    Box::pin(fut)
                }
                "/quickwit.metastore.MetastoreService/MarkSplitsForDeletion" => {
                    #[allow(non_camel_case_types)]
                    struct MarkSplitsForDeletionSvc<T: MetastoreServiceGrpc>(pub Arc<T>);
                    impl<
                        T: MetastoreServiceGrpc,
                    > tonic::server::UnaryService<super::MarkSplitsForDeletionRequest>
                    for MarkSplitsForDeletionSvc<T> {
                        type Response = super::EmptyResponse;
                        type Future = BoxFuture<
                            tonic::Response<Self::Response>,
                            tonic::Status,
                        >;
                        fn call(
                            &mut self,
                            request: tonic::Request<super::MarkSplitsForDeletionRequest>,
                        ) -> Self::Future {
                            let inner = Arc::clone(&self.0);
                            let fut = async move {
                                (*inner).mark_splits_for_deletion(request).await
                            };
                            Box::pin(fut)
                        }
                    }
                    let accept_compression_encodings = self.accept_compression_encodings;
                    let send_compression_encodings = self.send_compression_encodings;
                    let max_decoding_message_size = self.max_decoding_message_size;
                    let max_encoding_message_size = self.max_encoding_message_size;
                    let inner = self.inner.clone();
                    let fut = async move {
                        let inner = inner.0;
                        let method = MarkSplitsForDeletionSvc(inner);
                        let codec = tonic::codec::ProstCodec::default();
                        let mut grpc = tonic::server::Grpc::new(codec)
                            .apply_compression_config(
                                accept_compression_encodings,
                                send_compression_encodings,
                            )
                            .apply_max_message_size_config(
                                max_decoding_message_size,
                                max_encoding_message_size,
                            );
                        let res = grpc.unary(method, req).await;
                        Ok(res)
                    };
                    Box::pin(fut)
                }
                "/quickwit.metastore.MetastoreService/DeleteSplits" => {
                    #[allow(non_camel_case_types)]
                    struct DeleteSplitsSvc<T: MetastoreServiceGrpc>(pub Arc<T>);
                    impl<
                        T: MetastoreServiceGrpc,
                    > tonic::server::UnaryService<super::DeleteSplitsRequest>
                    for DeleteSplitsSvc<T> {
                        type Response = super::EmptyResponse;
                        type Future = BoxFuture<
                            tonic::Response<Self::Response>,
                            tonic::Status,
                        >;
                        fn call(
                            &mut self,
                            request: tonic::Request<super::DeleteSplitsRequest>,
                        ) -> Self::Future {
                            let inner = Arc::clone(&self.0);
                            let fut = async move {
                                (*inner).delete_splits(request).await
                            };
                            Box::pin(fut)
                        }
                    }
                    let accept_compression_encodings = self.accept_compression_encodings;
                    let send_compression_encodings = self.send_compression_encodings;
                    let max_decoding_message_size = self.max_decoding_message_size;
                    let max_encoding_message_size = self.max_encoding_message_size;
                    let inner = self.inner.clone();
                    let fut = async move {
                        let inner = inner.0;
                        let method = DeleteSplitsSvc(inner);
                        let codec = tonic::codec::ProstCodec::default();
                        let mut grpc = tonic::server::Grpc::new(codec)
                            .apply_compression_config(
                                accept_compression_encodings,
                                send_compression_encodings,
                            )
                            .apply_max_message_size_config(
                                max_decoding_message_size,
                                max_encoding_message_size,
                            );
                        let res = grpc.unary(method, req).await;
                        Ok(res)
                    };
                    Box::pin(fut)
                }
                "/quickwit.metastore.MetastoreService/AddSource" => {
                    #[allow(non_camel_case_types)]
                    struct AddSourceSvc<T: MetastoreServiceGrpc>(pub Arc<T>);
                    impl<
                        T: MetastoreServiceGrpc,
                    > tonic::server::UnaryService<super::AddSourceRequest>
                    for AddSourceSvc<T> {
                        type Response = super::EmptyResponse;
                        type Future = BoxFuture<
                            tonic::Response<Self::Response>,
                            tonic::Status,
                        >;
                        fn call(
                            &mut self,
                            request: tonic::Request<super::AddSourceRequest>,
                        ) -> Self::Future {
                            let inner = Arc::clone(&self.0);
                            let fut = async move { (*inner).add_source(request).await };
                            Box::pin(fut)
                        }
                    }
                    let accept_compression_encodings = self.accept_compression_encodings;
                    let send_compression_encodings = self.send_compression_encodings;
                    let max_decoding_message_size = self.max_decoding_message_size;
                    let max_encoding_message_size = self.max_encoding_message_size;
                    let inner = self.inner.clone();
                    let fut = async move {
                        let inner = inner.0;
                        let method = AddSourceSvc(inner);
                        let codec = tonic::codec::ProstCodec::default();
                        let mut grpc = tonic::server::Grpc::new(codec)
                            .apply_compression_config(
                                accept_compression_encodings,
                                send_compression_encodings,
                            )
                            .apply_max_message_size_config(
                                max_decoding_message_size,
                                max_encoding_message_size,
                            );
                        let res = grpc.unary(method, req).await;
                        Ok(res)
                    };
                    Box::pin(fut)
                }
                "/quickwit.metastore.MetastoreService/ToggleSource" => {
                    #[allow(non_camel_case_types)]
                    struct ToggleSourceSvc<T: MetastoreServiceGrpc>(pub Arc<T>);
                    impl<
                        T: MetastoreServiceGrpc,
                    > tonic::server::UnaryService<super::ToggleSourceRequest>
                    for ToggleSourceSvc<T> {
                        type Response = super::EmptyResponse;
                        type Future = BoxFuture<
                            tonic::Response<Self::Response>,
                            tonic::Status,
                        >;
                        fn call(
                            &mut self,
                            request: tonic::Request<super::ToggleSourceRequest>,
                        ) -> Self::Future {
                            let inner = Arc::clone(&self.0);
                            let fut = async move {
                                (*inner).toggle_source(request).await
                            };
                            Box::pin(fut)
                        }
                    }
                    let accept_compression_encodings = self.accept_compression_encodings;
                    let send_compression_encodings = self.send_compression_encodings;
                    let max_decoding_message_size = self.max_decoding_message_size;
                    let max_encoding_message_size = self.max_encoding_message_size;
                    let inner = self.inner.clone();
                    let fut = async move {
                        let inner = inner.0;
                        let method = ToggleSourceSvc(inner);
                        let codec = tonic::codec::ProstCodec::default();
                        let mut grpc = tonic::server::Grpc::new(codec)
                            .apply_compression_config(
                                accept_compression_encodings,
                                send_compression_encodings,
                            )
                            .apply_max_message_size_config(
                                max_decoding_message_size,
                                max_encoding_message_size,
                            );
                        let res = grpc.unary(method, req).await;
                        Ok(res)
                    };
                    Box::pin(fut)
                }
                "/quickwit.metastore.MetastoreService/DeleteSource" => {
                    #[allow(non_camel_case_types)]
                    struct DeleteSourceSvc<T: MetastoreServiceGrpc>(pub Arc<T>);
                    impl<
                        T: MetastoreServiceGrpc,
                    > tonic::server::UnaryService<super::DeleteSourceRequest>
                    for DeleteSourceSvc<T> {
                        type Response = super::EmptyResponse;
                        type Future = BoxFuture<
                            tonic::Response<Self::Response>,
                            tonic::Status,
                        >;
                        fn call(
                            &mut self,
                            request: tonic::Request<super::DeleteSourceRequest>,
                        ) -> Self::Future {
                            let inner = Arc::clone(&self.0);
                            let fut = async move {
                                (*inner).delete_source(request).await
                            };
                            Box::pin(fut)
                        }
                    }
                    let accept_compression_encodings = self.accept_compression_encodings;
                    let send_compression_encodings = self.send_compression_encodings;
                    let max_decoding_message_size = self.max_decoding_message_size;
                    let max_encoding_message_size = self.max_encoding_message_size;
                    let inner = self.inner.clone();
                    let fut = async move {
                        let inner = inner.0;
                        let method = DeleteSourceSvc(inner);
                        let codec = tonic::codec::ProstCodec::default();
                        let mut grpc = tonic::server::Grpc::new(codec)
                            .apply_compression_config(
                                accept_compression_encodings,
                                send_compression_encodings,
                            )
                            .apply_max_message_size_config(
                                max_decoding_message_size,
                                max_encoding_message_size,
                            );
                        let res = grpc.unary(method, req).await;
                        Ok(res)
                    };
                    Box::pin(fut)
                }
                "/quickwit.metastore.MetastoreService/ResetSourceCheckpoint" => {
                    #[allow(non_camel_case_types)]
                    struct ResetSourceCheckpointSvc<T: MetastoreServiceGrpc>(pub Arc<T>);
                    impl<
                        T: MetastoreServiceGrpc,
                    > tonic::server::UnaryService<super::ResetSourceCheckpointRequest>
                    for ResetSourceCheckpointSvc<T> {
                        type Response = super::EmptyResponse;
                        type Future = BoxFuture<
                            tonic::Response<Self::Response>,
                            tonic::Status,
                        >;
                        fn call(
                            &mut self,
                            request: tonic::Request<super::ResetSourceCheckpointRequest>,
                        ) -> Self::Future {
                            let inner = Arc::clone(&self.0);
                            let fut = async move {
                                (*inner).reset_source_checkpoint(request).await
                            };
                            Box::pin(fut)
                        }
                    }
                    let accept_compression_encodings = self.accept_compression_encodings;
                    let send_compression_encodings = self.send_compression_encodings;
                    let max_decoding_message_size = self.max_decoding_message_size;
                    let max_encoding_message_size = self.max_encoding_message_size;
                    let inner = self.inner.clone();
                    let fut = async move {
                        let inner = inner.0;
                        let method = ResetSourceCheckpointSvc(inner);
                        let codec = tonic::codec::ProstCodec::default();
                        let mut grpc = tonic::server::Grpc::new(codec)
                            .apply_compression_config(
                                accept_compression_encodings,
                                send_compression_encodings,
                            )
                            .apply_max_message_size_config(
                                max_decoding_message_size,
                                max_encoding_message_size,
                            );
                        let res = grpc.unary(method, req).await;
                        Ok(res)
                    };
                    Box::pin(fut)
                }
                "/quickwit.metastore.MetastoreService/LastDeleteOpstamp" => {
                    #[allow(non_camel_case_types)]
                    struct LastDeleteOpstampSvc<T: MetastoreServiceGrpc>(pub Arc<T>);
                    impl<
                        T: MetastoreServiceGrpc,
                    > tonic::server::UnaryService<super::LastDeleteOpstampRequest>
                    for LastDeleteOpstampSvc<T> {
                        type Response = super::LastDeleteOpstampResponse;
                        type Future = BoxFuture<
                            tonic::Response<Self::Response>,
                            tonic::Status,
                        >;
                        fn call(
                            &mut self,
                            request: tonic::Request<super::LastDeleteOpstampRequest>,
                        ) -> Self::Future {
                            let inner = Arc::clone(&self.0);
                            let fut = async move {
                                (*inner).last_delete_opstamp(request).await
                            };
                            Box::pin(fut)
                        }
                    }
                    let accept_compression_encodings = self.accept_compression_encodings;
                    let send_compression_encodings = self.send_compression_encodings;
                    let max_decoding_message_size = self.max_decoding_message_size;
                    let max_encoding_message_size = self.max_encoding_message_size;
                    let inner = self.inner.clone();
                    let fut = async move {
                        let inner = inner.0;
                        let method = LastDeleteOpstampSvc(inner);
                        let codec = tonic::codec::ProstCodec::default();
                        let mut grpc = tonic::server::Grpc::new(codec)
                            .apply_compression_config(
                                accept_compression_encodings,
                                send_compression_encodings,
                            )
                            .apply_max_message_size_config(
                                max_decoding_message_size,
                                max_encoding_message_size,
                            );
                        let res = grpc.unary(method, req).await;
                        Ok(res)
                    };
                    Box::pin(fut)
                }
                "/quickwit.metastore.MetastoreService/CreateDeleteTask" => {
                    #[allow(non_camel_case_types)]
                    struct CreateDeleteTaskSvc<T: MetastoreServiceGrpc>(pub Arc<T>);
                    impl<
                        T: MetastoreServiceGrpc,
                    > tonic::server::UnaryService<super::DeleteQuery>
                    for CreateDeleteTaskSvc<T> {
                        type Response = super::DeleteTask;
                        type Future = BoxFuture<
                            tonic::Response<Self::Response>,
                            tonic::Status,
                        >;
                        fn call(
                            &mut self,
                            request: tonic::Request<super::DeleteQuery>,
                        ) -> Self::Future {
                            let inner = Arc::clone(&self.0);
                            let fut = async move {
                                (*inner).create_delete_task(request).await
                            };
                            Box::pin(fut)
                        }
                    }
                    let accept_compression_encodings = self.accept_compression_encodings;
                    let send_compression_encodings = self.send_compression_encodings;
                    let max_decoding_message_size = self.max_decoding_message_size;
                    let max_encoding_message_size = self.max_encoding_message_size;
                    let inner = self.inner.clone();
                    let fut = async move {
                        let inner = inner.0;
                        let method = CreateDeleteTaskSvc(inner);
                        let codec = tonic::codec::ProstCodec::default();
                        let mut grpc = tonic::server::Grpc::new(codec)
                            .apply_compression_config(
                                accept_compression_encodings,
                                send_compression_encodings,
                            )
                            .apply_max_message_size_config(
                                max_decoding_message_size,
                                max_encoding_message_size,
                            );
                        let res = grpc.unary(method, req).await;
                        Ok(res)
                    };
                    Box::pin(fut)
                }
                "/quickwit.metastore.MetastoreService/UpdateSplitsDeleteOpstamp" => {
                    #[allow(non_camel_case_types)]
                    struct UpdateSplitsDeleteOpstampSvc<T: MetastoreServiceGrpc>(
                        pub Arc<T>,
                    );
                    impl<
                        T: MetastoreServiceGrpc,
                    > tonic::server::UnaryService<
                        super::UpdateSplitsDeleteOpstampRequest,
                    > for UpdateSplitsDeleteOpstampSvc<T> {
                        type Response = super::UpdateSplitsDeleteOpstampResponse;
                        type Future = BoxFuture<
                            tonic::Response<Self::Response>,
                            tonic::Status,
                        >;
                        fn call(
                            &mut self,
                            request: tonic::Request<
                                super::UpdateSplitsDeleteOpstampRequest,
                            >,
                        ) -> Self::Future {
                            let inner = Arc::clone(&self.0);
                            let fut = async move {
                                (*inner).update_splits_delete_opstamp(request).await
                            };
                            Box::pin(fut)
                        }
                    }
                    let accept_compression_encodings = self.accept_compression_encodings;
                    let send_compression_encodings = self.send_compression_encodings;
                    let max_decoding_message_size = self.max_decoding_message_size;
                    let max_encoding_message_size = self.max_encoding_message_size;
                    let inner = self.inner.clone();
                    let fut = async move {
                        let inner = inner.0;
                        let method = UpdateSplitsDeleteOpstampSvc(inner);
                        let codec = tonic::codec::ProstCodec::default();
                        let mut grpc = tonic::server::Grpc::new(codec)
                            .apply_compression_config(
                                accept_compression_encodings,
                                send_compression_encodings,
                            )
                            .apply_max_message_size_config(
                                max_decoding_message_size,
                                max_encoding_message_size,
                            );
                        let res = grpc.unary(method, req).await;
                        Ok(res)
                    };
                    Box::pin(fut)
                }
                "/quickwit.metastore.MetastoreService/ListDeleteTasks" => {
                    #[allow(non_camel_case_types)]
                    struct ListDeleteTasksSvc<T: MetastoreServiceGrpc>(pub Arc<T>);
                    impl<
                        T: MetastoreServiceGrpc,
                    > tonic::server::UnaryService<super::ListDeleteTasksRequest>
                    for ListDeleteTasksSvc<T> {
                        type Response = super::ListDeleteTasksResponse;
                        type Future = BoxFuture<
                            tonic::Response<Self::Response>,
                            tonic::Status,
                        >;
                        fn call(
                            &mut self,
                            request: tonic::Request<super::ListDeleteTasksRequest>,
                        ) -> Self::Future {
                            let inner = Arc::clone(&self.0);
                            let fut = async move {
                                (*inner).list_delete_tasks(request).await
                            };
                            Box::pin(fut)
                        }
                    }
                    let accept_compression_encodings = self.accept_compression_encodings;
                    let send_compression_encodings = self.send_compression_encodings;
                    let max_decoding_message_size = self.max_decoding_message_size;
                    let max_encoding_message_size = self.max_encoding_message_size;
                    let inner = self.inner.clone();
                    let fut = async move {
                        let inner = inner.0;
                        let method = ListDeleteTasksSvc(inner);
                        let codec = tonic::codec::ProstCodec::default();
                        let mut grpc = tonic::server::Grpc::new(codec)
                            .apply_compression_config(
                                accept_compression_encodings,
                                send_compression_encodings,
                            )
                            .apply_max_message_size_config(
                                max_decoding_message_size,
                                max_encoding_message_size,
                            );
                        let res = grpc.unary(method, req).await;
                        Ok(res)
                    };
                    Box::pin(fut)
                }
                "/quickwit.metastore.MetastoreService/ListStaleSplits" => {
                    #[allow(non_camel_case_types)]
                    struct ListStaleSplitsSvc<T: MetastoreServiceGrpc>(pub Arc<T>);
                    impl<
                        T: MetastoreServiceGrpc,
                    > tonic::server::UnaryService<super::ListStaleSplitsRequest>
                    for ListStaleSplitsSvc<T> {
                        type Response = super::ListSplitsResponse;
                        type Future = BoxFuture<
                            tonic::Response<Self::Response>,
                            tonic::Status,
                        >;
                        fn call(
                            &mut self,
                            request: tonic::Request<super::ListStaleSplitsRequest>,
                        ) -> Self::Future {
                            let inner = Arc::clone(&self.0);
                            let fut = async move {
                                (*inner).list_stale_splits(request).await
                            };
                            Box::pin(fut)
                        }
                    }
                    let accept_compression_encodings = self.accept_compression_encodings;
                    let send_compression_encodings = self.send_compression_encodings;
                    let max_decoding_message_size = self.max_decoding_message_size;
                    let max_encoding_message_size = self.max_encoding_message_size;
                    let inner = self.inner.clone();
                    let fut = async move {
                        let inner = inner.0;
                        let method = ListStaleSplitsSvc(inner);
                        let codec = tonic::codec::ProstCodec::default();
                        let mut grpc = tonic::server::Grpc::new(codec)
                            .apply_compression_config(
                                accept_compression_encodings,
                                send_compression_encodings,
                            )
                            .apply_max_message_size_config(
                                max_decoding_message_size,
                                max_encoding_message_size,
                            );
                        let res = grpc.unary(method, req).await;
                        Ok(res)
                    };
                    Box::pin(fut)
                }
                "/quickwit.metastore.MetastoreService/OpenShards" => {
                    #[allow(non_camel_case_types)]
                    struct OpenShardsSvc<T: MetastoreServiceGrpc>(pub Arc<T>);
                    impl<
                        T: MetastoreServiceGrpc,
                    > tonic::server::UnaryService<super::OpenShardsRequest>
                    for OpenShardsSvc<T> {
                        type Response = super::OpenShardsResponse;
                        type Future = BoxFuture<
                            tonic::Response<Self::Response>,
                            tonic::Status,
                        >;
                        fn call(
                            &mut self,
                            request: tonic::Request<super::OpenShardsRequest>,
                        ) -> Self::Future {
                            let inner = Arc::clone(&self.0);
                            let fut = async move { (*inner).open_shards(request).await };
                            Box::pin(fut)
                        }
                    }
                    let accept_compression_encodings = self.accept_compression_encodings;
                    let send_compression_encodings = self.send_compression_encodings;
                    let max_decoding_message_size = self.max_decoding_message_size;
                    let max_encoding_message_size = self.max_encoding_message_size;
                    let inner = self.inner.clone();
                    let fut = async move {
                        let inner = inner.0;
                        let method = OpenShardsSvc(inner);
                        let codec = tonic::codec::ProstCodec::default();
                        let mut grpc = tonic::server::Grpc::new(codec)
                            .apply_compression_config(
                                accept_compression_encodings,
                                send_compression_encodings,
                            )
                            .apply_max_message_size_config(
                                max_decoding_message_size,
                                max_encoding_message_size,
                            );
                        let res = grpc.unary(method, req).await;
                        Ok(res)
                    };
                    Box::pin(fut)
                }
                "/quickwit.metastore.MetastoreService/AcquireShards" => {
                    #[allow(non_camel_case_types)]
                    struct AcquireShardsSvc<T: MetastoreServiceGrpc>(pub Arc<T>);
                    impl<
                        T: MetastoreServiceGrpc,
                    > tonic::server::UnaryService<super::AcquireShardsRequest>
                    for AcquireShardsSvc<T> {
                        type Response = super::AcquireShardsResponse;
                        type Future = BoxFuture<
                            tonic::Response<Self::Response>,
                            tonic::Status,
                        >;
                        fn call(
                            &mut self,
                            request: tonic::Request<super::AcquireShardsRequest>,
                        ) -> Self::Future {
                            let inner = Arc::clone(&self.0);
                            let fut = async move {
                                (*inner).acquire_shards(request).await
                            };
                            Box::pin(fut)
                        }
                    }
                    let accept_compression_encodings = self.accept_compression_encodings;
                    let send_compression_encodings = self.send_compression_encodings;
                    let max_decoding_message_size = self.max_decoding_message_size;
                    let max_encoding_message_size = self.max_encoding_message_size;
                    let inner = self.inner.clone();
                    let fut = async move {
                        let inner = inner.0;
                        let method = AcquireShardsSvc(inner);
                        let codec = tonic::codec::ProstCodec::default();
                        let mut grpc = tonic::server::Grpc::new(codec)
                            .apply_compression_config(
                                accept_compression_encodings,
                                send_compression_encodings,
                            )
                            .apply_max_message_size_config(
                                max_decoding_message_size,
                                max_encoding_message_size,
                            );
                        let res = grpc.unary(method, req).await;
                        Ok(res)
                    };
                    Box::pin(fut)
                }
                "/quickwit.metastore.MetastoreService/DeleteShards" => {
                    #[allow(non_camel_case_types)]
                    struct DeleteShardsSvc<T: MetastoreServiceGrpc>(pub Arc<T>);
                    impl<
                        T: MetastoreServiceGrpc,
                    > tonic::server::UnaryService<super::DeleteShardsRequest>
                    for DeleteShardsSvc<T> {
                        type Response = super::DeleteShardsResponse;
                        type Future = BoxFuture<
                            tonic::Response<Self::Response>,
                            tonic::Status,
                        >;
                        fn call(
                            &mut self,
                            request: tonic::Request<super::DeleteShardsRequest>,
                        ) -> Self::Future {
                            let inner = Arc::clone(&self.0);
                            let fut = async move {
                                (*inner).delete_shards(request).await
                            };
                            Box::pin(fut)
                        }
                    }
                    let accept_compression_encodings = self.accept_compression_encodings;
                    let send_compression_encodings = self.send_compression_encodings;
                    let max_decoding_message_size = self.max_decoding_message_size;
                    let max_encoding_message_size = self.max_encoding_message_size;
                    let inner = self.inner.clone();
                    let fut = async move {
                        let inner = inner.0;
                        let method = DeleteShardsSvc(inner);
                        let codec = tonic::codec::ProstCodec::default();
                        let mut grpc = tonic::server::Grpc::new(codec)
                            .apply_compression_config(
                                accept_compression_encodings,
                                send_compression_encodings,
                            )
                            .apply_max_message_size_config(
                                max_decoding_message_size,
                                max_encoding_message_size,
                            );
                        let res = grpc.unary(method, req).await;
                        Ok(res)
                    };
                    Box::pin(fut)
                }
                "/quickwit.metastore.MetastoreService/ListShards" => {
                    #[allow(non_camel_case_types)]
                    struct ListShardsSvc<T: MetastoreServiceGrpc>(pub Arc<T>);
                    impl<
                        T: MetastoreServiceGrpc,
                    > tonic::server::UnaryService<super::ListShardsRequest>
                    for ListShardsSvc<T> {
                        type Response = super::ListShardsResponse;
                        type Future = BoxFuture<
                            tonic::Response<Self::Response>,
                            tonic::Status,
                        >;
                        fn call(
                            &mut self,
                            request: tonic::Request<super::ListShardsRequest>,
                        ) -> Self::Future {
                            let inner = Arc::clone(&self.0);
                            let fut = async move { (*inner).list_shards(request).await };
                            Box::pin(fut)
                        }
                    }
                    let accept_compression_encodings = self.accept_compression_encodings;
                    let send_compression_encodings = self.send_compression_encodings;
                    let max_decoding_message_size = self.max_decoding_message_size;
                    let max_encoding_message_size = self.max_encoding_message_size;
                    let inner = self.inner.clone();
                    let fut = async move {
                        let inner = inner.0;
                        let method = ListShardsSvc(inner);
                        let codec = tonic::codec::ProstCodec::default();
                        let mut grpc = tonic::server::Grpc::new(codec)
                            .apply_compression_config(
                                accept_compression_encodings,
                                send_compression_encodings,
                            )
                            .apply_max_message_size_config(
                                max_decoding_message_size,
                                max_encoding_message_size,
                            );
                        let res = grpc.unary(method, req).await;
                        Ok(res)
                    };
                    Box::pin(fut)
                }
                "/quickwit.metastore.MetastoreService/CreateIndexTemplate" => {
                    #[allow(non_camel_case_types)]
                    struct CreateIndexTemplateSvc<T: MetastoreServiceGrpc>(pub Arc<T>);
                    impl<
                        T: MetastoreServiceGrpc,
                    > tonic::server::UnaryService<super::CreateIndexTemplateRequest>
                    for CreateIndexTemplateSvc<T> {
                        type Response = super::EmptyResponse;
                        type Future = BoxFuture<
                            tonic::Response<Self::Response>,
                            tonic::Status,
                        >;
                        fn call(
                            &mut self,
                            request: tonic::Request<super::CreateIndexTemplateRequest>,
                        ) -> Self::Future {
                            let inner = Arc::clone(&self.0);
                            let fut = async move {
                                (*inner).create_index_template(request).await
                            };
                            Box::pin(fut)
                        }
                    }
                    let accept_compression_encodings = self.accept_compression_encodings;
                    let send_compression_encodings = self.send_compression_encodings;
                    let max_decoding_message_size = self.max_decoding_message_size;
                    let max_encoding_message_size = self.max_encoding_message_size;
                    let inner = self.inner.clone();
                    let fut = async move {
                        let inner = inner.0;
                        let method = CreateIndexTemplateSvc(inner);
                        let codec = tonic::codec::ProstCodec::default();
                        let mut grpc = tonic::server::Grpc::new(codec)
                            .apply_compression_config(
                                accept_compression_encodings,
                                send_compression_encodings,
                            )
                            .apply_max_message_size_config(
                                max_decoding_message_size,
                                max_encoding_message_size,
                            );
                        let res = grpc.unary(method, req).await;
                        Ok(res)
                    };
                    Box::pin(fut)
                }
                "/quickwit.metastore.MetastoreService/GetIndexTemplate" => {
                    #[allow(non_camel_case_types)]
                    struct GetIndexTemplateSvc<T: MetastoreServiceGrpc>(pub Arc<T>);
                    impl<
                        T: MetastoreServiceGrpc,
                    > tonic::server::UnaryService<super::GetIndexTemplateRequest>
                    for GetIndexTemplateSvc<T> {
                        type Response = super::GetIndexTemplateResponse;
                        type Future = BoxFuture<
                            tonic::Response<Self::Response>,
                            tonic::Status,
                        >;
                        fn call(
                            &mut self,
                            request: tonic::Request<super::GetIndexTemplateRequest>,
                        ) -> Self::Future {
                            let inner = Arc::clone(&self.0);
                            let fut = async move {
                                (*inner).get_index_template(request).await
                            };
                            Box::pin(fut)
                        }
                    }
                    let accept_compression_encodings = self.accept_compression_encodings;
                    let send_compression_encodings = self.send_compression_encodings;
                    let max_decoding_message_size = self.max_decoding_message_size;
                    let max_encoding_message_size = self.max_encoding_message_size;
                    let inner = self.inner.clone();
                    let fut = async move {
                        let inner = inner.0;
                        let method = GetIndexTemplateSvc(inner);
                        let codec = tonic::codec::ProstCodec::default();
                        let mut grpc = tonic::server::Grpc::new(codec)
                            .apply_compression_config(
                                accept_compression_encodings,
                                send_compression_encodings,
                            )
                            .apply_max_message_size_config(
                                max_decoding_message_size,
                                max_encoding_message_size,
                            );
                        let res = grpc.unary(method, req).await;
                        Ok(res)
                    };
                    Box::pin(fut)
                }
                "/quickwit.metastore.MetastoreService/FindIndexTemplateMatches" => {
                    #[allow(non_camel_case_types)]
                    struct FindIndexTemplateMatchesSvc<T: MetastoreServiceGrpc>(
                        pub Arc<T>,
                    );
                    impl<
                        T: MetastoreServiceGrpc,
                    > tonic::server::UnaryService<super::FindIndexTemplateMatchesRequest>
                    for FindIndexTemplateMatchesSvc<T> {
                        type Response = super::FindIndexTemplateMatchesResponse;
                        type Future = BoxFuture<
                            tonic::Response<Self::Response>,
                            tonic::Status,
                        >;
                        fn call(
                            &mut self,
                            request: tonic::Request<
                                super::FindIndexTemplateMatchesRequest,
                            >,
                        ) -> Self::Future {
                            let inner = Arc::clone(&self.0);
                            let fut = async move {
                                (*inner).find_index_template_matches(request).await
                            };
                            Box::pin(fut)
                        }
                    }
                    let accept_compression_encodings = self.accept_compression_encodings;
                    let send_compression_encodings = self.send_compression_encodings;
                    let max_decoding_message_size = self.max_decoding_message_size;
                    let max_encoding_message_size = self.max_encoding_message_size;
                    let inner = self.inner.clone();
                    let fut = async move {
                        let inner = inner.0;
                        let method = FindIndexTemplateMatchesSvc(inner);
                        let codec = tonic::codec::ProstCodec::default();
                        let mut grpc = tonic::server::Grpc::new(codec)
                            .apply_compression_config(
                                accept_compression_encodings,
                                send_compression_encodings,
                            )
                            .apply_max_message_size_config(
                                max_decoding_message_size,
                                max_encoding_message_size,
                            );
                        let res = grpc.unary(method, req).await;
                        Ok(res)
                    };
                    Box::pin(fut)
                }
                "/quickwit.metastore.MetastoreService/ListIndexTemplates" => {
                    #[allow(non_camel_case_types)]
                    struct ListIndexTemplatesSvc<T: MetastoreServiceGrpc>(pub Arc<T>);
                    impl<
                        T: MetastoreServiceGrpc,
                    > tonic::server::UnaryService<super::ListIndexTemplatesRequest>
                    for ListIndexTemplatesSvc<T> {
                        type Response = super::ListIndexTemplatesResponse;
                        type Future = BoxFuture<
                            tonic::Response<Self::Response>,
                            tonic::Status,
                        >;
                        fn call(
                            &mut self,
                            request: tonic::Request<super::ListIndexTemplatesRequest>,
                        ) -> Self::Future {
                            let inner = Arc::clone(&self.0);
                            let fut = async move {
                                (*inner).list_index_templates(request).await
                            };
                            Box::pin(fut)
                        }
                    }
                    let accept_compression_encodings = self.accept_compression_encodings;
                    let send_compression_encodings = self.send_compression_encodings;
                    let max_decoding_message_size = self.max_decoding_message_size;
                    let max_encoding_message_size = self.max_encoding_message_size;
                    let inner = self.inner.clone();
                    let fut = async move {
                        let inner = inner.0;
                        let method = ListIndexTemplatesSvc(inner);
                        let codec = tonic::codec::ProstCodec::default();
                        let mut grpc = tonic::server::Grpc::new(codec)
                            .apply_compression_config(
                                accept_compression_encodings,
                                send_compression_encodings,
                            )
                            .apply_max_message_size_config(
                                max_decoding_message_size,
                                max_encoding_message_size,
                            );
                        let res = grpc.unary(method, req).await;
                        Ok(res)
                    };
                    Box::pin(fut)
                }
                "/quickwit.metastore.MetastoreService/DeleteIndexTemplates" => {
                    #[allow(non_camel_case_types)]
                    struct DeleteIndexTemplatesSvc<T: MetastoreServiceGrpc>(pub Arc<T>);
                    impl<
                        T: MetastoreServiceGrpc,
                    > tonic::server::UnaryService<super::DeleteIndexTemplatesRequest>
                    for DeleteIndexTemplatesSvc<T> {
                        type Response = super::EmptyResponse;
                        type Future = BoxFuture<
                            tonic::Response<Self::Response>,
                            tonic::Status,
                        >;
                        fn call(
                            &mut self,
                            request: tonic::Request<super::DeleteIndexTemplatesRequest>,
                        ) -> Self::Future {
                            let inner = Arc::clone(&self.0);
                            let fut = async move {
                                (*inner).delete_index_templates(request).await
                            };
                            Box::pin(fut)
                        }
                    }
                    let accept_compression_encodings = self.accept_compression_encodings;
                    let send_compression_encodings = self.send_compression_encodings;
                    let max_decoding_message_size = self.max_decoding_message_size;
                    let max_encoding_message_size = self.max_encoding_message_size;
                    let inner = self.inner.clone();
                    let fut = async move {
                        let inner = inner.0;
                        let method = DeleteIndexTemplatesSvc(inner);
                        let codec = tonic::codec::ProstCodec::default();
                        let mut grpc = tonic::server::Grpc::new(codec)
                            .apply_compression_config(
                                accept_compression_encodings,
                                send_compression_encodings,
                            )
                            .apply_max_message_size_config(
                                max_decoding_message_size,
                                max_encoding_message_size,
                            );
                        let res = grpc.unary(method, req).await;
                        Ok(res)
                    };
                    Box::pin(fut)
                }
                _ => {
                    Box::pin(async move {
                        Ok(
                            http::Response::builder()
                                .status(200)
                                .header("grpc-status", "12")
                                .header("content-type", "application/grpc")
                                .body(empty_body())
                                .unwrap(),
                        )
                    })
                }
            }
        }
    }
    impl<T: MetastoreServiceGrpc> Clone for MetastoreServiceGrpcServer<T> {
        fn clone(&self) -> Self {
            let inner = self.inner.clone();
            Self {
                inner,
                accept_compression_encodings: self.accept_compression_encodings,
                send_compression_encodings: self.send_compression_encodings,
                max_decoding_message_size: self.max_decoding_message_size,
                max_encoding_message_size: self.max_encoding_message_size,
            }
        }
    }
    impl<T: MetastoreServiceGrpc> Clone for _Inner<T> {
        fn clone(&self) -> Self {
            Self(Arc::clone(&self.0))
        }
    }
    impl<T: std::fmt::Debug> std::fmt::Debug for _Inner<T> {
        fn fmt(&self, f: &mut std::fmt::Formatter<'_>) -> std::fmt::Result {
            write!(f, "{:?}", self.0)
        }
    }
    impl<T: MetastoreServiceGrpc> tonic::server::NamedService
    for MetastoreServiceGrpcServer<T> {
        const NAME: &'static str = "quickwit.metastore.MetastoreService";
    }
}<|MERGE_RESOLUTION|>--- conflicted
+++ resolved
@@ -15,15 +15,10 @@
 #[allow(clippy::derive_partial_eq_without_eq)]
 #[derive(Clone, PartialEq, ::prost::Message)]
 pub struct CreateIndexResponse {
-<<<<<<< HEAD
     #[prost(message, optional, tag = "1")]
     pub index_uid: ::core::option::Option<crate::types::IndexUid>,
-=======
-    #[prost(string, tag = "1")]
-    pub index_uid: ::prost::alloc::string::String,
     #[prost(string, tag = "2")]
     pub index_metadata_json: ::prost::alloc::string::String,
->>>>>>> 4f7f2733
 }
 #[derive(serde::Serialize, serde::Deserialize, utoipa::ToSchema)]
 #[allow(clippy::derive_partial_eq_without_eq)]
