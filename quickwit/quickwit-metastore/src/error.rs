--- conflicted
+++ resolved
@@ -81,19 +81,14 @@
         message: String,
     },
 
-<<<<<<< HEAD
-    #[error("Cannot serialize in json entiy `{name}`: `{message}`.")]
-    JsonSerializeError { name: String, message: String },
-
-    #[error("Cannot correctly use query due to unsupported condition: `{name}`: `{message}`.")]
-    UnsupportedQuery { name: String, message: String },
-=======
     #[error("Failed to serialize `{struct_name}` to JSON: `{message}`.")]
     JsonSerializeError {
         struct_name: String,
         message: String,
     },
->>>>>>> 35c9dbac
+
+    #[error("Cannot correctly use query due to unsupported condition: `{name}`: `{message}`.")]
+    UnsupportedQuery { name: String, message: String },
 }
 
 #[cfg(feature = "postgres")]
@@ -133,7 +128,7 @@
             Self::DbError { .. } => ServiceErrorCode::Internal,
             Self::JsonDeserializeError { .. } => ServiceErrorCode::Internal,
             Self::JsonSerializeError { .. } => ServiceErrorCode::Internal,
-            MetastoreError::UnsupportedQuery { .. } => ServiceErrorCode::BadRequest,
+            Self::UnsupportedQuery { .. } => ServiceErrorCode::BadRequest,
         }
     }
 }
