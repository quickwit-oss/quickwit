// Copyright (C) 2022 Quickwit, Inc.
//
// Quickwit is offered under the AGPL v3.0 and as commercial software.
// For commercial licensing, contact us at hello@quickwit.io.
//
// AGPL:
// This program is free software: you can redistribute it and/or modify
// it under the terms of the GNU Affero General Public License as
// published by the Free Software Foundation, either version 3 of the
// License, or (at your option) any later version.
//
// This program is distributed in the hope that it will be useful,
// but WITHOUT ANY WARRANTY; without even the implied warranty of
// MERCHANTABILITY or FITNESS FOR A PARTICULAR PURPOSE. See the
// GNU Affero General Public License for more details.
//
// You should have received a copy of the GNU Affero General Public License
// along with this program. If not, see <http://www.gnu.org/licenses/>.

//! Module for [`FileBackedMetastore`]. It is public so that the crate `quickwit-backward-compat`
//! can import [`FileBackedIndex`] and run backward-compatibility tests. You should not have to
//! import anything from here directly.

pub mod file_backed_index;
mod file_backed_metastore_factory;
mod lazy_file_backed_index;
mod store_operations;

use std::collections::HashMap;
use std::ops::Range;
use std::sync::Arc;
use std::time::Duration;

use async_trait::async_trait;
use futures::future::try_join_all;
use itertools::Itertools;
use quickwit_common::uri::Uri;
use quickwit_config::SourceConfig;
use quickwit_doc_mapper::tag_pruning::TagFilterAst;
use quickwit_proto::metastore_api::{DeleteQuery, DeleteTask};
use quickwit_storage::Storage;
use tokio::sync::{Mutex, OwnedMutexGuard, RwLock};

use self::file_backed_index::FileBackedIndex;
pub use self::file_backed_metastore_factory::FileBackedMetastoreFactory;
use self::lazy_file_backed_index::LazyFileBackedIndex;
use self::store_operations::{
    delete_index, fetch_and_build_indexes_states, fetch_index, index_exists, put_index,
    put_indexes_states,
};
use crate::checkpoint::IndexCheckpointDelta;
use crate::{
    IndexMetadata, Metastore, MetastoreError, MetastoreResult, Split, SplitMetadata, SplitState,
};

/// State of an index tracked by the metastore.
pub(crate) enum IndexState {
    /// Index is being created but its metadata has not been created on the storage yet.
    Creating,
    /// Index is alive.
    Alive(LazyFileBackedIndex),
    /// Index is being deleted and but its index metadata file has not yet been deleted on the
    /// storage.
    Deleting,
}

/// Metastore that stores all of the metadata associated to each index
/// into as many files and stores a map of indexes
/// (index_id, index_state) in a dedicated file `indexes_states.json`.
/// An `IndexState` describes the lifecyle of an index: `Creating` and
/// `Deleting` are transitioning states that indicates that index is not
/// yet available. On the contrary, `Alive` state indicates the index is ready
/// to be retrieved / updated.
/// Transitioning states are useful to track partial creating/deleting
/// happening when error(s) occur during index creation and deletion:
/// - `Creating` indicates that the metastore updated the `indexes_states.json` file with this state
///   but not yet the index metadata file;
/// - `Deleting` indicates that the metastore updated the `indexes_states.json` file with this state
///   but the index metadata file is not yet deleted.
///
/// !!! Important note: the indexes map `indexes_states.json` does not
/// guarantee exhaustivity: an index metadata file can be on the storage
/// but not present in the states map. As the map is incomplete, the metastore
/// does not rely on it to check index existence, this leads to following
/// implementations:
/// - on creation, the metastore always checks if an index metadata file is already present on the
///   storage even if the index is not in the indexes map;
/// - on get/update of an index, same story, the metastore checks if index is on the storage and if
///   present, the index is loaded in the map and returned /modified;
/// - on deletion, same story, the metastore deletes an index metadata file present on the storage
///   even if the index is not in the map.
///
/// !!! Important note 2: it is strongly advised to restrict the `FileBackedMetastore`
/// usage to the following use cases:
/// - testing;
/// - single-node environment;
/// - multiple-nodes environment with only one writer and readers. In this case, you must be very
///   cautious and ensure that your readers are really readers.
pub struct FileBackedMetastore {
    storage: Arc<dyn Storage>,
    per_index_metastores: Arc<RwLock<HashMap<String, IndexState>>>,
    polling_interval_opt: Option<Duration>,
}

impl FileBackedMetastore {
    /// Creates a [`FileBackedMetastore`] for tests.
    #[doc(hidden)]
    pub fn for_test(storage: Arc<dyn Storage>) -> Self {
        Self {
            storage,
            per_index_metastores: Default::default(),
            polling_interval_opt: None,
        }
    }

    /// Sets the polling interval.
    ///
    /// Only newly accessed indexes will be affected by the change of this setting.
    pub fn set_polling_interval(&mut self, polling_interval_opt: Option<Duration>) {
        self.polling_interval_opt = polling_interval_opt;
    }

    #[cfg(test)]
    pub fn storage(&self) -> Arc<dyn Storage> {
        self.storage.clone()
    }

    /// Creates a [`FileBackedMetastore`] for a specified storage.
    /// Indexes states are immediately fetched from the storage.
    pub async fn try_new(
        storage: Arc<dyn Storage>,
        polling_interval_opt: Option<Duration>,
    ) -> MetastoreResult<Self> {
        let indexes_map =
            fetch_and_build_indexes_states(storage.clone(), polling_interval_opt).await?;
        let per_index_metastores = Arc::new(RwLock::new(indexes_map));
        Ok(Self {
            storage,
            per_index_metastores,
            polling_interval_opt,
        })
    }

    async fn mutate(
        &self,
        index_id: &str,
<<<<<<< HEAD
        mutation: impl FnOnce(&mut FileBackedIndex) -> crate::MetastoreResult<bool>,
    ) -> MetastoreResult<bool> {
        let mut locked_index = self.get_locked_index(index_id).await?;
        let mut index = locked_index.clone();
        let has_changed = mutation(&mut index)?;
        if !has_changed {
            return Ok(false);
=======
        mutate_fn: impl FnOnce(&mut FileBackedIndex) -> crate::MetastoreResult<bool>,
    ) -> MetastoreResult<()> {
        let mut locked_index = self.get_locked_index(index_id).await?;
        let mut index = locked_index.clone();
        let mutation_occurred = mutate_fn(&mut index)?;
        if !mutation_occurred {
            return Ok(());
>>>>>>> f6bb561e
        }

        let put_result = put_index(&*self.storage, &index).await;
        match put_result {
            Ok(()) => {
                *locked_index = index;
                Ok(true)
            }
            Err(err) => {
                // For some of the error type here, we cannot know for sure
                // whether the content was written or not.
                //
                // Just to be sure, let's discard the cache.
                let mut per_index_metastores_wlock = self.per_index_metastores.write().await;

                // At this point, we hold both locks.
                per_index_metastores_wlock.insert(
                    index_id.to_string(),
                    IndexState::Alive(LazyFileBackedIndex::new(
                        self.storage.clone(),
                        index_id.to_string(),
                        self.polling_interval_opt,
                        None,
                    )),
                );
                locked_index.discarded = true;

                Err(err)
            }
        }
    }

    async fn read<T, F>(&self, index_id: &str, view: F) -> MetastoreResult<T>
    where F: FnOnce(&FileBackedIndex) -> MetastoreResult<T> {
        let locked_index = self.get_locked_index(index_id).await?;
        view(&*locked_index)
    }

    /// Returns a valid metadataset that is locked.
    ///
    /// This function guarantees that the metadataset has not been
    /// marked as discarded.
    async fn get_locked_index(
        &self,
        index_id: &str,
    ) -> MetastoreResult<OwnedMutexGuard<FileBackedIndex>> {
        loop {
            let index_mutex = self.index(index_id).await?;
            let index_lock = index_mutex.lock_owned().await;
            if !index_lock.discarded {
                return Ok(index_lock);
            }
        }
    }

    /// Returns a FileBackedIndex for the given index_id.
    ///
    /// If `index_id` is in a transitioning state `Creating` or `Deleting`, it will
    /// trigger an error.
    /// If `index_id` is not yet in `per_index_metastores` map,
    /// a fetch to the storage will be initiated and might trigger an error.
    ///
    /// For a given index_id, only copies of the same index_view are returned.
    async fn index(&self, index_id: &str) -> MetastoreResult<Arc<Mutex<FileBackedIndex>>> {
        {
            // Happy path!
            // If the object is already in our cache then we just return a copy
            let per_index_metastores_r = self.per_index_metastores.read().await;
            if let Some(index_state) = per_index_metastores_r.get(index_id) {
                return get_index_mutex(index_id, index_state).await;
            }
        }

        // At this point we do not hold our mutex, so we need to do a little dance
        // to make sure we return the same instance.
        //
        // If there is an error here, note we do not return right away.
        // That's because we want to observe the property that after one success
        // all subsequent calls will succeed.
        let index_result = fetch_index(&*self.storage, index_id).await;

        // Here we retake the lock, still no io ongoing.
        let mut per_index_metastores_wlock = self.per_index_metastores.write().await;

        // At this point, some other client might have added another instance of the Metadataet in
        // the map. We want to avoid two copies to exist in the application, so we keep only
        // one.
        if let Some(index_state) = per_index_metastores_wlock.get(index_id) {
            return get_index_mutex(index_id, index_state).await;
        }

        // We need to instanciate a `LazyFileBackedIndex` that will hold the mutex
        // and take care of spawning the polling if needed.
        let index = index_result?;
        let lazy_index = LazyFileBackedIndex::new(
            self.storage.clone(),
            index_id.to_string(),
            self.polling_interval_opt,
            Some(index),
        );
        let index_mutex = lazy_index.get().await?;
        per_index_metastores_wlock.insert(index_id.to_string(), IndexState::Alive(lazy_index));
        Ok(index_mutex)
    }

    // Helper used for testing to obtain the data associated with the given index.
    #[cfg(test)]
    async fn get_index(&self, index_id: &str) -> MetastoreResult<FileBackedIndex> {
        self.read(index_id, |index| Ok(index.clone())).await
    }

    #[cfg(test)]
    async fn index_exists(&self, index_id: &str) -> MetastoreResult<bool> {
        index_exists(&*self.storage, index_id).await
    }
}

#[async_trait]
impl Metastore for FileBackedMetastore {
    /// -------------------------------------------------------------------------------
    /// Mutations over the high-level index.
    async fn create_index(&self, index_metadata: IndexMetadata) -> MetastoreResult<()> {
        let index_id = index_metadata.index_id.clone();

        // We pick the outer lock here, so that we enter a critical section.
        let mut per_index_metastores_wlock = self.per_index_metastores.write().await;

        // Checking if index already exists is a bit tedious:
        // - first we check the index state: if it's `Alive`, return `IndexAlreadyExists` error, and
        //   if it's `Creating` or `Deleting`, it's ok to override them as these are transitioning
        //   states.
        // - if the index is not in the indexes states map, we still need to check the storage as we
        //   don't want to override an existing metadata file.
        if let Some(index_state) = per_index_metastores_wlock.get(&index_id) {
            if let IndexState::Alive(_) = index_state {
                return Err(MetastoreError::IndexAlreadyExists {
                    index_id: index_metadata.index_id.clone(),
                });
            }
        } else if index_exists(&*self.storage, &index_metadata.index_id).await? {
            return Err(MetastoreError::InternalError {
                message: format!("Index {index_id} cannot be created."),
                cause: format!(
                    "Index {index_id} is not present in the `indexes_states.json` file but its \
                     file `{index_id}/metastore.json` is on the storage."
                ),
            });
        }

        // Set state to Creating` and rollback on metastore error.
        per_index_metastores_wlock.insert(index_id.clone(), IndexState::Creating);
        if let Err(error) = put_indexes_states(&*self.storage, &per_index_metastores_wlock).await {
            per_index_metastores_wlock.remove(&index_id);
            return Err(error);
        }

        // Put index metadata on storage.
        let index = FileBackedIndex::from(index_metadata);
        put_index(&*self.storage, &index).await?;

        per_index_metastores_wlock.insert(
            index_id.clone(),
            IndexState::Alive(LazyFileBackedIndex::new(
                self.storage.clone(),
                index_id.clone(),
                self.polling_interval_opt,
                Some(index),
            )),
        );

        // Set state to `Alive` and rollback on metastore error.
        let put_res = put_indexes_states(&*self.storage, &per_index_metastores_wlock).await;
        if put_res.is_err() {
            per_index_metastores_wlock.insert(index_id.clone(), IndexState::Creating);
        }
        put_res
    }

    async fn delete_index(&self, index_id: &str) -> MetastoreResult<()> {
        // We pick the outer lock here, so that we enter a critical section.
        let mut per_index_metastores_wlock = self.per_index_metastores.write().await;

        // If index is neither in `per_index_metastores_wlock` nor on the storage, it does not
        // exist.
        if !per_index_metastores_wlock.contains_key(index_id)
            && !index_exists(&*self.storage, index_id).await?
        {
            return Err(MetastoreError::IndexDoesNotExist {
                index_id: index_id.to_string(),
            });
        }

        // Set state to `Deleting` and keep the previous state in memory in case we need to insert
        // if an error occurs.
        let index_state_opt =
            per_index_metastores_wlock.insert(index_id.to_string(), IndexState::Deleting);
        // On a put error, reinsert the previous state if any.
        if let Err(error) = put_indexes_states(&*self.storage, &per_index_metastores_wlock).await {
            if let Some(index_state) = index_state_opt {
                per_index_metastores_wlock.insert(index_id.to_string(), index_state);
            } else {
                per_index_metastores_wlock.remove(index_id);
            }
            return Err(error);
        }

        let delete_res = delete_index(&*self.storage, index_id).await;

        match &delete_res {
            Ok(()) |
            // If the index file does not exist, we still need to return an error,
            // but it makes sense to ensure that the index state is removed.
            Err(MetastoreError::IndexDoesNotExist { .. }) => {
                per_index_metastores_wlock.remove(index_id);
                if let Err(error) = put_indexes_states(&*self.storage, &per_index_metastores_wlock).await {
                    per_index_metastores_wlock.insert(index_id.to_string(), IndexState::Deleting);
                    return Err(error);
                }
            },
            _ => {}
        }

        delete_res
    }

    /// -------------------------------------------------------------------------------
    /// Mutations over a single index

    async fn stage_split(
        &self,
        index_id: &str,
        split_metadata: SplitMetadata,
    ) -> MetastoreResult<()> {
        self.mutate(index_id, |index| {
            index.stage_split(split_metadata)?;
            Ok(true)
        })
        .await?;
        Ok(())
    }

    async fn publish_splits<'a>(
        &self,
        index_id: &str,
        split_ids: &[&'a str],
        replaced_split_ids: &[&'a str],
        checkpoint_delta_opt: Option<IndexCheckpointDelta>,
    ) -> MetastoreResult<()> {
        self.mutate(index_id, |index| {
            index.publish_splits(split_ids, replaced_split_ids, checkpoint_delta_opt)?;
            Ok(true)
        })
        .await?;
        Ok(())
    }

    async fn mark_splits_for_deletion<'a>(
        &self,
        index_id: &str,
        split_ids: &[&'a str],
    ) -> MetastoreResult<()> {
        self.mutate(index_id, |index| {
            index.mark_splits_for_deletion(
                split_ids,
                &[
                    SplitState::Staged,
                    SplitState::Published,
                    SplitState::MarkedForDeletion,
                ],
            )
        })
        .await?;
        Ok(())
    }

    async fn delete_splits<'a>(
        &self,
        index_id: &str,
        split_ids: &[&'a str],
    ) -> MetastoreResult<()> {
        self.mutate(index_id, |index| {
            index.delete_splits(split_ids)?;
            Ok(true)
        })
        .await?;
        Ok(())
    }

    async fn add_source(&self, index_id: &str, source: SourceConfig) -> MetastoreResult<()> {
        self.mutate(index_id, |index| index.add_source(source))
            .await?;
        Ok(())
    }

    async fn toggle_source(
        &self,
        index_id: &str,
        source_id: &str,
        enable: bool,
    ) -> MetastoreResult<bool> {
        self.mutate(index_id, |index| index.toggle_source(source_id, enable))
            .await
    }

    async fn delete_source(&self, index_id: &str, source_id: &str) -> MetastoreResult<()> {
        self.mutate(index_id, |index| index.delete_source(source_id))
            .await?;
        Ok(())
    }

    async fn reset_source_checkpoint(
        &self,
        index_id: &str,
        source_id: &str,
    ) -> MetastoreResult<()> {
        self.mutate(index_id, |index| index.reset_source_checkpoint(source_id))
            .await?;
        Ok(())
    }

    /// -------------------------------------------------------------------------------
    /// Read-only accessors

    async fn list_splits(
        &self,
        index_id: &str,
        state: SplitState,
        time_range_opt: Option<Range<i64>>,
        tags: Option<TagFilterAst>,
    ) -> MetastoreResult<Vec<Split>> {
        self.read(index_id, |index| {
            index.list_splits(state, time_range_opt, tags, None)
        })
        .await
    }

    async fn list_all_splits(&self, index_id: &str) -> MetastoreResult<Vec<Split>> {
        self.read(index_id, |index| index.list_all_splits()).await
    }

    async fn index_metadata(&self, index_id: &str) -> MetastoreResult<IndexMetadata> {
        self.read(index_id, |index| Ok(index.metadata().clone()))
            .await
    }

    async fn list_indexes_metadatas(&self) -> MetastoreResult<Vec<IndexMetadata>> {
        let per_index_metastores_rlock = self.per_index_metastores.read().await;
        try_join_all(
            per_index_metastores_rlock
                .iter()
                .filter_map(|(index_id, index_state)| match index_state {
                    IndexState::Alive(_) => Some(index_id),
                    _ => None,
                })
                .map(|index_id| self.index_metadata(index_id)),
        )
        .await
    }

    async fn list_stale_splits(
        &self,
        index_id: &str,
        delete_opstamp: u64,
        num_splits: usize,
    ) -> MetastoreResult<Vec<Split>> {
        self.read(index_id, |index| {
            let splits = index
                .list_splits(SplitState::Published, None, None, Some(delete_opstamp))?
                .into_iter()
                .sorted_by_key(|split| split.split_metadata.delete_opstamp)
                .take(num_splits)
                .collect_vec();
            Ok(splits)
        })
        .await
    }

    fn uri(&self) -> &Uri {
        self.storage.uri()
    }

    async fn check_connectivity(&self) -> anyhow::Result<()> {
        self.storage.check_connectivity().await?;
        Ok(())
    }

    /// -------------------------------------------------------------------------------
    /// Delete tasks

    async fn last_delete_opstamp(&self, index_id: &str) -> MetastoreResult<u64> {
        self.read(index_id, |index| Ok(index.last_delete_opstamp()))
            .await
    }

    async fn create_delete_task(&self, delete_query: DeleteQuery) -> MetastoreResult<DeleteTask> {
        // Ugly hack to get opstamp and create timestamp as `mutate` callback only returns a boolean
        // and not an actual struct.
        let mut opstamp: u64 = 0;
        let mut create_timestamp: i64 = 0;
        self.mutate(&delete_query.index_id, |index| {
            let delete_task = index.create_delete_task(delete_query.clone())?;
            opstamp = delete_task.opstamp;
            create_timestamp = delete_task.create_timestamp;
            Ok(true)
        })
        .await?;
        Ok(DeleteTask {
            create_timestamp,
            opstamp,
            delete_query: Some(delete_query),
        })
    }

    async fn update_splits_delete_opstamp<'a>(
        &self,
        index_id: &str,
        split_ids: &[&'a str],
        delete_opstamp: u64,
    ) -> MetastoreResult<()> {
        self.mutate(index_id, |index| {
            index.update_splits_delete_opstamp(split_ids, delete_opstamp)
        })
        .await?;
        Ok(())
    }

    async fn list_delete_tasks(
        &self,
        index_id: &str,
        opstamp_start: u64,
    ) -> MetastoreResult<Vec<DeleteTask>> {
        let delete_tasks = self
            .read(index_id, |index| Ok(index.list_delete_tasks(opstamp_start)))
            .await??;
        Ok(delete_tasks)
    }
}

async fn get_index_mutex(
    index_id: &str,
    index_state: &IndexState,
) -> MetastoreResult<Arc<Mutex<FileBackedIndex>>> {
    match index_state {
        IndexState::Alive(lazy_index) => lazy_index.get().await,
        IndexState::Creating => Err(MetastoreError::InternalError {
            message: format!("Index `{index_id}` cannot be retrieved."),
            cause: "Index `{index_id}` is in transitioning state `Creating` and this should not \
                    happened. Either recreate or delete it."
                .to_string(),
        }),
        IndexState::Deleting => Err(MetastoreError::InternalError {
            message: format!("Index `{index_id}` cannot be retrieved."),
            cause: "Index `{index_id}` is in transitioning state `Deleting` and this should not \
                    happened. Try to delete it again."
                .to_string(),
        }),
    }
}

#[cfg(test)]
#[async_trait]
impl crate::tests::test_suite::DefaultForTest for FileBackedMetastore {
    async fn default_for_test() -> Self {
        use quickwit_storage::RamStorage;
        FileBackedMetastore::try_new(Arc::new(RamStorage::default()), None)
            .await
            .unwrap()
    }
}

metastore_test_suite!(crate::FileBackedMetastore);

#[cfg(test)]
mod tests {
    use std::collections::HashMap;
    use std::ops::RangeInclusive;
    use std::path::Path;
    use std::sync::Arc;

    use futures::executor::block_on;
    use quickwit_proto::metastore_api::DeleteQuery;
    use quickwit_storage::{MockStorage, RamStorage, Storage, StorageErrorKind};
    use rand::Rng;
    use time::OffsetDateTime;
    use tokio::time::Duration;

    use super::lazy_file_backed_index::LazyFileBackedIndex;
    use super::store_operations::{
        fetch_and_build_indexes_states, meta_path, put_index_given_index_id, put_indexes_states,
    };
    use super::{FileBackedIndex, FileBackedMetastore, IndexState};
    use crate::tests::test_suite::DefaultForTest;
    use crate::{IndexMetadata, Metastore, MetastoreError, SplitMetadata, SplitState};

    #[tokio::test]
    async fn test_file_backed_metastore_index_exists() {
        let index_id = "test-index";
        let metastore = FileBackedMetastore::default_for_test().await;
        assert!(!metastore.index_exists(index_id).await.unwrap());

        let index_metadata = IndexMetadata::for_test(index_id, "ram:///indexes/test-index");
        metastore.create_index(index_metadata).await.unwrap();

        assert!(metastore.index_exists(index_id).await.unwrap());
    }

    #[tokio::test]
    async fn test_file_backed_metastore_get_index() {
        let index_id = "test-index";
        let metastore = FileBackedMetastore::default_for_test().await;
        let index_metadata = IndexMetadata::for_test(index_id, "ram:///indexes/test-index");

        // Create index
        metastore
            .create_index(index_metadata.clone())
            .await
            .unwrap();

        // Open index and check its metadata
        let created_index = metastore.get_index(index_id).await.unwrap();
        assert_eq!(created_index.index_id(), index_metadata.index_id);
        assert_eq!(created_index.metadata().index_uri, index_metadata.index_uri);

        // Check index is returned by list indexes.
        let indexes = metastore.list_indexes_metadatas().await.unwrap();
        assert_eq!(indexes.len(), 1);

        // Open a non-existent index.
        let metastore_error = metastore
            .get_index("index-does-not-exist")
            .await
            .unwrap_err();
        assert!(matches!(
            metastore_error,
            MetastoreError::IndexDoesNotExist { .. }
        ));
    }

    #[tokio::test]
    async fn test_file_backed_metastore_storage_failing() {
        // The file-backed metastore should not update its internal state if the storage fails.
        let mut mock_storage = MockStorage::default();

        let current_timestamp = OffsetDateTime::now_utc().unix_timestamp();

        let ram_storage = RamStorage::default();
        let ram_storage_clone = ram_storage.clone();

        mock_storage // remove this if we end up changing the semantics of create.
            .expect_exists()
            .returning(|_| Ok(false));
        mock_storage
            .expect_put()
            .times(4)
            .returning(move |path, put_payload| {
                assert!(
                    path == Path::new("indexes_states.json") || path == meta_path("test-index")
                );
                block_on(ram_storage_clone.put(path, put_payload))
            });
        mock_storage
            .expect_get_all()
            .times(1)
            .returning(move |path| block_on(ram_storage.get_all(path)));
        mock_storage.expect_put().times(1).returning(|_uri, _| {
            Err(StorageErrorKind::Io
                .with_error(anyhow::anyhow!("Oops. Some network problem maybe?")))
        });
        let metastore = FileBackedMetastore::for_test(Arc::new(mock_storage));

        let index_id = "test-index";
        let split_id = "split-one";
        let split_metadata = SplitMetadata {
            footer_offsets: 1000..2000,
            split_id: split_id.to_string(),
            num_docs: 1,
            uncompressed_docs_size_in_bytes: 2,
            time_range: Some(RangeInclusive::new(0, 99)),
            create_timestamp: current_timestamp,
            ..Default::default()
        };

        let index_metadata = IndexMetadata::for_test(index_id, "ram:///indexes/test-index");

        // create index
        metastore.create_index(index_metadata).await.unwrap();

        // stage split
        metastore
            .stage_split(index_id, split_metadata)
            .await
            .unwrap();

        // publish split fails
        let err = metastore
            .publish_splits(index_id, &[split_id], &[], None)
            .await;
        assert!(err.is_err());

        // empty
        let split = metastore
            .list_splits(index_id, SplitState::Published, None, None)
            .await
            .unwrap();
        assert!(split.is_empty());

        // not empty
        let split = metastore
            .list_splits(index_id, SplitState::Staged, None, None)
            .await
            .unwrap();
        assert!(!split.is_empty());
    }

    #[tokio::test]
    async fn test_file_backed_metastore_get_index_checks_for_inconsistent_index_id(
    ) -> crate::MetastoreResult<()> {
        let storage = Arc::new(RamStorage::default());
        let index_id = "test-index";
        let index_metadata =
            IndexMetadata::for_test("my-inconsistent-index", "ram:///indexes/test-index");

        // Put inconsistent index and states into storage.
        let index = FileBackedIndex::from(index_metadata);
        put_index_given_index_id(&*storage, &index, index_id).await?;
        let mut indexes_states = HashMap::new();
        indexes_states.insert(
            index_id.to_string(),
            IndexState::Alive(LazyFileBackedIndex::new(
                storage.clone(),
                index_id.to_string(),
                None,
                None,
            )),
        );
        put_indexes_states(&*storage, &indexes_states)
            .await
            .unwrap();

        let metastore = FileBackedMetastore::try_new(storage.clone(), None)
            .await
            .unwrap();

        // Getting index with inconsistent index ID should raise an error.
        let metastore_error = metastore.get_index(index_id).await.unwrap_err();
        assert!(matches!(
            metastore_error,
            MetastoreError::InternalError { .. }
        ));

        Ok(())
    }

    #[tokio::test]
    async fn test_file_backed_metastore_wrt_directly_visible() -> crate::MetastoreResult<()> {
        let metastore = FileBackedMetastore::default_for_test().await;
        let index_id = "test-index";
        let index_metadata = IndexMetadata::for_test(index_id, "ram:///indexes/test-index");
        metastore.create_index(index_metadata).await?;

        assert!(metastore.list_all_splits(index_id).await?.is_empty());
        let split_metadata = SplitMetadata {
            footer_offsets: 1000..2000,
            split_id: "split1".to_string(),
            num_docs: 1,
            uncompressed_docs_size_in_bytes: 2,
            time_range: Some(0..=99),
            ..Default::default()
        };
        assert!(metastore.list_all_splits("test-index").await?.is_empty());
        metastore.stage_split(index_id, split_metadata).await?;
        assert_eq!(metastore.list_all_splits(index_id).await?.len(), 1);
        Ok(())
    }

    #[tokio::test]
    async fn test_file_backed_metastore_polling() -> crate::MetastoreResult<()> {
        let storage = Arc::new(RamStorage::default());

        let metastore_wrt = FileBackedMetastore::try_new(storage.clone(), None)
            .await
            .unwrap();
        let polling_interval = Duration::from_millis(20);
        let metastore_read = FileBackedMetastore::try_new(storage.clone(), Some(polling_interval))
            .await
            .unwrap();

        let index_id = "test-index";
        let index_metadata = IndexMetadata::for_test(index_id, "ram:///indexes/test-index");
        metastore_wrt.create_index(index_metadata).await?;

        assert!(metastore_wrt.list_all_splits(index_id).await?.is_empty());
        let split_metadata = SplitMetadata {
            footer_offsets: 1000..2000,
            split_id: "split1".to_string(),
            num_docs: 1,
            uncompressed_docs_size_in_bytes: 2,
            time_range: Some(0..=99),
            ..Default::default()
        };
        assert!(metastore_read
            .list_all_splits("test-index")
            .await?
            .is_empty());
        metastore_wrt.stage_split(index_id, split_metadata).await?;
        assert!(metastore_read
            .list_all_splits("test-index")
            .await?
            .is_empty());
        for _ in 0..10 {
            tokio::time::sleep(polling_interval).await;
            if !metastore_read
                .list_all_splits("test-index")
                .await?
                .is_empty()
            {
                return Ok(());
            }
        }
        panic!("The metastore should have been updated.");
    }

    #[tokio::test(flavor = "multi_thread", worker_threads = 3)]
    async fn test_file_backed_metastore_race_condition() {
        let metastore = Arc::new(FileBackedMetastore::default_for_test().await);
        let index_id = "test-index";

        let index_metadata = IndexMetadata::for_test(index_id, "ram:///indexes/test-index");

        // Create index
        metastore.create_index(index_metadata).await.unwrap();

        // Stage splits in multiple threads
        let mut handles = Vec::new();
        let mut random_generator = rand::thread_rng();
        for i in 1..=20 {
            let sleep_duration = Duration::from_millis(random_generator.gen_range(0..=200));
            let metastore = metastore.clone();
            let current_timestamp = OffsetDateTime::now_utc().unix_timestamp();
            let handle = tokio::spawn(async move {
                let split_metadata = SplitMetadata {
                    footer_offsets: 1000..2000,
                    split_id: format!("split-{}", i),
                    num_docs: 1,
                    uncompressed_docs_size_in_bytes: 2,
                    time_range: Some(RangeInclusive::new(0, 99)),
                    create_timestamp: current_timestamp,
                    ..Default::default()
                };
                // stage split
                metastore
                    .stage_split(index_id, split_metadata)
                    .await
                    .unwrap();

                tokio::time::sleep(sleep_duration).await;

                // publish split
                let split_id = format!("split-{}", i);
                metastore
                    .publish_splits(index_id, &[&split_id], &[], None)
                    .await
                    .unwrap();
            });
            handles.push(handle);
        }

        futures::future::try_join_all(handles).await.unwrap();

        let splits = metastore
            .list_splits(index_id, SplitState::Published, None, None)
            .await
            .unwrap();

        // Make sure that all 20 splits are in `Published` state.
        assert_eq!(splits.len(), 20);
    }

    #[tokio::test]
    async fn test_file_backed_metastore_create_index_when_storage_failing_on_indexes_states_put() {
        let mut mock_storage = MockStorage::default();
        let ram_storage = RamStorage::default();
        let index_id = "test-index";

        mock_storage.expect_exists().returning(|_| Ok(false));
        mock_storage
            .expect_put()
            .times(1)
            .returning(move |path, _| {
                assert!(path == Path::new("indexes_states.json"));
                Err(StorageErrorKind::Io
                    .with_error(anyhow::anyhow!("Oops. Some network problem maybe?")))
            });
        mock_storage
            .expect_get_all()
            .times(1)
            .returning(move |path| block_on(ram_storage.get_all(path)));
        let metastore = FileBackedMetastore::for_test(Arc::new(mock_storage));
        let index_metadata = IndexMetadata::for_test(index_id, "ram:///indexes/test-index");

        // Create index.
        let metastore_error = metastore.create_index(index_metadata).await.unwrap_err();
        assert!(matches!(
            metastore_error,
            MetastoreError::InternalError { .. }
        ));
        // Try fetch the not created index.
        let created_index_error = metastore.get_index(index_id).await.unwrap_err();
        assert!(matches!(
            created_index_error,
            MetastoreError::IndexDoesNotExist { .. }
        ));
    }

    #[tokio::test]
    async fn test_file_backed_metastore_create_index_when_storage_failing_before_metadata_put() {
        let mut mock_storage = MockStorage::default();
        let ram_storage = RamStorage::default();
        let ram_storage_clone = ram_storage.clone();
        let ram_storage_clone_2 = ram_storage.clone();
        let index_id = "test-index";

        mock_storage // remove this if we end up changing the semantics of create.
            .expect_exists()
            .returning(|_| Ok(false));
        mock_storage
            .expect_put()
            .times(4)
            .returning(move |path, put_payload| {
                assert!(
                    path == Path::new("indexes_states.json") || path == meta_path("test-index")
                );
                if path == Path::new("indexes_states.json") {
                    return block_on(ram_storage_clone.put(path, put_payload));
                }
                Err(StorageErrorKind::Io
                    .with_error(anyhow::anyhow!("Oops. Some network problem maybe?")))
            });
        mock_storage
            .expect_get_all()
            .times(1)
            .returning(move |path| block_on(ram_storage.get_all(path)));
        let metastore = FileBackedMetastore::for_test(Arc::new(mock_storage));
        let index_metadata = IndexMetadata::for_test(index_id, "ram:///indexes/test-index");

        // Create index
        let metastore_error = metastore.create_index(index_metadata).await.unwrap_err();
        assert!(matches!(
            metastore_error,
            MetastoreError::InternalError { .. }
        ));
        // Let's fetch the index, we expect an internal error as the index state is in `Creating`
        // state.
        let created_index_error = metastore.get_index(index_id).await.unwrap_err();
        assert!(matches!(
            created_index_error,
            MetastoreError::InternalError { .. }
        ));
        // Check index state is in `Creating` in the states file.
        let index_states =
            fetch_and_build_indexes_states(Arc::new(ram_storage_clone_2.clone()), None)
                .await
                .unwrap();
        assert!(matches!(
            *index_states.get(index_id).unwrap(),
            IndexState::Creating
        ));
        // Let's delete the index to clean states.
        let deleted_index_error = metastore.delete_index(index_id).await.unwrap_err();
        assert!(matches!(
            deleted_index_error,
            MetastoreError::IndexDoesNotExist { .. }
        ));
        let index_states = fetch_and_build_indexes_states(Arc::new(ram_storage_clone_2), None)
            .await
            .unwrap();
        assert!(index_states.get(index_id).is_none());
        // Now we can expect an `IndexDoesNotExist` error.
        let created_index_error = metastore.get_index(index_id).await.unwrap_err();
        assert!(matches!(
            created_index_error,
            MetastoreError::IndexDoesNotExist { .. }
        ));
    }

    #[tokio::test]
    async fn test_file_backed_metastore_create_index_when_storage_failing_before_last_indexes_states_put(
    ) {
        let mut mock_storage = MockStorage::default();
        let ram_storage = RamStorage::default();
        let ram_storage_clone = ram_storage.clone();
        let index_id = "test-index";
        let mut indexes_json_valid_put = 1;
        mock_storage // remove this if we end up changing the semantics of create.
            .expect_exists()
            .returning(|_| Ok(false));
        mock_storage
            .expect_put()
            .times(3)
            .returning(move |path, put_payload| {
                assert!(
                    path == Path::new("indexes_states.json") || path == meta_path("test-index")
                );
                if path == Path::new("indexes_states.json") {
                    if indexes_json_valid_put == 0 {
                        return Err(StorageErrorKind::Io
                            .with_error(anyhow::anyhow!("Oops. Some network problem maybe?")));
                    }
                    indexes_json_valid_put -= 1;
                }
                return block_on(ram_storage_clone.put(path, put_payload));
            });
        let metastore = FileBackedMetastore::for_test(Arc::new(mock_storage));
        let index_metadata = IndexMetadata::for_test(index_id, "ram:///indexes/test-index");

        // Create index
        let metastore_error = metastore.create_index(index_metadata).await.unwrap_err();
        assert!(matches!(
            metastore_error,
            MetastoreError::InternalError { .. }
        ));
        // Let's fetch the index, we expect an internal error as the index state is in `Creating`
        // state.
        let created_index_error = metastore.get_index(index_id).await.unwrap_err();
        assert!(matches!(
            created_index_error,
            MetastoreError::InternalError { .. }
        ));
    }

    #[tokio::test]
    async fn test_file_backed_metastore_delete_index_when_storage_failing_before_metadata_delete() {
        let mut mock_storage = MockStorage::default();
        let ram_storage = RamStorage::default();
        let ram_storage_clone = ram_storage.clone();
        let index_id = "test-index";
        let index_metadata = IndexMetadata::for_test(index_id, "ram:///indexes/test-index");
        let index = FileBackedIndex::from(index_metadata);
        put_index_given_index_id(&ram_storage, &index, index_id)
            .await
            .unwrap();

        mock_storage // remove this if we end up changing the semantics of create.
            .expect_exists()
            .returning(|_| Ok(true));
        mock_storage // remove this if we end up changing the semantics of create.
            .expect_delete()
            .returning(|_| {
                Err(StorageErrorKind::Io
                    .with_error(anyhow::anyhow!("Oops. Some network problem maybe?")))
            });
        mock_storage
            .expect_put()
            .times(1)
            .returning(move |path, put_payload| {
                return block_on(ram_storage_clone.put(path, put_payload));
            });
        let metastore = FileBackedMetastore::for_test(Arc::new(mock_storage));

        // Delete index
        let metastore_error = metastore.delete_index(index_id).await.unwrap_err();
        assert!(matches!(
            metastore_error,
            MetastoreError::InternalError { .. }
        ));
        // Let's fetch the index, we expect an internal error as the index state is in `Deleting`
        // state.
        let created_index_error = metastore.get_index(index_id).await.unwrap_err();
        assert!(matches!(
            created_index_error,
            MetastoreError::InternalError { .. }
        ));
    }

    #[tokio::test]
    async fn test_file_backed_metastore_delete_index_storage_failing_before_last_indexes_states_put(
    ) {
        let mut mock_storage = MockStorage::default();
        let ram_storage = RamStorage::default();
        let ram_storage_clone = ram_storage.clone();
        let index_id = "test-index";
        let index_metadata = IndexMetadata::for_test(index_id, "ram:///indexes/test-index");
        let index = FileBackedIndex::from(index_metadata);
        put_index_given_index_id(&ram_storage, &index, index_id)
            .await
            .unwrap();
        let mut indexes_json_valid_put = 1;
        mock_storage // remove this if we end up changing the semantics of create.
            .expect_exists()
            .returning(|_| Ok(true));
        mock_storage // remove this if we end up changing the semantics of create.
            .expect_delete()
            .returning(|_| Ok(()));
        mock_storage
            .expect_put()
            .times(2)
            .returning(move |path, put_payload| {
                assert!(path == Path::new("indexes_states.json"));
                if path == Path::new("indexes_states.json") {
                    if indexes_json_valid_put == 0 {
                        return Err(StorageErrorKind::Io
                            .with_error(anyhow::anyhow!("Oops. Some network problem maybe?")));
                    }
                    indexes_json_valid_put -= 1;
                }
                return block_on(ram_storage_clone.put(path, put_payload));
            });
        let metastore = FileBackedMetastore::for_test(Arc::new(mock_storage));

        // Delete index
        let metastore_error = metastore.delete_index(index_id).await.unwrap_err();
        assert!(matches!(
            metastore_error,
            MetastoreError::InternalError { .. }
        ));
        // Let's fetch the index, we expect an internal error as the index state is in `Deleting`
        // state.
        let created_index_error = metastore.get_index(index_id).await.unwrap_err();
        assert!(matches!(
            created_index_error,
            MetastoreError::InternalError { .. }
        ));
    }

    #[tokio::test]
    async fn test_file_backed_metastore_get_list_indexes() -> crate::MetastoreResult<()> {
        let index_id_creating = "test-index--creating";
        let index_id_alive = "testing-index--alive";
        let index_id_unregistered = "test-index--unregistered";
        let index_id_deleting = "test-index--deleting";

        let index_metadata_alive =
            IndexMetadata::for_test(index_id_alive, "ram:///indexes/test-index--alive");
        let index_metadata_unregistered = IndexMetadata::for_test(
            index_id_unregistered,
            "ram:///indexes/test-index--unregistered",
        );

        // Put indexes states into storage.
        let ram_storage = Arc::new(RamStorage::default());
        let mut indexes_states = HashMap::new();
        indexes_states.insert(index_id_creating.to_string(), IndexState::Creating);
        indexes_states.insert(
            index_id_alive.to_string(),
            IndexState::Alive(LazyFileBackedIndex::new(
                ram_storage.clone(),
                index_id_alive.to_string(),
                None,
                None,
            )),
        );
        indexes_states.insert(index_id_deleting.to_string(), IndexState::Deleting);
        put_indexes_states(&*ram_storage, &indexes_states)
            .await
            .unwrap();

        let index_alive = FileBackedIndex::from(index_metadata_alive);
        let index_alive_unregistered = FileBackedIndex::from(index_metadata_unregistered);

        // Put indexes metadatas.
        put_index_given_index_id(&*ram_storage, &index_alive, index_id_alive).await?;
        put_index_given_index_id(
            &*ram_storage,
            &index_alive_unregistered,
            index_id_unregistered,
        )
        .await?;

        // Fetch alive indexes metadatas.
        let metastore = FileBackedMetastore::try_new(ram_storage.clone(), None)
            .await
            .unwrap();
        let indexes_metadatas = metastore.list_indexes_metadatas().await.unwrap();
        assert_eq!(indexes_metadatas.len(), 1);

        // Fetch the index metadata not registered in indexes states json.
        metastore.get_index(index_id_unregistered).await.unwrap();

        // Now list indexes return 2 indexes metadatas as the metastore is now aware of
        // 2 alive indexes.
        let indexes_metadatas = metastore.list_indexes_metadatas().await.unwrap();
        assert_eq!(indexes_metadatas.len(), 2);

        // Let's delete indexes.
        metastore.delete_index(index_id_alive).await.unwrap();
        metastore.delete_index(index_id_unregistered).await.unwrap();
        let no_more_indexes = metastore.list_indexes_metadatas().await.unwrap();
        assert!(no_more_indexes.is_empty());

        Ok(())
    }

    #[tokio::test]
    async fn test_monotically_increasing_stamps_by_index() {
        let storage = RamStorage::default();
        let metastore = FileBackedMetastore::try_new(Arc::new(storage.clone()), None)
            .await
            .unwrap();
        let index_id = "test-index-increasing-stamps-by-index";
        let index_metadata = IndexMetadata::for_test(
            index_id,
            "ram:///indexes/test-index-increasing-stamps-by-index",
        );
        metastore.create_index(index_metadata).await.unwrap();
        let delete_query = DeleteQuery {
            start_timestamp: None,
            end_timestamp: None,
            index_id: index_id.to_string(),
            query: "harry potter".to_string(),
            search_fields: Vec::new(),
        };

        let delete_task_1 = metastore
            .create_delete_task(delete_query.clone())
            .await
            .unwrap();
        assert_eq!(delete_task_1.opstamp, 1);
        let delete_task_2 = metastore
            .create_delete_task(delete_query.clone())
            .await
            .unwrap();
        assert_eq!(delete_task_2.opstamp, 2);

        // Create metastore with data already in the storage.
        let new_metastore = FileBackedMetastore::try_new(Arc::new(storage), None)
            .await
            .unwrap();
        let delete_task_3 = new_metastore
            .create_delete_task(delete_query.clone())
            .await
            .unwrap();
        assert_eq!(delete_task_3.opstamp, 3);

        // Create delete tasks on new index.
        let index_id_2 = "test-index-increasing-stamps-by-index-2";
        let index_metadata = IndexMetadata::for_test(
            index_id_2,
            "ram:///indexes/test-index-increasing-stamps-by-index-2",
        );
        metastore.create_index(index_metadata).await.unwrap();
        let delete_query = DeleteQuery {
            start_timestamp: None,
            end_timestamp: None,
            index_id: index_id_2.to_string(),
            query: "harry potter".to_string(),
            search_fields: Vec::new(),
        };
        let delete_task_4 = metastore
            .create_delete_task(delete_query.clone())
            .await
            .unwrap();
        assert_eq!(delete_task_4.opstamp, 1);
    }
}<|MERGE_RESOLUTION|>--- conflicted
+++ resolved
@@ -144,15 +144,6 @@
     async fn mutate(
         &self,
         index_id: &str,
-<<<<<<< HEAD
-        mutation: impl FnOnce(&mut FileBackedIndex) -> crate::MetastoreResult<bool>,
-    ) -> MetastoreResult<bool> {
-        let mut locked_index = self.get_locked_index(index_id).await?;
-        let mut index = locked_index.clone();
-        let has_changed = mutation(&mut index)?;
-        if !has_changed {
-            return Ok(false);
-=======
         mutate_fn: impl FnOnce(&mut FileBackedIndex) -> crate::MetastoreResult<bool>,
     ) -> MetastoreResult<()> {
         let mut locked_index = self.get_locked_index(index_id).await?;
@@ -160,7 +151,6 @@
         let mutation_occurred = mutate_fn(&mut index)?;
         if !mutation_occurred {
             return Ok(());
->>>>>>> f6bb561e
         }
 
         let put_result = put_index(&*self.storage, &index).await;
