--- conflicted
+++ resolved
@@ -203,12 +203,7 @@
     ) -> MetastoreResult<T> {
         let index_id = index_uid.index_id();
         let mut locked_index = self.get_locked_index(index_id).await?;
-<<<<<<< HEAD
         if locked_index.index_uid() != index_uid {
-=======
-
-        if *locked_index.index_uid() != index_uid {
->>>>>>> 4f7f2733
             return Err(MetastoreError::NotFound(EntityKind::Index {
                 index_id: index_id.to_string(),
             }));
@@ -256,12 +251,7 @@
     where F: FnOnce(&FileBackedIndex) -> MetastoreResult<T> {
         let index_id = index_uid.index_id();
         let locked_index = self.get_locked_index(index_id).await?;
-<<<<<<< HEAD
         if locked_index.index_uid() == index_uid {
-=======
-
-        if *locked_index.index_uid() == index_uid {
->>>>>>> 4f7f2733
             view(&locked_index)
         } else {
             Err(MetastoreError::NotFound(EntityKind::Index {
@@ -474,14 +464,8 @@
         // We pick the outer lock here, so that we enter a critical section.
         let mut state_wlock_guard = self.state.write().await;
 
-<<<<<<< HEAD
         let index_id = request.index_uid().index_id();
         // If index is neither in `per_index_metastores_wlock` nor on the storage, it does not
-=======
-        let index_uid: IndexUid = request.index_uid.into();
-        let index_id = index_uid.index_id();
-        // If index is neither in `inner_guard` nor on the storage, it does not
->>>>>>> 4f7f2733
         // exist.
         if !state_wlock_guard.indexes.contains_key(index_id)
             && !index_exists(&*self.storage, index_id).await?
