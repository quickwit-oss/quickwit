// Copyright (C) 2023 Quickwit, Inc.
//
// Quickwit is offered under the AGPL v3.0 and as commercial software.
// For commercial licensing, contact us at hello@quickwit.io.
//
// AGPL:
// This program is free software: you can redistribute it and/or modify
// it under the terms of the GNU Affero General Public License as
// published by the Free Software Foundation, either version 3 of the
// License, or (at your option) any later version.
//
// This program is distributed in the hope that it will be useful,
// but WITHOUT ANY WARRANTY; without even the implied warranty of
// MERCHANTABILITY or FITNESS FOR A PARTICULAR PURPOSE. See the
// GNU Affero General Public License for more details.
//
// You should have received a copy of the GNU Affero General Public License
// along with this program. If not, see <http://www.gnu.org/licenses/>.

mod grpc_adapter;

use std::error::Error;
use std::net::SocketAddr;

use anyhow::bail;
use async_trait::async_trait;
pub use grpc_adapter::GrpcMetastoreAdapter;
use itertools::Itertools;
use quickwit_common::tower::BalanceChannel;
use quickwit_common::uri::Uri as QuickwitUri;
use quickwit_config::{IndexConfig, SourceConfig};
use quickwit_proto::metastore_api::metastore_api_service_client::MetastoreApiServiceClient;
use quickwit_proto::metastore_api::{
    AddSourceRequest, CreateIndexRequest, DeleteIndexRequest, DeleteQuery, DeleteSourceRequest,
    DeleteSplitsRequest, DeleteTask, IndexMetadataRequest, LastDeleteOpstampRequest,
    ListAllSplitsRequest, ListDeleteTasksRequest, ListIndexesMetadatasRequest, ListSplitsRequest,
    ListStaleSplitsRequest, MarkSplitsForDeletionRequest, PublishSplitsRequest,
    ResetSourceCheckpointRequest, StageSplitsRequest, ToggleSourceRequest,
    UpdateSplitsDeleteOpstampRequest,
};
use quickwit_proto::tonic::codegen::InterceptedService;
use quickwit_proto::tonic::Status;
<<<<<<< HEAD
use quickwit_proto::{IndexUid, SpanContextInterceptor};
use tokio::sync::watch;
use tokio_stream::wrappers::WatchStream;
=======
use quickwit_proto::SpanContextInterceptor;
>>>>>>> 6800c2cf
use tower::timeout::error::Elapsed;

use crate::checkpoint::IndexCheckpointDelta;
use crate::{
    IndexMetadata, ListSplitsQuery, Metastore, MetastoreError, MetastoreResult, Split,
    SplitMetadata,
};

// URI describing in a generic way the metastore services resource present in the cluster (=
// discovered by Quickwit gossip). This value is used to build the URI of `MetastoreGrpcClient` and
// is only useful for debugging.
const GRPC_METASTORE_BASE_URI: &str = "grpc://metastore.service.cluster";

type Transport = InterceptedService<BalanceChannel<SocketAddr>, SpanContextInterceptor>;
type MetastoreGrpcClientImpl = MetastoreApiServiceClient<Transport>;

/// The [`MetastoreGrpcClient`] sends gRPC requests to cluster members running a [`Metastore`]
/// service, those nodes will execute the queries on the metastore.
/// The [`MetastoreGrpcClient`] use tonic load balancer to balance requests between nodes and
/// listen to cluster live nodes changes to keep updated the list of available nodes.
#[derive(Clone)]
pub struct MetastoreGrpcClient {
    underlying: MetastoreGrpcClientImpl,
    balance_channel: BalanceChannel<SocketAddr>,
    // URI used to describe the metastore resource of form
    // `GRPC_METASTORE_BASE_URI:{grpc_advertise_port}`. This value is only useful for
    // debugging.
    uri: QuickwitUri,
}

impl MetastoreGrpcClient {
    /// Create a [`MetastoreGrpcClient`] that sends gRPC requests to nodes running
    /// [`Metastore`] service. It listens to cluster members changes to update the
    /// nodes.
    /// `grpc_advertise_port` is used only for building the `uri`.
    pub async fn from_balance_channel(
        balance_channel: BalanceChannel<SocketAddr>,
    ) -> anyhow::Result<Self> {
        let underlying = MetastoreApiServiceClient::with_interceptor(
            balance_channel.clone(),
            SpanContextInterceptor,
        );
        let uri = QuickwitUri::from_well_formed(GRPC_METASTORE_BASE_URI);
        Ok(Self {
            underlying,
            balance_channel,
            uri,
        })
    }

    /// Creates a [`MetastoreGrpcClient`] from a duplex stream client for testing purpose.
    #[cfg(any(test, feature = "testsuite"))]
    pub async fn from_duplex_stream(client: tokio::io::DuplexStream) -> anyhow::Result<Self> {
        use http::Uri;
        use quickwit_proto::tonic::transport::Endpoint;

        let mut client = Some(client);
        let channel = Endpoint::try_from("http://test.server")?
            .connect_with_connector(tower::service_fn(move |_: Uri| {
                let client = client.take();
                async move {
                    client.ok_or_else(|| {
                        std::io::Error::new(std::io::ErrorKind::Other, "Client already taken")
                    })
                }
            }))
            .await?;
        let dummy_addr = "127.0.0.1:1234".parse::<SocketAddr>()?;
        let balance_channel = BalanceChannel::from_channel(dummy_addr, channel);
        let underlying = MetastoreApiServiceClient::with_interceptor(
            balance_channel.clone(),
            SpanContextInterceptor,
        );
        Ok(Self {
            underlying,
            balance_channel,
            uri: QuickwitUri::from_well_formed(GRPC_METASTORE_BASE_URI),
        })
    }
}

#[async_trait]
impl Metastore for MetastoreGrpcClient {
    async fn check_connectivity(&self) -> anyhow::Result<()> {
        if self.balance_channel.num_connections() == 0 {
            bail!("The metastore service is unavailable.");
        }
        Ok(())
    }

    fn uri(&self) -> &QuickwitUri {
        &self.uri
    }

    /// Creates an index.
    async fn create_index(&self, index_config: IndexConfig) -> MetastoreResult<IndexUid> {
        let index_config_serialized_json =
            serde_json::to_string(&index_config).map_err(|error| {
                MetastoreError::JsonSerializeError {
                    struct_name: "IndexConfig".to_string(),
                    message: error.to_string(),
                }
            })?;
        let request = CreateIndexRequest {
            index_config_serialized_json,
        };
        let inner_response = self
            .underlying
            .clone()
            .create_index(request)
            .await
            .map_err(|tonic_error| parse_grpc_error(&tonic_error))?
            .into_inner();
        let index_uid = inner_response.index_uid.into();
        Ok(index_uid)
    }

    /// List indexes.
    async fn list_indexes_metadatas(&self) -> MetastoreResult<Vec<IndexMetadata>> {
        let response = self
            .underlying
            .clone()
            .list_indexes_metadatas(ListIndexesMetadatasRequest {})
            .await
            .map_err(|tonic_error| parse_grpc_error(&tonic_error))?;
        let indexes_metadatas =
            serde_json::from_str(&response.into_inner().indexes_metadatas_serialized_json)
                .map_err(|error| MetastoreError::JsonDeserializeError {
                    struct_name: "Vec<IndexMetadata>".to_string(),
                    message: error.to_string(),
                })?;
        Ok(indexes_metadatas)
    }

    /// Returns the [`IndexMetadata`] for a given index.
    async fn index_metadata(&self, index_id: &str) -> MetastoreResult<IndexMetadata> {
        let request = IndexMetadataRequest {
            index_id: index_id.to_string(),
        };
        let response = self
            .underlying
            .clone()
            .index_metadata(request)
            .await
            .map_err(|tonic_error| parse_grpc_error(&tonic_error))?;
        let index_metadata = serde_json::from_str(
            &response.into_inner().index_metadata_serialized_json,
        )
        .map_err(|error| MetastoreError::JsonDeserializeError {
            struct_name: "IndexMetadata".to_string(),
            message: error.to_string(),
        })?;
        Ok(index_metadata)
    }

    /// Deletes an index.
    async fn delete_index(&self, index_uid: IndexUid) -> MetastoreResult<()> {
        let request = DeleteIndexRequest {
            index_uid: index_uid.to_string(),
        };
        self.underlying
            .clone()
            .delete_index(request)
            .await
            .map(|tonic_response| tonic_response.into_inner())
            .map_err(|tonic_error| parse_grpc_error(&tonic_error))?;
        Ok(())
    }

    /// Stages several splits.
    async fn stage_splits(
        &self,
        index_uid: IndexUid,
        split_metadata_list: Vec<SplitMetadata>,
    ) -> MetastoreResult<()> {
        let split_metadata_list_serialized_json = serde_json::to_string(&split_metadata_list)
            .map_err(|error| MetastoreError::JsonSerializeError {
                struct_name: "Vec<SplitMetadata>".to_string(),
                message: error.to_string(),
            })?;
        let tonic_request = StageSplitsRequest {
            index_uid: index_uid.to_string(),
            split_metadata_list_serialized_json,
        };
        self.underlying
            .clone()
            .stage_splits(tonic_request)
            .await
            .map_err(|tonic_error| parse_grpc_error(&tonic_error))?;
        Ok(())
    }

    /// Publishes a list of splits.
    async fn publish_splits<'a>(
        &self,
        index_uid: IndexUid,
        split_ids: &[&'a str],
        replaced_split_ids: &[&'a str],
        checkpoint_delta_opt: Option<IndexCheckpointDelta>,
    ) -> MetastoreResult<()> {
        let split_ids_vec: Vec<String> = split_ids.iter().map(|split| split.to_string()).collect();
        let replaced_split_ids_vec: Vec<String> = replaced_split_ids
            .iter()
            .map(|split_id| split_id.to_string())
            .collect();
        let index_checkpoint_delta_serialized_json = checkpoint_delta_opt
            .map(|checkpoint_delta| serde_json::to_string(&checkpoint_delta))
            .transpose()
            .map_err(|error| MetastoreError::JsonSerializeError {
                struct_name: "IndexCheckpointDelta".to_string(),
                message: error.to_string(),
            })?;
        let request = PublishSplitsRequest {
            index_uid: index_uid.into(),
            split_ids: split_ids_vec,
            replaced_split_ids: replaced_split_ids_vec,
            index_checkpoint_delta_serialized_json,
        };
        self.underlying
            .clone()
            .publish_splits(request)
            .await
            .map(|tonic_response| tonic_response.into_inner())
            .map_err(|tonic_error| parse_grpc_error(&tonic_error))?;
        Ok(())
    }

    /// Lists the splits.
    async fn list_splits(&self, query: ListSplitsQuery) -> MetastoreResult<Vec<Split>> {
        let filter_json =
            serde_json::to_string(&query).map_err(|error| MetastoreError::JsonSerializeError {
                struct_name: "ListSplitsQuery".to_string(),
                message: error.to_string(),
            })?;

        let request = ListSplitsRequest { filter_json };
        let response = self
            .underlying
            .clone()
            .list_splits(request)
            .await
            .map(|tonic_response| tonic_response.into_inner())
            .map_err(|tonic_error| parse_grpc_error(&tonic_error))?;
        let splits: Vec<Split> =
            serde_json::from_str(&response.splits_serialized_json).map_err(|error| {
                MetastoreError::JsonDeserializeError {
                    struct_name: "Vec<Split>".to_string(),
                    message: error.to_string(),
                }
            })?;
        Ok(splits)
    }

    /// Lists all the splits without filtering.
    async fn list_all_splits(&self, index_uid: IndexUid) -> MetastoreResult<Vec<Split>> {
        let request = ListAllSplitsRequest {
            index_uid: index_uid.into(),
        };
        let response = self
            .underlying
            .clone()
            .list_all_splits(request)
            .await
            .map(|tonic_response| tonic_response.into_inner())
            .map_err(|tonic_error| parse_grpc_error(&tonic_error))?;
        let splits: Vec<Split> =
            serde_json::from_str(&response.splits_serialized_json).map_err(|error| {
                MetastoreError::JsonDeserializeError {
                    struct_name: "Vec<Split>".to_string(),
                    message: error.to_string(),
                }
            })?;
        Ok(splits)
    }

    /// Marks a list of splits for deletion.
    async fn mark_splits_for_deletion<'a>(
        &self,
        index_uid: IndexUid,
        split_ids: &[&'a str],
    ) -> MetastoreResult<()> {
        let split_ids_vec: Vec<String> = split_ids
            .iter()
            .map(|split_id| split_id.to_string())
            .collect();
        let request = MarkSplitsForDeletionRequest {
            index_uid: index_uid.into(),
            split_ids: split_ids_vec,
        };
        self.underlying
            .clone()
            .mark_splits_for_deletion(request)
            .await
            .map(|tonic_response| tonic_response.into_inner())
            .map_err(|tonic_error| parse_grpc_error(&tonic_error))?;
        Ok(())
    }

    /// Deletes a list of splits.
    async fn delete_splits<'a>(
        &self,
        index_uid: IndexUid,
        split_ids: &[&'a str],
    ) -> MetastoreResult<()> {
        let split_ids_vec: Vec<String> = split_ids
            .iter()
            .map(|split_id| split_id.to_string())
            .collect();
        let request = DeleteSplitsRequest {
            index_uid: index_uid.into(),
            split_ids: split_ids_vec,
        };
        self.underlying
            .clone()
            .delete_splits(request)
            .await
            .map(|tonic_response| tonic_response.into_inner())
            .map_err(|tonic_error| parse_grpc_error(&tonic_error))?;
        Ok(())
    }

    /// Adds a source to a given index.
    async fn add_source(&self, index_uid: IndexUid, source: SourceConfig) -> MetastoreResult<()> {
        let source_config_serialized_json =
            serde_json::to_string(&source).map_err(|error| MetastoreError::JsonSerializeError {
                struct_name: "SourceConfig".to_string(),
                message: error.to_string(),
            })?;
        let request = AddSourceRequest {
            index_uid: index_uid.into(),
            source_config_serialized_json,
        };
        self.underlying
            .clone()
            .add_source(request)
            .await
            .map(|tonic_response| tonic_response.into_inner())
            .map_err(|tonic_error| parse_grpc_error(&tonic_error))?;
        Ok(())
    }

    /// Toggles the source `enabled` field value.
    async fn toggle_source(
        &self,
        index_uid: IndexUid,
        source_id: &str,
        enable: bool,
    ) -> MetastoreResult<()> {
        let request = ToggleSourceRequest {
            index_uid: index_uid.into(),
            source_id: source_id.to_string(),
            enable,
        };
        self.underlying
            .clone()
            .toggle_source(request)
            .await
            .map(|tonic_response| tonic_response.into_inner())
            .map_err(|tonic_error| parse_grpc_error(&tonic_error))?;
        Ok(())
    }

    /// Removes a source from a given index.
    async fn delete_source(&self, index_uid: IndexUid, source_id: &str) -> MetastoreResult<()> {
        let request = DeleteSourceRequest {
            index_uid: index_uid.into(),
            source_id: source_id.to_string(),
        };
        self.underlying
            .clone()
            .delete_source(request)
            .await
            .map(|tonic_response| tonic_response.into_inner())
            .map_err(|tonic_error| parse_grpc_error(&tonic_error))?;
        Ok(())
    }

    /// Resets a source checkpoint.
    async fn reset_source_checkpoint(
        &self,
        index_uid: IndexUid,
        source_id: &str,
    ) -> MetastoreResult<()> {
        let request = ResetSourceCheckpointRequest {
            index_uid: index_uid.into(),
            source_id: source_id.to_string(),
        };
        self.underlying
            .clone()
            .reset_source_checkpoint(request)
            .await
            .map(|tonic_response| tonic_response.into_inner())
            .map_err(|tonic_error| parse_grpc_error(&tonic_error))?;
        Ok(())
    }

    async fn last_delete_opstamp(&self, index_uid: IndexUid) -> MetastoreResult<u64> {
        let request = LastDeleteOpstampRequest {
            index_uid: index_uid.into(),
        };
        let response = self
            .underlying
            .clone()
            .last_delete_opstamp(request)
            .await
            .map(|tonic_response| tonic_response.into_inner())
            .map_err(|tonic_error| parse_grpc_error(&tonic_error))?;
        Ok(response.last_delete_opstamp)
    }

    async fn create_delete_task(&self, delete_query: DeleteQuery) -> MetastoreResult<DeleteTask> {
        let response = self
            .underlying
            .clone()
            .create_delete_task(delete_query)
            .await
            .map(|tonic_response| tonic_response.into_inner())
            .map_err(|tonic_error| parse_grpc_error(&tonic_error))?;
        Ok(response)
    }

    async fn update_splits_delete_opstamp<'a>(
        &self,
        index_uid: IndexUid,
        split_ids: &[&'a str],
        delete_opstamp: u64,
    ) -> MetastoreResult<()> {
        let split_ids_vec: Vec<String> = split_ids
            .iter()
            .map(|split_id| split_id.to_string())
            .collect();
        let request = UpdateSplitsDeleteOpstampRequest {
            index_uid: index_uid.into(),
            split_ids: split_ids_vec,
            delete_opstamp,
        };
        self.underlying
            .clone()
            .update_splits_delete_opstamp(request)
            .await
            .map(|tonic_response| tonic_response.into_inner())
            .map_err(|tonic_error| parse_grpc_error(&tonic_error))?;
        Ok(())
    }

    async fn list_delete_tasks(
        &self,
        index_uid: IndexUid,
        opstamp_start: u64,
    ) -> MetastoreResult<Vec<DeleteTask>> {
        let request = ListDeleteTasksRequest {
            index_uid: index_uid.into(),
            opstamp_start,
        };
        let response = self
            .underlying
            .clone()
            .list_delete_tasks(request)
            .await
            .map(|tonic_response| tonic_response.into_inner())
            .map_err(|tonic_error| parse_grpc_error(&tonic_error))?;
        let delete_tasks: Vec<DeleteTask> = response
            .delete_tasks
            .into_iter()
            .map(DeleteTask::from)
            .collect_vec();
        Ok(delete_tasks)
    }

    async fn list_stale_splits(
        &self,
        index_uid: IndexUid,
        delete_opstamp: u64,
        num_splits: usize,
    ) -> MetastoreResult<Vec<Split>> {
        let request = ListStaleSplitsRequest {
            index_uid: index_uid.into(),
            delete_opstamp,
            num_splits: num_splits as u64,
        };
        let response = self
            .underlying
            .clone()
            .list_stale_splits(request)
            .await
            .map(|tonic_response| tonic_response.into_inner())
            .map_err(|tonic_error| parse_grpc_error(&tonic_error))?;
        let splits: Vec<Split> =
            serde_json::from_str(&response.splits_serialized_json).map_err(|error| {
                MetastoreError::JsonDeserializeError {
                    struct_name: "Vec<Split>".to_string(),
                    message: error.to_string(),
                }
            })?;
        Ok(splits)
    }
}

/// Parse tonic error and returns [`MetastoreError`].
pub fn parse_grpc_error(grpc_error: &Status) -> MetastoreError {
    // TODO: we want to process network related errors so that we
    // return the right `MetastoreError`. We do it for the
    // channel timeout error to help the user debug this kind of
    // situation.
    let elapsed_error_opt = grpc_error
        .source()
        .and_then(|error| error.downcast_ref::<Elapsed>());

    if elapsed_error_opt.is_some() {
        return MetastoreError::ConnectionError {
            message: "gRPC request timeout triggered by the channel timeout. This can happens \
                      when tonic channel has no registered endpoints."
                .to_string(),
        };
    }

    serde_json::from_str(grpc_error.message()).unwrap_or_else(|_| MetastoreError::InternalError {
        message: grpc_error.message().to_string(),
        cause: "".to_string(),
    })
}

#[cfg(test)]
#[async_trait]
impl crate::tests::test_suite::DefaultForTest for MetastoreGrpcClient {
    async fn default_for_test() -> Self {
        use std::sync::Arc;

        use quickwit_proto::metastore_api::metastore_api_service_server::MetastoreApiServiceServer;
        use quickwit_proto::tonic::transport::Server;
        use quickwit_storage::RamStorage;

        use crate::FileBackedMetastore;

        let metastore = FileBackedMetastore::try_new(Arc::new(RamStorage::default()), None)
            .await
            .unwrap();
        let (client, server) = tokio::io::duplex(1024);
        let grpc_adapter = GrpcMetastoreAdapter::from(Arc::new(metastore) as Arc<dyn Metastore>);
        tokio::spawn(async move {
            Server::builder()
                .add_service(MetastoreApiServiceServer::new(grpc_adapter))
                .serve_with_incoming(futures::stream::iter(vec![Ok::<_, std::io::Error>(server)]))
                .await
        });
        MetastoreGrpcClient::from_duplex_stream(client)
            .await
            .unwrap()
    }
}

<<<<<<< HEAD
metastore_test_suite!(crate::MetastoreGrpcClient);

#[cfg(test)]
mod tests {
    use std::collections::HashSet;
    use std::net::SocketAddr;
    use std::sync::Arc;

    use quickwit_cluster::ClusterMember;
    use quickwit_config::service::QuickwitService;
    use quickwit_proto::metastore_api::metastore_api_service_server::MetastoreApiServiceServer;
    use quickwit_proto::tonic::transport::Server;
    use quickwit_proto::IndexUid;
    use tokio::sync::watch;
    use tokio_stream::wrappers::WatchStream;

    use super::grpc_adapter::GrpcMetastoreAdapter;
    use super::{IndexMetadata, Metastore, MetastoreError, MetastoreGrpcClient};
    use crate::MockMetastore;

    pub async fn create_duplex_stream_server_and_client(
        mock_metastore: Arc<dyn Metastore>,
    ) -> anyhow::Result<Arc<dyn Metastore>> {
        let (client, server) = tokio::io::duplex(1024);
        let grpc_adapter = GrpcMetastoreAdapter::from(mock_metastore);
        tokio::spawn(async move {
            Server::builder()
                .add_service(MetastoreApiServiceServer::new(grpc_adapter))
                .serve_with_incoming(futures::stream::iter(vec![Ok::<_, std::io::Error>(server)]))
                .await
        });
        let metastore = MetastoreGrpcClient::from_duplex_stream(client).await?;
        Ok(Arc::new(metastore))
    }

    async fn start_grpc_server(
        address: SocketAddr,
        metastore: Arc<dyn Metastore>,
    ) -> anyhow::Result<()> {
        tokio::spawn(async move {
            let grpc_adapter = GrpcMetastoreAdapter::from(metastore);
            let service = MetastoreApiServiceServer::new(grpc_adapter);
            Server::builder()
                .add_service(service)
                .serve(address)
                .await?;
            Result::<_, anyhow::Error>::Ok(())
        });
        Ok(())
    }

    #[tokio::test]
    async fn test_metastore_service_grpc_with_one_metastore_service() -> anyhow::Result<()> {
        quickwit_common::setup_logging_for_tests();
        let mut metastore = MockMetastore::new();
        let index_id = "test-index";
        metastore
            .expect_index_metadata()
            .returning(|_index_id: &str| {
                Ok(IndexMetadata::for_test(
                    "test-index",
                    "ram:///indexes/test-index",
                ))
            });
        let metastore_service_grpc_port = quickwit_common::net::find_available_tcp_port()?;
        let metastore_service_grpc_addr: SocketAddr =
            ([127, 0, 0, 1], metastore_service_grpc_port).into();
        let searcher_grpc_port = quickwit_common::net::find_available_tcp_port()?;
        let searcher_grpc_addr: SocketAddr = ([127, 0, 0, 1], searcher_grpc_port).into();
        start_grpc_server(metastore_service_grpc_addr, Arc::new(metastore)).await?;

        let metastore_service_member = ClusterMember::new(
            "1".to_string(),
            0,
            HashSet::from([QuickwitService::Metastore, QuickwitService::Indexer]),
            metastore_service_grpc_addr,
            metastore_service_grpc_addr,
            Vec::new(),
        );
        let searcher_member = ClusterMember::new(
            "2".to_string(),
            0,
            HashSet::from([QuickwitService::Searcher]),
            searcher_grpc_addr,
            searcher_grpc_addr,
            Vec::new(),
        );
        let (members_tx, members_rx) =
            watch::channel::<Vec<ClusterMember>>(vec![metastore_service_member.clone()]);
        let watch_members = WatchStream::new(members_rx);
        let mut metastore_client =
            MetastoreGrpcClient::create_and_update_from_members(1, watch_members)
                .await
                .unwrap();

        assert_eq!(
            metastore_client.uri().to_string(),
            "grpc://metastore.service.cluster:1"
        );
        // gRPC service should send request on the running server.
        metastore_client.pool_size_rx.changed().await.unwrap();
        assert_eq!(*metastore_client.pool_size_rx.borrow(), 1);
        metastore_client.check_connectivity().await.unwrap();
        metastore_client.index_metadata(index_id).await.unwrap();

        // Send empty vec to signal that there is no more control plane in the cluster.
        members_tx.send(Vec::new()).unwrap();
        metastore_client.pool_size_rx.changed().await.unwrap();
        assert_eq!(*metastore_client.pool_size_rx.borrow(), 0);
        metastore_client.check_connectivity().await.unwrap_err();
        let error = metastore_client.index_metadata(index_id).await.unwrap_err();
        assert!(
            matches!(error, MetastoreError::ConnectionError { message } if message.starts_with("gRPC request timeout triggered by the channel timeout"))
        );

        // Send control plan member and check it's working again.
        members_tx
            .send(vec![metastore_service_member.clone()])
            .unwrap();
        metastore_client.index_metadata(index_id).await.unwrap();

        // Send searcher member only.
        members_tx.send(vec![searcher_member.clone()]).unwrap();
        metastore_client.index_metadata(index_id).await.unwrap_err();

        // Send control plane + searcher members.
        members_tx
            .send(vec![metastore_service_member, searcher_member])
            .unwrap();
        metastore_client.index_metadata(index_id).await.unwrap();
        Ok(())
    }

    #[tokio::test]
    async fn test_metastore_grpc_client_with_multiple_metastore_services() -> anyhow::Result<()> {
        quickwit_common::setup_logging_for_tests();
        let mut metastore = MockMetastore::new();
        let index_id = "test-index";
        metastore
            .expect_index_metadata()
            .returning(|_index_id: &str| {
                Ok(IndexMetadata::for_test(
                    "test-index",
                    "ram:///indexes/test-index",
                ))
            });
        let metastore = Arc::new(metastore);

        let grpc_port_1 = quickwit_common::net::find_available_tcp_port()?;
        let grpc_addr_1: SocketAddr = ([127, 0, 0, 1], grpc_port_1).into();
        let grpc_addr_2: SocketAddr = ([127, 0, 0, 1], 1234).into();
        let grpc_addr_3: SocketAddr = ([127, 0, 0, 1], 4567).into();

        // Only start metastore member 1.
        start_grpc_server(grpc_addr_1, metastore.clone()).await?;

        let metastore_member_1 = ClusterMember::new(
            "1".to_string(),
            0,
            HashSet::from([QuickwitService::Metastore]),
            grpc_addr_1,
            grpc_addr_1,
            Vec::new(),
        );
        let metastore_member_2 = ClusterMember::new(
            "2".to_string(),
            0,
            HashSet::from([QuickwitService::Metastore]),
            grpc_addr_2,
            grpc_addr_2,
            Vec::new(),
        );
        let metastore_member_3 = ClusterMember::new(
            "3".to_string(),
            0,
            HashSet::from([QuickwitService::Metastore]),
            grpc_addr_3,
            grpc_addr_3,
            Vec::new(),
        );
        let (members_tx, members_rx) =
            watch::channel::<Vec<ClusterMember>>(vec![metastore_member_1.clone()]);
        let watch_members = WatchStream::new(members_rx);
        let mut metastore_client =
            MetastoreGrpcClient::create_and_update_from_members(1, watch_members)
                .await
                .unwrap();

        metastore_client.pool_size_rx.changed().await.unwrap();
        assert_eq!(*metastore_client.pool_size_rx.borrow(), 1);
        metastore_client.index_metadata(index_id).await.unwrap();

        // Send two unavailable metastore members.
        members_tx
            .send(vec![metastore_member_2, metastore_member_3])
            .unwrap();

        metastore_client.pool_size_rx.changed().await.unwrap();
        assert_eq!(*metastore_client.pool_size_rx.borrow(), 2);

        let error = metastore_client.index_metadata(index_id).await.unwrap_err();
        assert!(error
            .to_string()
            .contains("tcp connect error: Connection refused"));

        // Send running metastore member.
        members_tx.send(vec![metastore_member_1]).unwrap();

        metastore_client.pool_size_rx.changed().await.unwrap();
        assert_eq!(*metastore_client.pool_size_rx.borrow(), 1);
        metastore_client.index_metadata(index_id).await.unwrap();
        Ok(())
    }

    // Testing a few methods of the gRPC service should be sufficient as it's only a wrapper on the
    // gRPC client.
    #[tokio::test]
    async fn test_grpc_metastore_service_index_metadata() -> anyhow::Result<()> {
        let mut metastore = MockMetastore::new();
        let index_uid = IndexUid::new("test-index");
        metastore
            .expect_index_metadata()
            .return_once(|index_id: &str| {
                assert_eq!(index_id, "test-index");
                Ok(IndexMetadata::for_test(
                    "test-index",
                    "ram:///indexes/test-index",
                ))
            });
        metastore
            .expect_list_all_splits()
            .return_once(|index_uid: IndexUid| {
                assert_eq!(index_uid.index_id(), "test-index");
                Ok(Vec::new())
            });
        let metastore_client = create_duplex_stream_server_and_client(Arc::new(metastore))
            .await
            .unwrap();

        metastore_client
            .index_metadata(index_uid.index_id())
            .await
            .unwrap();
        metastore_client.list_all_splits(index_uid).await.unwrap();
        Ok(())
    }
}
=======
metastore_test_suite!(crate::MetastoreGrpcClient);
>>>>>>> 6800c2cf
<|MERGE_RESOLUTION|>--- conflicted
+++ resolved
@@ -40,13 +40,9 @@
 };
 use quickwit_proto::tonic::codegen::InterceptedService;
 use quickwit_proto::tonic::Status;
-<<<<<<< HEAD
-use quickwit_proto::{IndexUid, SpanContextInterceptor};
+use quickwit_proto::SpanContextInterceptor;
 use tokio::sync::watch;
 use tokio_stream::wrappers::WatchStream;
-=======
-use quickwit_proto::SpanContextInterceptor;
->>>>>>> 6800c2cf
 use tower::timeout::error::Elapsed;
 
 use crate::checkpoint::IndexCheckpointDelta;
@@ -598,254 +594,4 @@
     }
 }
 
-<<<<<<< HEAD
-metastore_test_suite!(crate::MetastoreGrpcClient);
-
-#[cfg(test)]
-mod tests {
-    use std::collections::HashSet;
-    use std::net::SocketAddr;
-    use std::sync::Arc;
-
-    use quickwit_cluster::ClusterMember;
-    use quickwit_config::service::QuickwitService;
-    use quickwit_proto::metastore_api::metastore_api_service_server::MetastoreApiServiceServer;
-    use quickwit_proto::tonic::transport::Server;
-    use quickwit_proto::IndexUid;
-    use tokio::sync::watch;
-    use tokio_stream::wrappers::WatchStream;
-
-    use super::grpc_adapter::GrpcMetastoreAdapter;
-    use super::{IndexMetadata, Metastore, MetastoreError, MetastoreGrpcClient};
-    use crate::MockMetastore;
-
-    pub async fn create_duplex_stream_server_and_client(
-        mock_metastore: Arc<dyn Metastore>,
-    ) -> anyhow::Result<Arc<dyn Metastore>> {
-        let (client, server) = tokio::io::duplex(1024);
-        let grpc_adapter = GrpcMetastoreAdapter::from(mock_metastore);
-        tokio::spawn(async move {
-            Server::builder()
-                .add_service(MetastoreApiServiceServer::new(grpc_adapter))
-                .serve_with_incoming(futures::stream::iter(vec![Ok::<_, std::io::Error>(server)]))
-                .await
-        });
-        let metastore = MetastoreGrpcClient::from_duplex_stream(client).await?;
-        Ok(Arc::new(metastore))
-    }
-
-    async fn start_grpc_server(
-        address: SocketAddr,
-        metastore: Arc<dyn Metastore>,
-    ) -> anyhow::Result<()> {
-        tokio::spawn(async move {
-            let grpc_adapter = GrpcMetastoreAdapter::from(metastore);
-            let service = MetastoreApiServiceServer::new(grpc_adapter);
-            Server::builder()
-                .add_service(service)
-                .serve(address)
-                .await?;
-            Result::<_, anyhow::Error>::Ok(())
-        });
-        Ok(())
-    }
-
-    #[tokio::test]
-    async fn test_metastore_service_grpc_with_one_metastore_service() -> anyhow::Result<()> {
-        quickwit_common::setup_logging_for_tests();
-        let mut metastore = MockMetastore::new();
-        let index_id = "test-index";
-        metastore
-            .expect_index_metadata()
-            .returning(|_index_id: &str| {
-                Ok(IndexMetadata::for_test(
-                    "test-index",
-                    "ram:///indexes/test-index",
-                ))
-            });
-        let metastore_service_grpc_port = quickwit_common::net::find_available_tcp_port()?;
-        let metastore_service_grpc_addr: SocketAddr =
-            ([127, 0, 0, 1], metastore_service_grpc_port).into();
-        let searcher_grpc_port = quickwit_common::net::find_available_tcp_port()?;
-        let searcher_grpc_addr: SocketAddr = ([127, 0, 0, 1], searcher_grpc_port).into();
-        start_grpc_server(metastore_service_grpc_addr, Arc::new(metastore)).await?;
-
-        let metastore_service_member = ClusterMember::new(
-            "1".to_string(),
-            0,
-            HashSet::from([QuickwitService::Metastore, QuickwitService::Indexer]),
-            metastore_service_grpc_addr,
-            metastore_service_grpc_addr,
-            Vec::new(),
-        );
-        let searcher_member = ClusterMember::new(
-            "2".to_string(),
-            0,
-            HashSet::from([QuickwitService::Searcher]),
-            searcher_grpc_addr,
-            searcher_grpc_addr,
-            Vec::new(),
-        );
-        let (members_tx, members_rx) =
-            watch::channel::<Vec<ClusterMember>>(vec![metastore_service_member.clone()]);
-        let watch_members = WatchStream::new(members_rx);
-        let mut metastore_client =
-            MetastoreGrpcClient::create_and_update_from_members(1, watch_members)
-                .await
-                .unwrap();
-
-        assert_eq!(
-            metastore_client.uri().to_string(),
-            "grpc://metastore.service.cluster:1"
-        );
-        // gRPC service should send request on the running server.
-        metastore_client.pool_size_rx.changed().await.unwrap();
-        assert_eq!(*metastore_client.pool_size_rx.borrow(), 1);
-        metastore_client.check_connectivity().await.unwrap();
-        metastore_client.index_metadata(index_id).await.unwrap();
-
-        // Send empty vec to signal that there is no more control plane in the cluster.
-        members_tx.send(Vec::new()).unwrap();
-        metastore_client.pool_size_rx.changed().await.unwrap();
-        assert_eq!(*metastore_client.pool_size_rx.borrow(), 0);
-        metastore_client.check_connectivity().await.unwrap_err();
-        let error = metastore_client.index_metadata(index_id).await.unwrap_err();
-        assert!(
-            matches!(error, MetastoreError::ConnectionError { message } if message.starts_with("gRPC request timeout triggered by the channel timeout"))
-        );
-
-        // Send control plan member and check it's working again.
-        members_tx
-            .send(vec![metastore_service_member.clone()])
-            .unwrap();
-        metastore_client.index_metadata(index_id).await.unwrap();
-
-        // Send searcher member only.
-        members_tx.send(vec![searcher_member.clone()]).unwrap();
-        metastore_client.index_metadata(index_id).await.unwrap_err();
-
-        // Send control plane + searcher members.
-        members_tx
-            .send(vec![metastore_service_member, searcher_member])
-            .unwrap();
-        metastore_client.index_metadata(index_id).await.unwrap();
-        Ok(())
-    }
-
-    #[tokio::test]
-    async fn test_metastore_grpc_client_with_multiple_metastore_services() -> anyhow::Result<()> {
-        quickwit_common::setup_logging_for_tests();
-        let mut metastore = MockMetastore::new();
-        let index_id = "test-index";
-        metastore
-            .expect_index_metadata()
-            .returning(|_index_id: &str| {
-                Ok(IndexMetadata::for_test(
-                    "test-index",
-                    "ram:///indexes/test-index",
-                ))
-            });
-        let metastore = Arc::new(metastore);
-
-        let grpc_port_1 = quickwit_common::net::find_available_tcp_port()?;
-        let grpc_addr_1: SocketAddr = ([127, 0, 0, 1], grpc_port_1).into();
-        let grpc_addr_2: SocketAddr = ([127, 0, 0, 1], 1234).into();
-        let grpc_addr_3: SocketAddr = ([127, 0, 0, 1], 4567).into();
-
-        // Only start metastore member 1.
-        start_grpc_server(grpc_addr_1, metastore.clone()).await?;
-
-        let metastore_member_1 = ClusterMember::new(
-            "1".to_string(),
-            0,
-            HashSet::from([QuickwitService::Metastore]),
-            grpc_addr_1,
-            grpc_addr_1,
-            Vec::new(),
-        );
-        let metastore_member_2 = ClusterMember::new(
-            "2".to_string(),
-            0,
-            HashSet::from([QuickwitService::Metastore]),
-            grpc_addr_2,
-            grpc_addr_2,
-            Vec::new(),
-        );
-        let metastore_member_3 = ClusterMember::new(
-            "3".to_string(),
-            0,
-            HashSet::from([QuickwitService::Metastore]),
-            grpc_addr_3,
-            grpc_addr_3,
-            Vec::new(),
-        );
-        let (members_tx, members_rx) =
-            watch::channel::<Vec<ClusterMember>>(vec![metastore_member_1.clone()]);
-        let watch_members = WatchStream::new(members_rx);
-        let mut metastore_client =
-            MetastoreGrpcClient::create_and_update_from_members(1, watch_members)
-                .await
-                .unwrap();
-
-        metastore_client.pool_size_rx.changed().await.unwrap();
-        assert_eq!(*metastore_client.pool_size_rx.borrow(), 1);
-        metastore_client.index_metadata(index_id).await.unwrap();
-
-        // Send two unavailable metastore members.
-        members_tx
-            .send(vec![metastore_member_2, metastore_member_3])
-            .unwrap();
-
-        metastore_client.pool_size_rx.changed().await.unwrap();
-        assert_eq!(*metastore_client.pool_size_rx.borrow(), 2);
-
-        let error = metastore_client.index_metadata(index_id).await.unwrap_err();
-        assert!(error
-            .to_string()
-            .contains("tcp connect error: Connection refused"));
-
-        // Send running metastore member.
-        members_tx.send(vec![metastore_member_1]).unwrap();
-
-        metastore_client.pool_size_rx.changed().await.unwrap();
-        assert_eq!(*metastore_client.pool_size_rx.borrow(), 1);
-        metastore_client.index_metadata(index_id).await.unwrap();
-        Ok(())
-    }
-
-    // Testing a few methods of the gRPC service should be sufficient as it's only a wrapper on the
-    // gRPC client.
-    #[tokio::test]
-    async fn test_grpc_metastore_service_index_metadata() -> anyhow::Result<()> {
-        let mut metastore = MockMetastore::new();
-        let index_uid = IndexUid::new("test-index");
-        metastore
-            .expect_index_metadata()
-            .return_once(|index_id: &str| {
-                assert_eq!(index_id, "test-index");
-                Ok(IndexMetadata::for_test(
-                    "test-index",
-                    "ram:///indexes/test-index",
-                ))
-            });
-        metastore
-            .expect_list_all_splits()
-            .return_once(|index_uid: IndexUid| {
-                assert_eq!(index_uid.index_id(), "test-index");
-                Ok(Vec::new())
-            });
-        let metastore_client = create_duplex_stream_server_and_client(Arc::new(metastore))
-            .await
-            .unwrap();
-
-        metastore_client
-            .index_metadata(index_uid.index_id())
-            .await
-            .unwrap();
-        metastore_client.list_all_splits(index_uid).await.unwrap();
-        Ok(())
-    }
-}
-=======
-metastore_test_suite!(crate::MetastoreGrpcClient);
->>>>>>> 6800c2cf
+metastore_test_suite!(crate::MetastoreGrpcClient);