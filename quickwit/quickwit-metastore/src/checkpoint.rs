--- conflicted
+++ resolved
@@ -295,13 +295,8 @@
 /// the checkpoint.
 #[derive(Clone, Debug, Error, Eq, PartialEq, Serialize, Deserialize)]
 #[error(
-<<<<<<< HEAD
-    "incompatible checkpoint delta at partition `{partition_id}`: cur_pos:{current_position:?} \
-     delta_pos:{delta_position_from:?}"
-=======
-    "Incompatible checkpoint delta at partition `{partition_id}`: cur_pos:{partition_position:?} \
+    "incompatible checkpoint delta at partition `{partition_id}`: cur_pos:{partition_position:?} \
      delta_pos:{delta_from_position:?}"
->>>>>>> a13aeac8
 )]
 pub struct IncompatibleCheckpointDelta {
     /// The partition ID for which the incompatibility has been detected.
