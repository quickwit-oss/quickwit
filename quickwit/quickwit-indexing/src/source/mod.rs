--- conflicted
+++ resolved
@@ -93,12 +93,9 @@
 use crate::actors::DocProcessor;
 use crate::source::ingest_api_source::IngestApiSourceFactory;
 
-<<<<<<< HEAD
-=======
 /// Reserved source ID used for the ingest API.
 pub const INGEST_API_SOURCE_ID: &str = "_ingest-api";
 
->>>>>>> 1c83fa4c
 /// Runtime configuration used during execution of a source actor.
 pub struct SourceExecutionContext {
     pub metastore: Arc<dyn Metastore>,
