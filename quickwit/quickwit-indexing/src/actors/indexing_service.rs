--- conflicted
+++ resolved
@@ -487,15 +487,9 @@
         // We fetch the new indexes metadata.
         let indexes_metadata_futures = new_pipeline_ids
             .iter()
-<<<<<<< HEAD
+            // No need to emit two request for the same `index_id`
             .unique_by(|pipeline_id| pipeline_id.index_config_id.clone())
             .map(|pipeline_id| self.index_metadata(ctx, &pipeline_id.index_config_id.index_id));
-=======
-            // No need to emit two request for the same `index_id`
-            .unique_by(|pipeline_id| pipeline_id.index_id.clone())
-            .map(|pipeline_id| self.index_metadata(ctx, &pipeline_id.index_id));
-
->>>>>>> 95873d3d
         let indexes_metadata = try_join_all(indexes_metadata_futures).await?;
         let indexes_metadata_by_index_id: HashMap<IndexConfigId, IndexMetadata> = indexes_metadata
             .into_iter()
