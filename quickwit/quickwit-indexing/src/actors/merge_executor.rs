// Copyright (C) 2022 Quickwit, Inc.
//
// Quickwit is offered under the AGPL v3.0 and as commercial software.
// For commercial licensing, contact us at hello@quickwit.io.
//
// AGPL:
// This program is free software: you can redistribute it and/or modify
// it under the terms of the GNU Affero General Public License as
// published by the Free Software Foundation, either version 3 of the
// License, or (at your option) any later version.
//
// This program is distributed in the hope that it will be useful,
// but WITHOUT ANY WARRANTY; without even the implied warranty of
// MERCHANTABILITY or FITNESS FOR A PARTICULAR PURPOSE. See the
// GNU Affero General Public License for more details.
//
// You should have received a copy of the GNU Affero General Public License
// along with this program. If not, see <http://www.gnu.org/licenses/>.

use std::collections::BTreeSet;
use std::ops::RangeInclusive;
use std::path::Path;
use std::sync::Arc;
use std::time::Instant;

use anyhow::{anyhow, Context};
use async_trait::async_trait;
use fail::fail_point;
use itertools::Itertools;
use quickwit_actors::{Actor, ActorContext, ActorExitStatus, Handler, Mailbox, QueueCapacity};
use quickwit_common::io::IoControls;
use quickwit_common::runtimes::RuntimeType;
use quickwit_directories::UnionDirectory;
use quickwit_doc_mapper::fast_field_reader::timestamp_field_reader;
use quickwit_doc_mapper::{DocMapper, QUICKWIT_TOKENIZER_MANAGER};
use quickwit_metastore::{Metastore, SplitMetadata};
use quickwit_proto::metastore_api::DeleteTask;
use quickwit_proto::SearchRequest;
use tantivy::directory::{DirectoryClone, MmapDirectory, RamDirectory};
use tantivy::{Directory, Index, IndexMeta, SegmentId, SegmentReader, TantivyError};
use tokio::runtime::Handle;
use tracing::{debug, info, instrument, warn};

use crate::actors::Packager;
use crate::controlled_directory::ControlledDirectory;
use crate::merge_policy::MergeOperationType;
use crate::models::{
    IndexedSplit, IndexedSplitBatch, IndexingPipelineId, MergeScratch, PublishLock,
    ScratchDirectory, SplitAttrs,
};

#[derive(Clone)]
pub struct MergeExecutor {
    pipeline_id: IndexingPipelineId,
    metastore: Arc<dyn Metastore>,
    doc_mapper: Arc<dyn DocMapper>,
    io_controls: IoControls,
    merge_packager_mailbox: Mailbox<Packager>,
}

#[async_trait]
impl Actor for MergeExecutor {
    type ObservableState = ();

    fn runtime_handle(&self) -> Handle {
        RuntimeType::Blocking.get_runtime_handle()
    }

    fn observable_state(&self) -> Self::ObservableState {}

    fn queue_capacity(&self) -> QueueCapacity {
        QueueCapacity::Bounded(1)
    }

    fn name(&self) -> String {
        "MergeExecutor".to_string()
    }
}

#[async_trait]
impl Handler<MergeScratch> for MergeExecutor {
    type Reply = ();

    #[instrument(level = "info", name = "merge_executor", parent = merge_scratch.merge_operation.merge_parent_span.id(), skip_all)]
    async fn handle(
        &mut self,
        merge_scratch: MergeScratch,
        ctx: &ActorContext<Self>,
    ) -> Result<(), ActorExitStatus> {
        let start = Instant::now();
        let merge_op = merge_scratch.merge_operation;
        let indexed_split_opt: Option<IndexedSplit> = match merge_op.operation_type {
            MergeOperationType::Merge => Some(
                self.process_merge(
                    merge_op.merge_split_id.clone(),
                    merge_op.splits.clone(),
                    merge_scratch.tantivy_dirs,
                    merge_scratch.merge_scratch_directory,
                    ctx,
                )
                .await?,
            ),
            MergeOperationType::DeleteAndMerge => {
                assert_eq!(
                    merge_op.splits.len(),
                    1,
                    "Delete tasks can be applied only on one split."
                );
                assert_eq!(merge_scratch.tantivy_dirs.len(), 1);
                let split_with_docs_to_delete = merge_op.splits[0].clone();
                self.process_delete_and_merge(
                    merge_op.merge_split_id.clone(),
                    split_with_docs_to_delete,
                    merge_scratch.tantivy_dirs,
                    merge_scratch.merge_scratch_directory,
                    ctx,
                )
                .await?
            }
        };
        if let Some(indexed_split) = indexed_split_opt {
            info!(
                merged_num_docs = %indexed_split.split_attrs.num_docs,
                elapsed_secs = %start.elapsed().as_secs_f32(),
                operation_type = %merge_op.operation_type,
                "merge-operation-success"
            );
            ctx.send_message(
                &self.merge_packager_mailbox,
                IndexedSplitBatch {
                    batch_parent_span: merge_op.merge_parent_span.clone(),
                    splits: vec![indexed_split],
                    checkpoint_delta: Default::default(),
                    publish_lock: PublishLock::default(),
                    merge_operation: Some(merge_op),
                },
            )
            .await?;
        } else {
            info!("no-splits-merged");
        }
        Ok(())
    }
}

fn combine_index_meta(mut index_metas: Vec<IndexMeta>) -> anyhow::Result<IndexMeta> {
    let mut union_index_meta = index_metas.pop().with_context(|| "Only one IndexMeta")?;
    for index_meta in index_metas {
        union_index_meta.segments.extend(index_meta.segments);
    }
    Ok(union_index_meta)
}

fn open_split_directories(
    // Directories containing the splits to merge
    tantivy_dirs: &[Box<dyn Directory>],
) -> anyhow::Result<(IndexMeta, Vec<Box<dyn Directory>>)> {
    let mut directories: Vec<Box<dyn Directory>> = Vec::new();
    let mut index_metas = Vec::new();
    for tantivy_dir in tantivy_dirs {
        directories.push(tantivy_dir.clone());

        let index_meta = open_index(tantivy_dir.clone())?.load_metas()?;
        index_metas.push(index_meta);
    }
    let union_index_meta = combine_index_meta(index_metas)?;
    Ok((union_index_meta, directories))
}

/// Creates a directory with a single `meta.json` file describe in `index_meta`
fn create_shadowing_meta_json_directory(index_meta: IndexMeta) -> anyhow::Result<RamDirectory> {
    let union_index_meta_json = serde_json::to_string_pretty(&index_meta)?;
    let ram_directory = RamDirectory::default();
    ram_directory.atomic_write(Path::new("meta.json"), union_index_meta_json.as_bytes())?;
    Ok(ram_directory)
}

fn merge_time_range(splits: &[SplitMetadata]) -> Option<RangeInclusive<i64>> {
    splits
        .iter()
        .flat_map(|split| split.time_range.clone())
        .flat_map(|time_range| vec![*time_range.start(), *time_range.end()].into_iter())
        .minmax()
        .into_option()
        .map(|(min_timestamp, max_timestamp)| min_timestamp..=max_timestamp)
}

fn sum_doc_sizes_in_bytes(splits: &[SplitMetadata]) -> u64 {
    splits
        .iter()
        .map(|split| split.uncompressed_docs_size_in_bytes)
        .sum::<u64>()
}

fn sum_num_docs(splits: &[SplitMetadata]) -> u64 {
    splits.iter().map(|split| split.num_docs as u64).sum()
}

/// Following Boost's hash_combine.
fn combine_two_hashes(lhs: u64, rhs: u64) -> u64 {
    let update_to_xor = rhs
        .wrapping_add(0x9e3779b9)
        .wrapping_add(lhs << 6)
        .wrapping_add(lhs >> 2);
    lhs ^ update_to_xor
}

fn combine_partition_ids_aux(partition_ids: impl IntoIterator<Item = u64>) -> u64 {
    let sorted_unique_partition_ids: BTreeSet<u64> = partition_ids.into_iter().collect();
    let mut sorted_unique_partition_ids_it = sorted_unique_partition_ids.into_iter();
    if let Some(partition_id) = sorted_unique_partition_ids_it.next() {
        sorted_unique_partition_ids_it.fold(partition_id, |acc, partition_id| {
            combine_two_hashes(acc, partition_id)
        })
    } else {
        // This is not forbidden but this should never happen.
        0u64
    }
}

pub fn combine_partition_ids(splits: &[SplitMetadata]) -> u64 {
    combine_partition_ids_aux(splits.iter().map(|split| split.partition_id))
}

pub fn merge_split_attrs(
    merge_split_id: String,
    pipeline_id: &IndexingPipelineId,
    splits: &[SplitMetadata],
) -> SplitAttrs {
    let partition_id = combine_partition_ids_aux(splits.iter().map(|split| split.partition_id));
    let time_range = merge_time_range(splits);
    let uncompressed_docs_size_in_bytes = sum_doc_sizes_in_bytes(splits);
    let num_docs = sum_num_docs(splits);
    let replaced_split_ids: Vec<String> = splits
        .iter()
        .map(|split| split.split_id().to_string())
        .collect();
    let delete_opstamp = splits
        .iter()
        .map(|split| split.delete_opstamp)
        .min()
        .unwrap_or(0);
    SplitAttrs {
        split_id: merge_split_id,
        partition_id,
        pipeline_id: pipeline_id.clone(),
        replaced_split_ids,
        time_range,
        num_docs,
        uncompressed_docs_size_in_bytes,
        delete_opstamp,
        num_merge_ops: max_merge_ops(splits) + 1,
    }
}

fn max_merge_ops(splits: &[SplitMetadata]) -> usize {
    splits
        .iter()
        .map(|split| split.num_merge_ops)
        .max()
        .unwrap_or(0)
}

impl MergeExecutor {
    pub fn new(
        pipeline_id: IndexingPipelineId,
        metastore: Arc<dyn Metastore>,
        doc_mapper: Arc<dyn DocMapper>,
        io_controls: IoControls,
        merge_packager_mailbox: Mailbox<Packager>,
    ) -> Self {
        MergeExecutor {
            pipeline_id,
            metastore,
            doc_mapper,
            io_controls,
            merge_packager_mailbox,
        }
    }

    async fn process_merge(
        &mut self,
        merge_split_id: String,
        splits: Vec<SplitMetadata>,
        tantivy_dirs: Vec<Box<dyn Directory>>,
        merge_scratch_directory: ScratchDirectory,
        ctx: &ActorContext<Self>,
    ) -> anyhow::Result<IndexedSplit> {
        let (union_index_meta, split_directories) = open_split_directories(&tantivy_dirs)?;
        // TODO it would be nice if tantivy could let us run the merge in the current thread.
        fail_point!("before-merge-split");
        let controlled_directory = self
            .merge_split_directories(
                union_index_meta,
                split_directories,
                Vec::new(),
                None,
                merge_scratch_directory.path(),
                ctx,
            )
            .await?;
        fail_point!("after-merge-split");

        // This will have the side effect of deleting the directory containing the downloaded
        // splits.
        let merged_index = open_index(controlled_directory.clone())?;
        ctx.record_progress();

        let split_attrs = merge_split_attrs(merge_split_id, &self.pipeline_id, &splits);
        Ok(IndexedSplit {
            split_attrs,
            index: merged_index,
            split_scratch_directory: merge_scratch_directory,
            controlled_directory_opt: Some(controlled_directory),
        })
    }

    async fn process_delete_and_merge(
        &mut self,
        merge_split_id: String,
        split: SplitMetadata,
        tantivy_dirs: Vec<Box<dyn Directory>>,
        merge_scratch_directory: ScratchDirectory,
        ctx: &ActorContext<Self>,
    ) -> anyhow::Result<Option<IndexedSplit>> {
        let delete_tasks = self
            .metastore
            .list_delete_tasks(&split.index_id, split.delete_opstamp)
            .await?;
        if delete_tasks.is_empty() {
            warn!(
                "No delete task found for split `{}` with `delete_optamp` = `{}`.",
                split.split_id(),
                split.delete_opstamp
            );
            return Ok(None);
        }

        let last_delete_opstamp = delete_tasks
            .iter()
            .map(|delete_task| delete_task.opstamp)
            .max()
            .expect("There is at least one delete task.");
        info!(
            delete_opstamp_start = split.delete_opstamp,
            num_delete_tasks = delete_tasks.len()
        );

        let (union_index_meta, split_directories) = open_split_directories(&tantivy_dirs)?;
        let controlled_directory = self
            .merge_split_directories(
                union_index_meta,
                split_directories,
                delete_tasks,
                Some(self.doc_mapper.clone()),
                merge_scratch_directory.path(),
                ctx,
            )
            .await?;

        // This will have the side effect of deleting the directory containing the downloaded split.
        let mut merged_index = Index::open(controlled_directory.clone())?;
        ctx.record_progress();
        merged_index.set_tokenizers(QUICKWIT_TOKENIZER_MANAGER.clone());

        ctx.record_progress();

        // Compute merged split attributes.
        let merged_segment =
            if let Some(segment) = merged_index.searchable_segments()?.into_iter().next() {
                segment
            } else {
                info!(
                    "All documents from split `{}` were deleted.",
                    split.split_id()
                );
                self.metastore
                    .mark_splits_for_deletion(&split.index_id, &[split.split_id()])
                    .await?;
                return Ok(None);
            };

        let merged_segment_reader = SegmentReader::open(&merged_segment)?;
        let num_docs = merged_segment_reader.num_docs() as u64;
        let uncompressed_docs_size_in_bytes = (num_docs as f32
            * split.uncompressed_docs_size_in_bytes as f32
            / split.num_docs as f32) as u64;
        let time_range =
            if let Some(ref timestamp_field_name) = self.doc_mapper.timestamp_field_name() {
                let timestamp_field = merged_segment_reader
                    .schema()
                    .get_field(timestamp_field_name)
                    .ok_or_else(|| {
                        TantivyError::SchemaError(format!(
                            "Timestamp field `{}` does not exist",
                            timestamp_field_name
                        ))
                    })?;
                let reader = timestamp_field_reader(timestamp_field, &merged_segment_reader)?;
                Some(reader.min_value()..=reader.max_value())
            } else {
                None
            };

        let index_pipeline_id = IndexingPipelineId {
            index_id: split.index_id.clone(),
            node_id: split.node_id.clone(),
            pipeline_ord: 0,
            source_id: split.source_id.clone(),
        };
        let indexed_split = IndexedSplit {
            split_attrs: SplitAttrs {
                split_id: merge_split_id,
                partition_id: split.partition_id,
                pipeline_id: index_pipeline_id,
                replaced_split_ids: vec![split.split_id.clone()],
                time_range,
                num_docs,
                uncompressed_docs_size_in_bytes,
                delete_opstamp: last_delete_opstamp,
                num_merge_ops: split.num_merge_ops,
            },
            index: merged_index,
            split_scratch_directory: merge_scratch_directory,
            controlled_directory_opt: Some(controlled_directory),
        };
        Ok(Some(indexed_split))
    }

    async fn merge_split_directories(
        &self,
        union_index_meta: IndexMeta,
        split_directories: Vec<Box<dyn Directory>>,
        delete_tasks: Vec<DeleteTask>,
        doc_mapper_opt: Option<Arc<dyn DocMapper>>,
        output_path: &Path,
        ctx: &ActorContext<MergeExecutor>,
    ) -> anyhow::Result<ControlledDirectory> {
        let shadowing_meta_json_directory = create_shadowing_meta_json_directory(union_index_meta)?;

        // This directory is here to receive the merged split, as well as the final meta.json file.
        let output_directory = ControlledDirectory::new(
            Box::new(MmapDirectory::open(output_path)?),
            self.io_controls
                .clone()
                .set_kill_switch(ctx.kill_switch().clone())
                .set_progress(ctx.progress().clone()),
        );
        let mut directory_stack: Vec<Box<dyn Directory>> = vec![
            output_directory.box_clone(),
            Box::new(shadowing_meta_json_directory),
        ];
        directory_stack.extend(split_directories.into_iter());
        let union_directory = UnionDirectory::union_of(directory_stack);
        let union_index = open_index(union_directory)?;

        ctx.record_progress();
        let _protect_guard = ctx.protect_zone();

        let mut index_writer = union_index.writer_with_num_threads(1, 3_000_000)?;
        let num_delete_tasks = delete_tasks.len();
        if num_delete_tasks > 0 {
            let doc_mapper = doc_mapper_opt
                .ok_or_else(|| anyhow!("Doc mapper must be present if there are delete tasks."))?;
            for delete_task in delete_tasks {
                let delete_query = delete_task
                    .delete_query
                    .expect("A delete task must have a delete query.");
                let search_request = SearchRequest {
                    index_id: delete_query.index_id,
                    query: delete_query.query,
                    start_timestamp: delete_query.start_timestamp,
                    end_timestamp: delete_query.end_timestamp,
                    search_fields: delete_query.search_fields,
                    ..Default::default()
                };
                debug!(
                    "Delete all documents matched by query `{:?}`",
                    search_request
                );
                let (query, _) = doc_mapper.query(union_index.schema(), &search_request)?;
                index_writer.delete_query(query)?;
            }
            debug!("commit-delete-operations");
            index_writer.commit()?;
        }

        let segment_ids: Vec<SegmentId> = union_index
            .searchable_segment_metas()?
            .into_iter()
            .map(|segment_meta| segment_meta.id())
            .collect();

        // A merge is useless if there is no delete and only one segment.
        if num_delete_tasks == 0 && segment_ids.len() <= 1 {
            return Ok(output_directory);
        }

        // If after deletion there is no longer any document, don't try to merge.
        if num_delete_tasks != 0 && segment_ids.is_empty() {
            return Ok(output_directory);
        }

        debug!(segment_ids=?segment_ids,"merging-segments");
        // TODO it would be nice if tantivy could let us run the merge in the current thread.
        index_writer.merge(&segment_ids).wait()?;

        Ok(output_directory)
    }
}

fn open_index<T: Into<Box<dyn Directory>>>(directory: T) -> tantivy::Result<Index> {
    let mut index = Index::open(directory)?;
    index.set_tokenizers(QUICKWIT_TOKENIZER_MANAGER.clone());
    Ok(index)
}

#[cfg(test)]
mod tests {
    use quickwit_actors::{create_test_mailbox, Universe};
    use quickwit_common::split_file;
    use quickwit_metastore::SplitMetadata;
    use quickwit_proto::metastore_api::DeleteQuery;
    use serde_json::Value as JsonValue;
    use tantivy::{Inventory, ReloadPolicy};

    use super::*;
    use crate::merge_policy::MergeOperation;
    use crate::models::{IndexingPipelineId, ScratchDirectory};
    use crate::{get_tantivy_directory_from_split_bundle, new_split_id, TestSandbox};

    #[tokio::test]
    async fn test_merge_executor() -> anyhow::Result<()> {
        let pipeline_id = IndexingPipelineId {
            index_id: "test-index".to_string(),
            source_id: "test-source".to_string(),
            node_id: "test-node".to_string(),
            pipeline_ord: 0,
        };
        let doc_mapping_yaml = r#"
            field_mappings:
              - name: body
                type: text
              - name: ts
                type: datetime
                input_formats:
                - unix_timestamp
                fast: true
        "#;
        let indexing_settings_yaml = "timestamp_field: ts";
        let test_sandbox = TestSandbox::create(
            &pipeline_id.index_id,
            doc_mapping_yaml,
            indexing_settings_yaml,
            &["body"],
        )
        .await?;
        for split_id in 0..4 {
            let single_doc = std::iter::once(
                serde_json::json!({"body ": format!("split{}", split_id), "ts": 1631072713u64 + split_id }),
            );
            test_sandbox.add_documents(single_doc).await?;
        }
        let metastore = test_sandbox.metastore();
        let split_metas: Vec<SplitMetadata> = metastore
            .list_all_splits(&pipeline_id.index_id)
            .await?
            .into_iter()
            .map(|split| split.split_metadata)
            .collect();
        assert_eq!(split_metas.len(), 4);
        let merge_scratch_directory = ScratchDirectory::for_test()?;
        let downloaded_splits_directory =
            merge_scratch_directory.named_temp_child("downloaded-splits-")?;
        let mut tantivy_dirs: Vec<Box<dyn Directory>> = vec![];
        for split_meta in &split_metas {
            let split_filename = split_file(split_meta.split_id());
            let dest_filepath = downloaded_splits_directory.path().join(&split_filename);
            test_sandbox
                .storage()
                .copy_to_file(Path::new(&split_filename), &dest_filepath)
                .await?;
            tantivy_dirs.push(get_tantivy_directory_from_split_bundle(&dest_filepath).unwrap())
        }
        let merge_ops_inventory = Inventory::new();
        let merge_operation =
            merge_ops_inventory.track(MergeOperation::new_merge_operation(split_metas));
        let merge_scratch = MergeScratch {
            merge_operation,
            tantivy_dirs,
            merge_scratch_directory,
            downloaded_splits_directory,
        };
        let (merge_packager_mailbox, merge_packager_inbox) = create_test_mailbox();
        let merge_executor = MergeExecutor::new(
            pipeline_id,
            metastore,
            test_sandbox.doc_mapper(),
            IoControls::default(),
            merge_packager_mailbox,
        );
        let universe = Universe::new();
        let (merge_executor_mailbox, merge_executor_handle) =
            universe.spawn_builder().spawn(merge_executor);
        merge_executor_mailbox.send_message(merge_scratch).await?;
        merge_executor_handle.process_pending_and_observe().await;
        let packager_msgs: Vec<IndexedSplitBatch> = merge_packager_inbox.drain_for_test_typed();
        assert_eq!(packager_msgs.len(), 1);
        let split_attrs_after_merge = &packager_msgs[0].splits[0].split_attrs;
        assert_eq!(split_attrs_after_merge.num_docs, 4);
        assert_eq!(split_attrs_after_merge.uncompressed_docs_size_in_bytes, 136);
        assert_eq!(split_attrs_after_merge.num_merge_ops, 1);
        let reader = packager_msgs[0].splits[0]
            .index
            .reader_builder()
            .reload_policy(ReloadPolicy::Manual)
            .try_into()?;
        let searcher = reader.searcher();
        assert_eq!(searcher.segment_readers().len(), 1);
        Ok(())
    }

    #[test]
    fn test_combine_partition_ids_singleton_unchanged() {
        assert_eq!(combine_partition_ids_aux([17]), 17);
    }

    #[test]
    fn test_combine_partition_ids_zero_has_an_impact() {
        assert_ne!(
            combine_partition_ids_aux([12u64, 0u64]),
            combine_partition_ids_aux([12u64])
        );
    }

    #[test]
    fn test_combine_partition_ids_depends_on_partition_id_set() {
        assert_eq!(
            combine_partition_ids_aux([12, 16, 12, 13]),
            combine_partition_ids_aux([12, 16, 13])
        );
    }

    #[test]
    fn test_combine_partition_ids_order_does_not_matter() {
        assert_eq!(
            combine_partition_ids_aux([7, 12, 13]),
            combine_partition_ids_aux([12, 13, 7])
        );
    }

    async fn aux_test_delete_and_merge_executor(
        index_id: &str,
        docs: Vec<JsonValue>,
        delete_query: &str,
        result_docs: Vec<JsonValue>,
    ) -> anyhow::Result<()> {
        quickwit_common::setup_logging_for_tests();
        let pipeline_id = IndexingPipelineId {
            index_id: index_id.to_string(),
            node_id: "unknown".to_string(),
            pipeline_ord: 0,
            source_id: "unknown".to_string(),
        };
        let doc_mapping_yaml = r#"
            field_mappings:
              - name: body
                type: text
              - name: ts
                type: datetime
                input_formats:
                - unix_timestamp
                fast: true
        "#;
        let indexing_settings_yaml = "timestamp_field: ts";
        let test_sandbox = TestSandbox::create(
            index_id,
            doc_mapping_yaml,
            indexing_settings_yaml,
            &["body"],
        )
        .await?;
        test_sandbox.add_documents(docs).await?;
        let metastore = test_sandbox.metastore();
        metastore
            .create_delete_task(DeleteQuery {
                index_id: index_id.to_string(),
                start_timestamp: None,
                end_timestamp: None,
                query: delete_query.to_string(),
                search_fields: Vec::new(),
            })
            .await?;
        let split_metadata = metastore
            .list_all_splits(&pipeline_id.index_id)
            .await?
            .into_iter()
            .next()
            .unwrap()
            .split_metadata;
        // We want to test a delete on a split with num_merge_ops > 0.
        let mut new_split_metadata = split_metadata.clone();
        new_split_metadata.split_id = new_split_id();
        new_split_metadata.num_merge_ops = 1;
        metastore
            .stage_split(index_id, new_split_metadata.clone())
            .await
            .unwrap();
        metastore
            .publish_splits(
                index_id,
                &[new_split_metadata.split_id()],
                &[split_metadata.split_id()],
                None,
            )
            .await
            .unwrap();
        let expected_uncompressed_docs_size_in_bytes =
            (new_split_metadata.uncompressed_docs_size_in_bytes as f32 / 2_f32) as u64;
        let merge_scratch_directory = ScratchDirectory::for_test()?;
        let downloaded_splits_directory =
            merge_scratch_directory.named_temp_child("downloaded-splits-")?;
        let split_filename = split_file(split_metadata.split_id());
        let new_split_filename = split_file(new_split_metadata.split_id());
        let dest_filepath = downloaded_splits_directory.path().join(&new_split_filename);
        test_sandbox
            .storage()
            .copy_to_file(Path::new(&split_filename), &dest_filepath)
            .await?;
        let tantivy_dir = get_tantivy_directory_from_split_bundle(&dest_filepath).unwrap();
        let merge_ops_inventory = Inventory::new();
        let merge_operation = merge_ops_inventory.track(
            MergeOperation::new_delete_and_merge_operation(new_split_metadata),
        );
        let merge_scratch = MergeScratch {
            merge_operation,
            tantivy_dirs: vec![tantivy_dir],
            merge_scratch_directory,
            downloaded_splits_directory,
        };
        let (merge_packager_mailbox, merge_packager_inbox) = create_test_mailbox();
        let delete_task_executor = MergeExecutor::new(
            pipeline_id,
            metastore,
            test_sandbox.doc_mapper(),
            IoControls::default(),
            merge_packager_mailbox,
        );
        let universe = Universe::new();
        let (delete_task_executor_mailbox, delete_task_executor_handle) =
            universe.spawn_builder().spawn(delete_task_executor);
        delete_task_executor_mailbox
            .send_message(merge_scratch)
            .await?;
        delete_task_executor_handle
            .process_pending_and_observe()
            .await;

        let packager_msgs: Vec<IndexedSplitBatch> = merge_packager_inbox.drain_for_test_typed();
<<<<<<< HEAD
        assert_eq!(packager_msgs.len(), 1);
        let split = &packager_msgs[0].splits[0];
        assert_eq!(split.split_attrs.num_docs, result_docs.len() as u64);
        assert_eq!(split.split_attrs.delete_opstamp, 1);
        // Delete operations do not update the num_merge_ops value.
        assert_eq!(split.split_attrs.num_merge_ops, 1);
        assert_eq!(
            split.split_attrs.uncompressed_docs_size_in_bytes,
            expected_uncompressed_docs_size_in_bytes,
        );
        let reader = split
            .index
            .reader_builder()
            .reload_policy(ReloadPolicy::Manual)
            .try_into()?;
        let searcher = reader.searcher();
        assert_eq!(searcher.segment_readers().len(), 1);

        let documents_left = searcher
            .search(
                &tantivy::query::AllQuery,
                &tantivy::collector::TopDocs::with_limit(result_docs.len() + 1),
            )?
            .into_iter()
            .map(|(_, doc_address)| {
                let doc = searcher.doc(doc_address).unwrap();
                let doc_json = searcher.schema().to_json(&doc);
                serde_json::from_str(&doc_json).unwrap()
            })
            .collect::<Vec<JsonValue>>();

        assert_eq!(documents_left.len(), result_docs.len());
        for doc in &documents_left {
            assert!(result_docs.contains(dbg!(doc)));
        }
        for doc in &result_docs {
            assert!(documents_left.contains(doc));
=======
        if !result_docs.is_empty() {
            assert_eq!(packager_msgs.len(), 1);
            let split = &packager_msgs[0].splits[0];
            assert_eq!(split.split_attrs.num_docs, result_docs.len() as u64);
            assert_eq!(split.split_attrs.delete_opstamp, 1);
            // Delete operations do not update the num_merge_ops value.
            assert_eq!(split.split_attrs.num_merge_ops, 1);
            assert_eq!(
                split.split_attrs.uncompressed_docs_size_in_bytes,
                expected_uncompressed_docs_size_in_bytes,
            );
            let reader = split
                .index
                .reader_builder()
                .reload_policy(ReloadPolicy::Manual)
                .try_into()?;
            let searcher = reader.searcher();
            assert_eq!(searcher.segment_readers().len(), 1);

            let documents_left = searcher
                .search(
                    &tantivy::query::AllQuery,
                    &tantivy::collector::TopDocs::with_limit(result_docs.len() + 1),
                )?
                .into_iter()
                .map(|(_, doc_address)| {
                    let doc = searcher.doc(doc_address).unwrap();
                    let doc_json = searcher.schema().to_json(&doc);
                    serde_json::from_str(&doc_json).unwrap()
                })
                .collect::<Vec<serde_json::Value>>();

            assert_eq!(documents_left.len(), result_docs.len());
            for doc in &documents_left {
                assert!(result_docs.contains(dbg!(doc)));
            }
            for doc in &result_docs {
                assert!(documents_left.contains(doc));
            }
        } else {
            assert!(packager_msgs.is_empty());
            let metastore = test_sandbox.metastore();
            assert!(metastore
                .list_all_splits(index_id)
                .await?
                .into_iter()
                .all(
                    |split| split.split_state == quickwit_metastore::SplitState::MarkedForDeletion
                ));
>>>>>>> 50e77e2a
        }

        Ok(())
    }

    #[tokio::test]
    async fn test_delete_and_merge_executor() -> anyhow::Result<()> {
        aux_test_delete_and_merge_executor(
            "test-delete-and-merge-index",
            vec![
                serde_json::json!({"body": "info", "ts": 1624928208 }),
                serde_json::json!({"body": "delete", "ts": 1634928208 }),
            ],
            "body:delete",
            vec![serde_json::json!({"body": ["info"], "ts": ["2021-06-29T00:56:48Z"] })],
        )
        .await
    }

    #[tokio::test]
    async fn test_delete_termset_and_merge_executor() -> anyhow::Result<()> {
        aux_test_delete_and_merge_executor(
            "test-delete-termset-and-merge-executor",
            vec![
                serde_json::json!({"body": "info", "ts": 1624928208 }),
                serde_json::json!({"body": "info", "ts": 1624928209 }),
                serde_json::json!({"body": "delete", "ts": 1634928208 }),
                serde_json::json!({"body": "delete", "ts": 1634928209 }),
            ],
            "body: IN [delete]",
            vec![
                serde_json::json!({"body": ["info"], "ts": ["2021-06-29T00:56:48Z"] }),
                serde_json::json!({"body": ["info"], "ts": ["2021-06-29T00:56:49Z"] }),
            ],
        )
        .await
    }

    #[tokio::test]
    async fn test_delete_all() -> anyhow::Result<()> {
        aux_test_delete_and_merge_executor(
            "test-delete-all",
            vec![
                serde_json::json!({"body": "delete", "ts": 1634928208 }),
                serde_json::json!({"body": "delete", "ts": 1634928209 }),
            ],
            "body:delete",
            vec![],
        )
        .await
    }
}<|MERGE_RESOLUTION|>--- conflicted
+++ resolved
@@ -757,45 +757,6 @@
             .await;
 
         let packager_msgs: Vec<IndexedSplitBatch> = merge_packager_inbox.drain_for_test_typed();
-<<<<<<< HEAD
-        assert_eq!(packager_msgs.len(), 1);
-        let split = &packager_msgs[0].splits[0];
-        assert_eq!(split.split_attrs.num_docs, result_docs.len() as u64);
-        assert_eq!(split.split_attrs.delete_opstamp, 1);
-        // Delete operations do not update the num_merge_ops value.
-        assert_eq!(split.split_attrs.num_merge_ops, 1);
-        assert_eq!(
-            split.split_attrs.uncompressed_docs_size_in_bytes,
-            expected_uncompressed_docs_size_in_bytes,
-        );
-        let reader = split
-            .index
-            .reader_builder()
-            .reload_policy(ReloadPolicy::Manual)
-            .try_into()?;
-        let searcher = reader.searcher();
-        assert_eq!(searcher.segment_readers().len(), 1);
-
-        let documents_left = searcher
-            .search(
-                &tantivy::query::AllQuery,
-                &tantivy::collector::TopDocs::with_limit(result_docs.len() + 1),
-            )?
-            .into_iter()
-            .map(|(_, doc_address)| {
-                let doc = searcher.doc(doc_address).unwrap();
-                let doc_json = searcher.schema().to_json(&doc);
-                serde_json::from_str(&doc_json).unwrap()
-            })
-            .collect::<Vec<JsonValue>>();
-
-        assert_eq!(documents_left.len(), result_docs.len());
-        for doc in &documents_left {
-            assert!(result_docs.contains(dbg!(doc)));
-        }
-        for doc in &result_docs {
-            assert!(documents_left.contains(doc));
-=======
         if !result_docs.is_empty() {
             assert_eq!(packager_msgs.len(), 1);
             let split = &packager_msgs[0].splits[0];
@@ -826,7 +787,7 @@
                     let doc_json = searcher.schema().to_json(&doc);
                     serde_json::from_str(&doc_json).unwrap()
                 })
-                .collect::<Vec<serde_json::Value>>();
+                .collect::<Vec<JsonValue>>();
 
             assert_eq!(documents_left.len(), result_docs.len());
             for doc in &documents_left {
@@ -845,7 +806,6 @@
                 .all(
                     |split| split.split_state == quickwit_metastore::SplitState::MarkedForDeletion
                 ));
->>>>>>> 50e77e2a
         }
 
         Ok(())
