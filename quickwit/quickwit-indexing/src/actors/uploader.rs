--- conflicted
+++ resolved
@@ -343,7 +343,6 @@
                         bail!("Failed to upload split `{}`. Killing!", packaged_split.split_id());
                     }
                 }
-<<<<<<< HEAD
 
                 let splits_update = make_publish_operation(
                     index_id,
@@ -355,12 +354,7 @@
                 );
 
                 split_udpate_sender.send(splits_update, &ctx_clone).await?;
-                // We explicitely drop it in order to force move the permit guard into the async
-=======
-                let splits_update = make_publish_operation(index_id, batch.publish_lock, packaged_splits_and_metadatas, batch.checkpoint_delta_opt, batch.merge_operation, batch.parent_span);
-                split_update_sender.send(splits_update, &ctx_clone).await?;
                 // We explicitly drop it in order to force move the permit guard into the async
->>>>>>> f426c22f
                 // task.
                 mem::drop(permit_guard);
                 Result::<(), anyhow::Error>::Ok(())
