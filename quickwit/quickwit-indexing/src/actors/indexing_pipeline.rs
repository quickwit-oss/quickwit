// Copyright (C) 2022 Quickwit, Inc.
//
// Quickwit is offered under the AGPL v3.0 and as commercial software.
// For commercial licensing, contact us at hello@quickwit.io.
//
// AGPL:
// This program is free software: you can redistribute it and/or modify
// it under the terms of the GNU Affero General Public License as
// published by the Free Software Foundation, either version 3 of the
// License, or (at your option) any later version.
//
// This program is distributed in the hope that it will be useful,
// but WITHOUT ANY WARRANTY; without even the implied warranty of
// MERCHANTABILITY or FITNESS FOR A PARTICULAR PURPOSE. See the
// GNU Affero General Public License for more details.
//
// You should have received a copy of the GNU Affero General Public License
// along with this program. If not, see <http://www.gnu.org/licenses/>.

use std::sync::Arc;
use std::time::Duration;

use async_trait::async_trait;
use quickwit_actors::{
    create_mailbox, Actor, ActorContext, ActorExitStatus, ActorHandle, Handler, Health, KillSwitch,
    Mailbox, QueueCapacity, Supervisable,
};
use quickwit_config::{IndexingSettings, SourceConfig};
use quickwit_doc_mapper::DocMapper;
use quickwit_metastore::{Metastore, MetastoreError, SplitState};
use quickwit_storage::Storage;
use tokio::join;
use tokio::sync::Semaphore;
use tracing::{debug, error, info, instrument};

use super::uploader::SplitsUpdateMailbox;
use crate::actors::doc_processor::DocProcessor;
use crate::actors::index_serializer::IndexSerializer;
use crate::actors::indexing_service::GetOrInitMergePipeline;
use crate::actors::publisher::PublisherType;
use crate::actors::sequencer::Sequencer;
use crate::actors::{Indexer, Packager, Publisher, Uploader};
use crate::merge_policy::MergePolicy;
use crate::models::{IndexingDirectory, IndexingPipelineId, IndexingStatistics, Observe};
use crate::source::{quickwit_supported_sources, SourceActor, SourceExecutionContext};
use crate::split_store::IndexingSplitStore;
use crate::IndexingService;

const MAX_RETRY_DELAY: Duration = Duration::from_secs(600); // 10 min.

<<<<<<< HEAD
/// Calculates the wait time based on retry count.
// retry_count, wait_time
// 0   2s
// 1   4s
// 2   8s
// 3   16s
// ...
// >=8   5mn
pub(crate) fn wait_duration_before_retry(retry_count: usize) -> Duration {
    // Protect against a `retry_count` that will lead to an overflow.
    let max_power = (retry_count as u32 + 1).min(31);
    Duration::from_secs(2u64.pow(max_power) as u64).min(MAX_RETRY_DELAY)
}
=======
/// Spawning an indexing pipeline puts a lot of pressure on the file system, metastore, etc. so
/// we rely on this semaphore to limit the number of indexing pipelines that can be spawned
/// concurrently.
/// See also <https://github.com/quickwit-oss/quickwit/issues/1638>.
static SPAWN_PIPELINE_SEMAPHORE: Semaphore = Semaphore::const_new(10);
>>>>>>> d1d32b2b

pub struct IndexingPipelineHandle {
    pub source: ActorHandle<SourceActor>,
    pub doc_processor: ActorHandle<DocProcessor>,
    pub indexer: ActorHandle<Indexer>,
    pub index_serializer: ActorHandle<IndexSerializer>,
    pub packager: ActorHandle<Packager>,
    pub uploader: ActorHandle<Uploader>,
    pub sequencer: ActorHandle<Sequencer<Publisher>>,
    pub publisher: ActorHandle<Publisher>,
<<<<<<< HEAD
=======

    /// Merging pipeline subpipeline
    pub merge_planner: ActorHandle<MergePlanner>,
    pub merge_split_downloader: ActorHandle<MergeSplitDownloader>,
    pub merge_executor: ActorHandle<MergeExecutor>,
    pub merge_packager: ActorHandle<Packager>,
    pub merge_uploader: ActorHandle<Uploader>,
    pub merge_publisher: ActorHandle<Publisher>,
>>>>>>> d1d32b2b
}

// Messages

#[derive(Clone, Copy, Debug)]
pub struct Supervise;

#[derive(Clone, Copy, Debug, Default)]
pub struct Spawn {
    retry_count: usize,
}

pub struct IndexingPipeline {
    params: IndexingPipelineParams,
    previous_generations_statistics: IndexingStatistics,
    statistics: IndexingStatistics,
    handles: Option<IndexingPipelineHandle>,
    // Killswitch used for the actors in the pipeline. This is not the supervisor killswitch.
    kill_switch: KillSwitch,
}

#[async_trait]
impl Actor for IndexingPipeline {
    type ObservableState = IndexingStatistics;

    fn observable_state(&self) -> Self::ObservableState {
        self.statistics.clone()
    }

    fn name(&self) -> String {
        "IndexingPipeline".to_string()
    }

    async fn initialize(&mut self, ctx: &ActorContext<Self>) -> Result<(), ActorExitStatus> {
        self.handle(Spawn::default(), ctx).await?;
        self.handle(Observe, ctx).await?;
        self.handle(Supervise, ctx).await?;
        Ok(())
    }
}

impl IndexingPipeline {
    pub fn new(params: IndexingPipelineParams) -> Self {
        Self {
            params,
            previous_generations_statistics: Default::default(),
            handles: None,
            kill_switch: KillSwitch::default(),
            statistics: IndexingStatistics::default(),
        }
    }

    fn supervisables(&self) -> Vec<&dyn Supervisable> {
        if let Some(handles) = &self.handles {
            let supervisables: Vec<&dyn Supervisable> = vec![
                &handles.source,
                &handles.indexer,
                &handles.packager,
                &handles.uploader,
                &handles.sequencer,
                &handles.publisher,
<<<<<<< HEAD
=======
                &handles.merge_planner,
                &handles.merge_split_downloader,
                &handles.merge_executor,
                &handles.merge_packager,
                &handles.merge_uploader,
                &handles.merge_publisher,
>>>>>>> d1d32b2b
            ];
            supervisables
        } else {
            Vec::new()
        }
    }

    /// Performs healthcheck on all of the actors in the pipeline,
    /// and consolidates the result.
    fn healthcheck(&self) -> Health {
        let mut healthy_actors: Vec<&str> = Default::default();
        let mut failure_or_unhealthy_actors: Vec<&str> = Default::default();
        let mut success_actors: Vec<&str> = Default::default();
        for supervisable in self.supervisables() {
            match supervisable.health() {
                Health::Healthy => {
                    // At least one other actor is running.
                    healthy_actors.push(supervisable.name());
                }
                Health::FailureOrUnhealthy => {
                    failure_or_unhealthy_actors.push(supervisable.name());
                }
                Health::Success => {
                    success_actors.push(supervisable.name());
                }
            }
        }

        if !failure_or_unhealthy_actors.is_empty() {
            error!(
                pipeline_id=?self.params.pipeline_id,
                generation=self.generation(),
                healthy_actors=?healthy_actors,
                failed_or_unhealthy_actors=?failure_or_unhealthy_actors,
                success_actors=?success_actors,
                "Indexing pipeline failure."
            );
            return Health::FailureOrUnhealthy;
        }
        if healthy_actors.is_empty() {
            // All the actors finished successfully.
            info!(
                pipeline_id=?self.params.pipeline_id,
                generation=self.generation(),
                "Indexing pipeline success."
            );
            return Health::Success;
        }
        // No error at this point and there are still some actors running.
        debug!(
            pipeline_id=?self.params.pipeline_id,
            generation=self.generation(),
            healthy_actors=?healthy_actors,
            failed_or_unhealthy_actors=?failure_or_unhealthy_actors,
            success_actors=?success_actors,
            "Indexing pipeline running."
        );
        Health::Healthy
    }

    fn generation(&self) -> usize {
        self.statistics.generation
    }

    // TODO this should return an error saying whether we can retry or not.
    #[instrument(
        name="spawn_pipeline",
        level="info",
        skip_all,
        fields(
            index=%self.params.pipeline_id.index_id,
            gen=self.generation()
        ))]
    async fn spawn_pipeline(&mut self, ctx: &ActorContext<Self>) -> anyhow::Result<()> {
        let _spawn_pipeline_permit = SPAWN_PIPELINE_SEMAPHORE.acquire().await.expect("Failed to acquire spawn pipeline permit. This should never happen! Please, report on https://github.com/quickwit-oss/quickwit/issues.");
        self.statistics.num_spawn_attempts += 1;
        self.kill_switch = KillSwitch::default();
        info!(
            index_id=%self.params.pipeline_id.index_id,
            source_id=%self.params.pipeline_id.source_id,
            pipeline_ord=%self.params.pipeline_id.pipeline_ord,
            root_dir=%self.params.indexing_directory.path().display(),
            merge_policy=?self.params.merge_policy,
            "Spawning indexing pipeline.",
        );

        let merge_planner_mailbox = self
            .params
            .indexing_service
            .ask_for_res(GetOrInitMergePipeline {
                pipeline_id: self.params.pipeline_id.clone(),
                doc_mapper: self.params.doc_mapper.clone(),
                indexing_directory: self.params.indexing_directory.clone(),
                split_store: self.params.split_store.clone(),
                merge_policy: self.params.merge_policy.clone(),
            })
            .await
            .map_err(|err| {
                anyhow::anyhow!("Failed to get a merge pipeline: {}.", err.to_string())
            })?;

        let published_splits = self
            .params
            .metastore
            .list_splits(
                &self.params.pipeline_id.index_id,
                SplitState::Published,
                None,
                None,
            )
            .await?
            .into_iter()
            .map(|split| split.split_metadata)
            .collect::<Vec<_>>();
        self.params
            .split_store
            .remove_dangling_splits(&published_splits)
            .await?;

<<<<<<< HEAD
=======
        let (merge_planner_mailbox, merge_planner_inbox) =
            create_mailbox::<MergePlanner>("MergePlanner".to_string(), QueueCapacity::Unbounded);

        // Merge publisher
        let merge_publisher = Publisher::new(
            PublisherType::MergePublisher,
            self.params.metastore.clone(),
            Some(merge_planner_mailbox.clone()),
            None,
        );
        let (merge_publisher_mailbox, merge_publisher_handler) = ctx
            .spawn_actor()
            .set_kill_switch(self.kill_switch.clone())
            .spawn(merge_publisher);

        // Merge uploader
        let merge_uploader = Uploader::new(
            "MergeUploader",
            self.params.metastore.clone(),
            split_store.clone(),
            SplitsUpdateMailbox::Publisher(merge_publisher_mailbox),
        );
        let (merge_uploader_mailbox, merge_uploader_handler) = ctx
            .spawn_actor()
            .set_kill_switch(self.kill_switch.clone())
            .spawn(merge_uploader);

        // Merge Packager
        let tag_fields = self.params.doc_mapper.tag_named_fields()?;
        let merge_packager =
            Packager::new("MergePackager", tag_fields.clone(), merge_uploader_mailbox);
        let (merge_packager_mailbox, merge_packager_handler) = ctx
            .spawn_actor()
            .set_kill_switch(self.kill_switch.clone())
            .spawn(merge_packager);

        let merge_executor = MergeExecutor::new(
            self.params.pipeline_id.clone(),
            self.params.metastore.clone(),
            merge_packager_mailbox,
        );
        let (merge_executor_mailbox, merge_executor_handler) = ctx
            .spawn_actor()
            .set_kill_switch(self.kill_switch.clone())
            .spawn(merge_executor);

        let merge_split_downloader = MergeSplitDownloader {
            scratch_directory: self.params.indexing_directory.scratch_directory().clone(),
            split_store: split_store.clone(),
            executor_mailbox: merge_executor_mailbox,
        };
        let (merge_split_downloader_mailbox, merge_split_downloader_handler) = ctx
            .spawn_actor()
            .set_kill_switch(self.kill_switch.clone())
            .spawn(merge_split_downloader);

        // Merge planner
        let merge_planner = MergePlanner::new(
            self.params.pipeline_id.clone(),
            published_splits,
            merge_policy.clone(),
            merge_split_downloader_mailbox,
        );
        let (merge_planner_mailbox, merge_planner_handler) = ctx
            .spawn_actor()
            .set_kill_switch(self.kill_switch.clone())
            .set_mailboxes(merge_planner_mailbox, merge_planner_inbox)
            .spawn(merge_planner);

>>>>>>> d1d32b2b
        let (source_mailbox, source_inbox) =
            create_mailbox::<SourceActor>("SourceActor".to_string(), QueueCapacity::Unbounded);

        // Publisher
        let publisher = Publisher::new(
            PublisherType::MainPublisher,
            self.params.metastore.clone(),
            Some(merge_planner_mailbox.clone()),
            Some(source_mailbox.clone()),
        );
        let (publisher_mailbox, publisher_handler) = ctx
            .spawn_actor()
            .set_kill_switch(self.kill_switch.clone())
            .spawn(publisher);

        let sequencer = Sequencer::new(publisher_mailbox);
        let (sequencer_mailbox, sequencer_handler) = ctx
            .spawn_actor()
            .set_kill_switch(self.kill_switch.clone())
            .spawn(sequencer);

        // Uploader
        let uploader = Uploader::new(
            "Uploader",
            self.params.metastore.clone(),
<<<<<<< HEAD
            self.params.split_store.clone(),
            sequencer_mailbox,
=======
            split_store.clone(),
            SplitsUpdateMailbox::Sequencer(sequencer_mailbox),
>>>>>>> d1d32b2b
        );
        let (uploader_mailbox, uploader_handler) = ctx
            .spawn_actor()
            .set_kill_switch(self.kill_switch.clone())
            .spawn(uploader);

        // Packager
        let tag_fields = self.params.doc_mapper.tag_named_fields()?;
        let packager = Packager::new("Packager", tag_fields, uploader_mailbox);
        let (packager_mailbox, packager_handler) = ctx
            .spawn_actor()
            .set_kill_switch(self.kill_switch.clone())
            .spawn(packager);

        // Index Serializer
        let index_serializer = IndexSerializer::new(packager_mailbox);
        let (index_serializer_mailbox, index_serializer_handler) = ctx
            .spawn_actor()
            .set_kill_switch(self.kill_switch.clone())
            .spawn(index_serializer);

        // Indexer
        let indexer = Indexer::new(
            self.params.pipeline_id.clone(),
            self.params.doc_mapper.clone(),
            self.params.metastore.clone(),
            self.params.indexing_directory.clone(),
            self.params.indexing_settings.clone(),
            index_serializer_mailbox,
        );
        let (indexer_mailbox, indexer_handler) = ctx
            .spawn_actor()
            .set_kill_switch(self.kill_switch.clone())
            .spawn(indexer);

        let doc_processor = DocProcessor::new(self.params.doc_mapper.clone(), indexer_mailbox);
        let (doc_processor_mailbox, doc_processor_handler) = ctx
            .spawn_actor()
            .set_kill_switch(self.kill_switch.clone())
            .spawn(doc_processor);

        // Fetch index_metadata to be sure to have the last updated checkpoint.
        let index_metadata = self
            .params
            .metastore
            .index_metadata(&self.params.pipeline_id.index_id)
            .await?;
        let source_checkpoint = index_metadata
            .checkpoint
            .source_checkpoint(&self.params.pipeline_id.source_id)
            .cloned()
            .unwrap_or_default(); // TODO Have a stricter check.
        let source = quickwit_supported_sources()
            .load_source(
                Arc::new(SourceExecutionContext {
                    metastore: self.params.metastore.clone(),
                    index_id: self.params.pipeline_id.index_id.clone(),
                    source_config: self.params.source_config.clone(),
                }),
                source_checkpoint,
            )
            .await?;
        let actor_source = SourceActor {
            source,
            doc_processor_mailbox,
        };
        let (_source_mailbox, source_handler) = ctx
            .spawn_actor()
            .set_mailboxes(source_mailbox, source_inbox)
            .set_kill_switch(self.kill_switch.clone())
            .spawn(actor_source);

        // Increment generation once we are sure there will be no spawning error.
        self.previous_generations_statistics = self.statistics.clone();
        self.statistics.generation += 1;
        self.handles = Some(IndexingPipelineHandle {
            source: source_handler,
            doc_processor: doc_processor_handler,
            indexer: indexer_handler,
            index_serializer: index_serializer_handler,
            packager: packager_handler,
            uploader: uploader_handler,
            sequencer: sequencer_handler,
            publisher: publisher_handler,
<<<<<<< HEAD
=======

            merge_planner: merge_planner_handler,
            merge_split_downloader: merge_split_downloader_handler,
            merge_executor: merge_executor_handler,
            merge_packager: merge_packager_handler,
            merge_uploader: merge_uploader_handler,
            merge_publisher: merge_publisher_handler,
>>>>>>> d1d32b2b
        });
        Ok(())
    }

    async fn terminate(&mut self) {
        self.kill_switch.kill();
        if let Some(handlers) = self.handles.take() {
            tokio::join!(
                handlers.source.kill(),
                handlers.indexer.kill(),
                handlers.packager.kill(),
                handlers.uploader.kill(),
                handlers.publisher.kill(),
            );
        }
    }
}

#[async_trait]
impl Handler<Observe> for IndexingPipeline {
    type Reply = ();
    async fn handle(
        &mut self,
        _: Observe,
        ctx: &ActorContext<Self>,
    ) -> Result<(), ActorExitStatus> {
        if let Some(handles) = &self.handles {
            let (doc_processor_counters, indexer_counters, uploader_counters, publisher_counters) = join!(
                handles.doc_processor.observe(),
                handles.indexer.observe(),
                handles.uploader.observe(),
                handles.publisher.observe(),
            );
            self.statistics = self
                .previous_generations_statistics
                .clone()
                .add_actor_counters(
                    &*doc_processor_counters,
                    &*indexer_counters,
                    &*uploader_counters,
                    &*publisher_counters,
                )
                .set_generation(self.statistics.generation)
                .set_num_spawn_attempts(self.statistics.num_spawn_attempts);
        }
        ctx.schedule_self_msg(Duration::from_secs(1), Observe).await;
        Ok(())
    }
}

#[async_trait]
impl Handler<Supervise> for IndexingPipeline {
    type Reply = ();

    async fn handle(
        &mut self,
        _: Supervise,
        ctx: &ActorContext<Self>,
    ) -> Result<(), ActorExitStatus> {
        if self.handles.is_some() {
            match self.healthcheck() {
                Health::Healthy => {}
                Health::FailureOrUnhealthy => {
                    self.terminate().await;
                    ctx.schedule_self_msg(quickwit_actors::HEARTBEAT, Spawn { retry_count: 0 })
                        .await;
                }
                Health::Success => {
                    return Err(ActorExitStatus::Success);
                }
            }
        }
        ctx.schedule_self_msg(quickwit_actors::HEARTBEAT, Supervise)
            .await;
        Ok(())
    }
}

#[async_trait]
impl Handler<Spawn> for IndexingPipeline {
    type Reply = ();

    async fn handle(
        &mut self,
        spawn: Spawn,
        ctx: &ActorContext<Self>,
    ) -> Result<(), ActorExitStatus> {
        if self.handles.is_some() {
            return Ok(());
        }
        self.previous_generations_statistics.num_spawn_attempts = 1 + spawn.retry_count;
        if let Err(spawn_error) = self.spawn_pipeline(ctx).await {
            if let Some(MetastoreError::IndexDoesNotExist { .. }) =
                spawn_error.downcast_ref::<MetastoreError>()
            {
                info!(error = ?spawn_error, "Could not spawn pipeline, index might have been deleted.");
                return Err(ActorExitStatus::Success);
            }
            let retry_delay = wait_duration_before_retry(spawn.retry_count);
            error!(error = ?spawn_error, retry_count = spawn.retry_count, retry_delay = ?retry_delay, "Error while spawning indexing pipeline, retrying after some time.");
            ctx.schedule_self_msg(
                retry_delay,
                Spawn {
                    retry_count: spawn.retry_count + 1,
                },
            )
            .await;
        }
        Ok(())
    }
}

pub struct IndexingPipelineParams {
    pub pipeline_id: IndexingPipelineId,
    pub doc_mapper: Arc<dyn DocMapper>,
    pub indexing_directory: IndexingDirectory,
    pub indexing_settings: IndexingSettings,
    pub source_config: SourceConfig,
    pub metastore: Arc<dyn Metastore>,
    pub storage: Arc<dyn Storage>,
    pub split_store: IndexingSplitStore,
    pub merge_policy: Arc<dyn MergePolicy>,
    pub indexing_service: Mailbox<IndexingService>,
}

impl IndexingPipelineParams {
    #[allow(clippy::too_many_arguments)]
    pub fn new(
        pipeline_id: IndexingPipelineId,
        doc_mapper: Arc<dyn DocMapper>,
        indexing_settings: IndexingSettings,
        source_config: SourceConfig,
        indexing_directory: IndexingDirectory,
        metastore: Arc<dyn Metastore>,
        storage: Arc<dyn Storage>,
        split_store: IndexingSplitStore,
        merge_policy: Arc<dyn MergePolicy>,
        indexing_service: Mailbox<IndexingService>,
    ) -> Self {
        Self {
            pipeline_id,
            doc_mapper,
            indexing_directory,
            indexing_settings,
            source_config,
            metastore,
            storage,
            split_store,
            merge_policy,
            indexing_service,
        }
    }
}

#[cfg(test)]
mod tests {
    use std::path::PathBuf;
    use std::sync::Arc;

    use quickwit_actors::Universe;
    use quickwit_config::{IndexingSettings, QuickwitConfig, SourceParams};
    use quickwit_doc_mapper::default_doc_mapper_for_test;
    use quickwit_metastore::{IndexMetadata, MetastoreError, MockMetastore};
    use quickwit_storage::{RamStorage, StorageUriResolver};

    use super::{IndexingPipeline, *};
    use crate::merge_policy::StableMultitenantWithTimestampMergePolicy;
    use crate::models::IndexingDirectory;

    #[test]
    fn test_wait_duration() {
        assert_eq!(wait_duration_before_retry(0), Duration::from_secs(2));
        assert_eq!(wait_duration_before_retry(1), Duration::from_secs(4));
        assert_eq!(wait_duration_before_retry(2), Duration::from_secs(8));
        assert_eq!(wait_duration_before_retry(3), Duration::from_secs(16));
        assert_eq!(wait_duration_before_retry(8), Duration::from_secs(512));
        assert_eq!(wait_duration_before_retry(9), MAX_RETRY_DELAY);
    }

    async fn test_indexing_pipeline_num_fails_before_success(
        mut num_fails: usize,
    ) -> anyhow::Result<bool> {
        let mut metastore = MockMetastore::default();
        metastore
            .expect_index_metadata()
            .withf(|index_id| index_id == "test-index")
            .returning(move |_| {
                if num_fails == 0 {
                    let index_metadata =
                        IndexMetadata::for_test("test-index", "ram:///indexes/test-index");
                    return Ok(index_metadata);
                }
                num_fails -= 1;
                Err(MetastoreError::ConnectionError {
                    message: "MetastoreError Alarm".to_string(),
                })
            });
        metastore
            .expect_last_delete_opstamp()
            .returning(move |index_id| {
                assert_eq!("test-index", index_id);
                Ok(10)
            });
        metastore
            .expect_list_splits()
            .returning(|_, _, _, _| Ok(Vec::new()));
        metastore
            .expect_mark_splits_for_deletion()
            .returning(|_, _| Ok(()));
        metastore
            .expect_stage_split()
            .withf(|index_id, _metadata| -> bool { index_id == "test-index" })
            .times(1)
            .returning(|_, _| Ok(()));
        metastore
            .expect_publish_splits()
            .withf(
                |index_id, splits, replaced_splits, checkpoint_delta_opt| -> bool {
                    let checkpoint_delta = checkpoint_delta_opt.as_ref().unwrap();
                    index_id == "test-index"
                        && checkpoint_delta.source_id == "test-source"
                        && splits.len() == 1
                        && replaced_splits.is_empty()
                        && format!("{:?}", checkpoint_delta.source_delta)
                            .ends_with(":(00000000000000000000..00000000000000001030])")
                },
            )
            .times(1)
            .returning(|_, _, _, _| Ok(()));
        let universe = Universe::new();
        let temp_dir = tempfile::tempdir()?;
        let node_id = "test-node";
        let config = QuickwitConfig::for_test();
        let metastore = Arc::new(metastore);
        let pipeline_id = IndexingPipelineId {
            index_id: "test-index".to_string(),
            source_id: "test-source".to_string(),
            node_id: node_id.to_string(),
            pipeline_ord: 0,
        };
        let source_config = SourceConfig {
            source_id: "test-source".to_string(),
            num_pipelines: 1,
            source_params: SourceParams::file(PathBuf::from("data/test_corpus.json")),
        };
        let storage = Arc::new(RamStorage::default());
        let split_store = IndexingSplitStore::create_without_local_store(storage.clone());
        let indexing_service_actor = IndexingService::new(
            node_id.to_string(),
            temp_dir.path().to_path_buf(),
            config.indexer_config,
            metastore.clone(),
            StorageUriResolver::for_test(),
            false,
        );
        let (indexing_service, _indexing_service_handle) =
            universe.spawn_builder().spawn(indexing_service_actor);
        let pipeline_params = IndexingPipelineParams {
            pipeline_id,
            doc_mapper: Arc::new(default_doc_mapper_for_test()),
            source_config,
            indexing_directory: IndexingDirectory::for_test().await,
            indexing_settings: IndexingSettings::for_test(),
            metastore: metastore.clone(),
            storage,
            split_store,
            merge_policy: Arc::new(StableMultitenantWithTimestampMergePolicy::default()),
            indexing_service,
        };
        let pipeline = IndexingPipeline::new(pipeline_params);
        let (_pipeline_mailbox, pipeline_handler) = universe.spawn_builder().spawn(pipeline);
        let (pipeline_exit_status, pipeline_statistics) = pipeline_handler.join().await;
        assert_eq!(pipeline_statistics.generation, 1);
        assert_eq!(pipeline_statistics.num_spawn_attempts, 1 + num_fails);
        Ok(pipeline_exit_status.is_success())
    }

    #[tokio::test]
    async fn test_indexing_pipeline_retry_1() -> anyhow::Result<()> {
        test_indexing_pipeline_num_fails_before_success(0).await?;
        Ok(())
    }

    #[tokio::test]
    async fn test_indexing_pipeline_retry_2() -> anyhow::Result<()> {
        test_indexing_pipeline_num_fails_before_success(2).await?;
        Ok(())
    }

    #[tokio::test]
    async fn test_indexing_pipeline_retry_3() -> anyhow::Result<()> {
        test_indexing_pipeline_num_fails_before_success(3).await?;
        Ok(())
    }

    #[tokio::test]
    async fn test_indexing_pipeline_simple() -> anyhow::Result<()> {
        let mut metastore = MockMetastore::default();
        metastore
            .expect_index_metadata()
            .withf(|index_id| index_id == "test-index")
            .returning(|_| {
                Ok(IndexMetadata::for_test(
                    "test-index",
                    "ram:///indexes/test-index",
                ))
            });
        metastore
            .expect_last_delete_opstamp()
            .returning(move |index_id| {
                assert_eq!("test-index", index_id);
                Ok(10)
            });
        metastore
            .expect_list_splits()
            .times(2)
            .returning(|_, _, _, _| Ok(Vec::new()));
        metastore
            .expect_stage_split()
            .withf(|index_id, _metadata| index_id == "test-index")
            .times(1)
            .returning(|_, _| Ok(()));
        metastore
            .expect_publish_splits()
            .withf(
                |index_id, splits, replaced_split_ids, checkpoint_delta_opt| -> bool {
                    let checkpoint_delta = checkpoint_delta_opt.as_ref().unwrap();
                    index_id == "test-index"
                        && splits.len() == 1
                        && replaced_split_ids.is_empty()
                        && checkpoint_delta.source_id == "test-source"
                        && format!("{:?}", checkpoint_delta.source_delta)
                            .ends_with(":(00000000000000000000..00000000000000001030])")
                },
            )
            .times(1)
            .returning(|_, _, _, _| Ok(()));
        let universe = Universe::new();
        let temp_dir = tempfile::tempdir()?;
        let node_id = "test-node";
        let config = QuickwitConfig::for_test();
        let metastore = Arc::new(metastore);
        let pipeline_id = IndexingPipelineId {
            index_id: "test-index".to_string(),
            source_id: "test-source".to_string(),
            node_id: node_id.to_string(),
            pipeline_ord: 0,
        };
        let source_config = SourceConfig {
            source_id: "test-source".to_string(),
            num_pipelines: 1,
            source_params: SourceParams::file(PathBuf::from("data/test_corpus.json")),
        };
        let storage = Arc::new(RamStorage::default());
        let split_store = IndexingSplitStore::create_without_local_store(storage.clone());
        let indexing_service_actor = IndexingService::new(
            node_id.to_string(),
            temp_dir.path().to_path_buf(),
            config.indexer_config,
            metastore.clone(),
            StorageUriResolver::for_test(),
            false,
        );
        let (indexing_service, _indexing_service_handle) =
            universe.spawn_builder().spawn(indexing_service_actor);
        let pipeline_params = IndexingPipelineParams {
            pipeline_id,
            doc_mapper: Arc::new(default_doc_mapper_for_test()),
            source_config,
            indexing_directory: IndexingDirectory::for_test().await,
            indexing_settings: IndexingSettings::for_test(),
            metastore: metastore.clone(),
            storage,
            split_store,
            merge_policy: Arc::new(StableMultitenantWithTimestampMergePolicy::default()),
            indexing_service,
        };
        let pipeline = IndexingPipeline::new(pipeline_params);
        let (_pipeline_mailbox, pipeline_handler) = universe.spawn_builder().spawn(pipeline);
        let (pipeline_exit_status, pipeline_statistics) = pipeline_handler.join().await;
        assert!(pipeline_exit_status.is_success());
        assert_eq!(pipeline_statistics.generation, 1);
        assert_eq!(pipeline_statistics.num_spawn_attempts, 1);
        assert_eq!(pipeline_statistics.num_published_splits, 1);
        Ok(())
    }
}<|MERGE_RESOLUTION|>--- conflicted
+++ resolved
@@ -33,7 +33,6 @@
 use tokio::sync::Semaphore;
 use tracing::{debug, error, info, instrument};
 
-use super::uploader::SplitsUpdateMailbox;
 use crate::actors::doc_processor::DocProcessor;
 use crate::actors::index_serializer::IndexSerializer;
 use crate::actors::indexing_service::GetOrInitMergePipeline;
@@ -48,7 +47,6 @@
 
 const MAX_RETRY_DELAY: Duration = Duration::from_secs(600); // 10 min.
 
-<<<<<<< HEAD
 /// Calculates the wait time based on retry count.
 // retry_count, wait_time
 // 0   2s
@@ -62,13 +60,12 @@
     let max_power = (retry_count as u32 + 1).min(31);
     Duration::from_secs(2u64.pow(max_power) as u64).min(MAX_RETRY_DELAY)
 }
-=======
+
 /// Spawning an indexing pipeline puts a lot of pressure on the file system, metastore, etc. so
 /// we rely on this semaphore to limit the number of indexing pipelines that can be spawned
 /// concurrently.
 /// See also <https://github.com/quickwit-oss/quickwit/issues/1638>.
 static SPAWN_PIPELINE_SEMAPHORE: Semaphore = Semaphore::const_new(10);
->>>>>>> d1d32b2b
 
 pub struct IndexingPipelineHandle {
     pub source: ActorHandle<SourceActor>,
@@ -79,17 +76,6 @@
     pub uploader: ActorHandle<Uploader>,
     pub sequencer: ActorHandle<Sequencer<Publisher>>,
     pub publisher: ActorHandle<Publisher>,
-<<<<<<< HEAD
-=======
-
-    /// Merging pipeline subpipeline
-    pub merge_planner: ActorHandle<MergePlanner>,
-    pub merge_split_downloader: ActorHandle<MergeSplitDownloader>,
-    pub merge_executor: ActorHandle<MergeExecutor>,
-    pub merge_packager: ActorHandle<Packager>,
-    pub merge_uploader: ActorHandle<Uploader>,
-    pub merge_publisher: ActorHandle<Publisher>,
->>>>>>> d1d32b2b
 }
 
 // Messages
@@ -151,15 +137,6 @@
                 &handles.uploader,
                 &handles.sequencer,
                 &handles.publisher,
-<<<<<<< HEAD
-=======
-                &handles.merge_planner,
-                &handles.merge_split_downloader,
-                &handles.merge_executor,
-                &handles.merge_packager,
-                &handles.merge_uploader,
-                &handles.merge_publisher,
->>>>>>> d1d32b2b
             ];
             supervisables
         } else {
@@ -278,79 +255,6 @@
             .split_store
             .remove_dangling_splits(&published_splits)
             .await?;
-
-<<<<<<< HEAD
-=======
-        let (merge_planner_mailbox, merge_planner_inbox) =
-            create_mailbox::<MergePlanner>("MergePlanner".to_string(), QueueCapacity::Unbounded);
-
-        // Merge publisher
-        let merge_publisher = Publisher::new(
-            PublisherType::MergePublisher,
-            self.params.metastore.clone(),
-            Some(merge_planner_mailbox.clone()),
-            None,
-        );
-        let (merge_publisher_mailbox, merge_publisher_handler) = ctx
-            .spawn_actor()
-            .set_kill_switch(self.kill_switch.clone())
-            .spawn(merge_publisher);
-
-        // Merge uploader
-        let merge_uploader = Uploader::new(
-            "MergeUploader",
-            self.params.metastore.clone(),
-            split_store.clone(),
-            SplitsUpdateMailbox::Publisher(merge_publisher_mailbox),
-        );
-        let (merge_uploader_mailbox, merge_uploader_handler) = ctx
-            .spawn_actor()
-            .set_kill_switch(self.kill_switch.clone())
-            .spawn(merge_uploader);
-
-        // Merge Packager
-        let tag_fields = self.params.doc_mapper.tag_named_fields()?;
-        let merge_packager =
-            Packager::new("MergePackager", tag_fields.clone(), merge_uploader_mailbox);
-        let (merge_packager_mailbox, merge_packager_handler) = ctx
-            .spawn_actor()
-            .set_kill_switch(self.kill_switch.clone())
-            .spawn(merge_packager);
-
-        let merge_executor = MergeExecutor::new(
-            self.params.pipeline_id.clone(),
-            self.params.metastore.clone(),
-            merge_packager_mailbox,
-        );
-        let (merge_executor_mailbox, merge_executor_handler) = ctx
-            .spawn_actor()
-            .set_kill_switch(self.kill_switch.clone())
-            .spawn(merge_executor);
-
-        let merge_split_downloader = MergeSplitDownloader {
-            scratch_directory: self.params.indexing_directory.scratch_directory().clone(),
-            split_store: split_store.clone(),
-            executor_mailbox: merge_executor_mailbox,
-        };
-        let (merge_split_downloader_mailbox, merge_split_downloader_handler) = ctx
-            .spawn_actor()
-            .set_kill_switch(self.kill_switch.clone())
-            .spawn(merge_split_downloader);
-
-        // Merge planner
-        let merge_planner = MergePlanner::new(
-            self.params.pipeline_id.clone(),
-            published_splits,
-            merge_policy.clone(),
-            merge_split_downloader_mailbox,
-        );
-        let (merge_planner_mailbox, merge_planner_handler) = ctx
-            .spawn_actor()
-            .set_kill_switch(self.kill_switch.clone())
-            .set_mailboxes(merge_planner_mailbox, merge_planner_inbox)
-            .spawn(merge_planner);
-
->>>>>>> d1d32b2b
         let (source_mailbox, source_inbox) =
             create_mailbox::<SourceActor>("SourceActor".to_string(), QueueCapacity::Unbounded);
 
@@ -376,13 +280,8 @@
         let uploader = Uploader::new(
             "Uploader",
             self.params.metastore.clone(),
-<<<<<<< HEAD
             self.params.split_store.clone(),
-            sequencer_mailbox,
-=======
-            split_store.clone(),
-            SplitsUpdateMailbox::Sequencer(sequencer_mailbox),
->>>>>>> d1d32b2b
+            sequencer_mailbox.into(),
         );
         let (uploader_mailbox, uploader_handler) = ctx
             .spawn_actor()
@@ -467,16 +366,6 @@
             uploader: uploader_handler,
             sequencer: sequencer_handler,
             publisher: publisher_handler,
-<<<<<<< HEAD
-=======
-
-            merge_planner: merge_planner_handler,
-            merge_split_downloader: merge_split_downloader_handler,
-            merge_executor: merge_executor_handler,
-            merge_packager: merge_packager_handler,
-            merge_uploader: merge_uploader_handler,
-            merge_publisher: merge_publisher_handler,
->>>>>>> d1d32b2b
         });
         Ok(())
     }
@@ -643,7 +532,7 @@
     use quickwit_storage::{RamStorage, StorageUriResolver};
 
     use super::{IndexingPipeline, *};
-    use crate::merge_policy::StableMultitenantWithTimestampMergePolicy;
+    use crate::merge_policy::default_merge_policy;
     use crate::models::IndexingDirectory;
 
     #[test]
@@ -743,7 +632,7 @@
             metastore: metastore.clone(),
             storage,
             split_store,
-            merge_policy: Arc::new(StableMultitenantWithTimestampMergePolicy::default()),
+            merge_policy: default_merge_policy(),
             indexing_service,
         };
         let pipeline = IndexingPipeline::new(pipeline_params);
@@ -851,7 +740,7 @@
             metastore: metastore.clone(),
             storage,
             split_store,
-            merge_policy: Arc::new(StableMultitenantWithTimestampMergePolicy::default()),
+            merge_policy: default_merge_policy(),
             indexing_service,
         };
         let pipeline = IndexingPipeline::new(pipeline_params);
