--- conflicted
+++ resolved
@@ -28,11 +28,7 @@
 };
 use quickwit_config::{IndexingSettings, SourceConfig};
 use quickwit_doc_mapper::DocMapper;
-<<<<<<< HEAD
-use quickwit_metastore::{IndexMetadata, ListSplitsQuery, Metastore, MetastoreError, SplitState};
-=======
 use quickwit_metastore::{Metastore, MetastoreError};
->>>>>>> 433d7308
 use quickwit_storage::Storage;
 use tokio::join;
 use tokio::sync::Semaphore;
@@ -228,90 +224,6 @@
             root_dir=%self.params.indexing_directory.path().display(),
             "Spawning indexing pipeline.",
         );
-<<<<<<< HEAD
-
-        let mut filter = ListSplitsQuery::for_index(&self.params.pipeline_id.index_id);
-        filter.with_split_state(SplitState::Published);
-
-        let published_splits = ctx
-            .protect_future(self.params.metastore.list_splits(filter))
-            .await?
-            .into_iter()
-            .map(|split| split.split_metadata)
-            .collect::<Vec<_>>();
-
-        let (merge_planner_mailbox, merge_planner_inbox) =
-            create_mailbox::<MergePlanner>("MergePlanner".to_string(), QueueCapacity::Unbounded);
-
-        // Merge publisher
-        let merge_publisher = Publisher::new(
-            PublisherType::MergePublisher,
-            self.params.metastore.clone(),
-            Some(merge_planner_mailbox.clone()),
-            None,
-        );
-        let (merge_publisher_mailbox, merge_publisher_handler) = ctx
-            .spawn_actor()
-            .set_kill_switch(self.kill_switch.clone())
-            .spawn(merge_publisher);
-
-        // Merge uploader
-        let merge_uploader = Uploader::new(
-            "MergeUploader",
-            self.params.metastore.clone(),
-            split_store.clone(),
-            SplitsUpdateMailbox::Publisher(merge_publisher_mailbox),
-            self.params.max_concurrent_split_uploads,
-        );
-        let (merge_uploader_mailbox, merge_uploader_handler) = ctx
-            .spawn_actor()
-            .set_kill_switch(self.kill_switch.clone())
-            .spawn(merge_uploader);
-
-        // Merge Packager
-        let tag_fields = self.params.doc_mapper.tag_named_fields()?;
-        let merge_packager =
-            Packager::new("MergePackager", tag_fields.clone(), merge_uploader_mailbox);
-        let (merge_packager_mailbox, merge_packager_handler) = ctx
-            .spawn_actor()
-            .set_kill_switch(self.kill_switch.clone())
-            .spawn(merge_packager);
-
-        let merge_executor = MergeExecutor::new(
-            self.params.pipeline_id.clone(),
-            self.params.metastore.clone(),
-            merge_packager_mailbox,
-        );
-        let (merge_executor_mailbox, merge_executor_handler) = ctx
-            .spawn_actor()
-            .set_kill_switch(self.kill_switch.clone())
-            .spawn(merge_executor);
-
-        let merge_split_downloader = MergeSplitDownloader {
-            scratch_directory: self.params.merge_directory.scratch_directory().clone(),
-            split_store: split_store.clone(),
-            executor_mailbox: merge_executor_mailbox,
-        };
-        let (merge_split_downloader_mailbox, merge_split_downloader_handler) = ctx
-            .spawn_actor()
-            .set_kill_switch(self.kill_switch.clone())
-            .spawn(merge_split_downloader);
-
-        // Merge planner
-        let merge_planner = MergePlanner::new(
-            self.params.pipeline_id.clone(),
-            published_splits,
-            merge_policy.clone(),
-            merge_split_downloader_mailbox,
-        );
-        let (merge_planner_mailbox, merge_planner_handler) = ctx
-            .spawn_actor()
-            .set_kill_switch(self.kill_switch.clone())
-            .set_mailboxes(merge_planner_mailbox, merge_planner_inbox)
-            .spawn(merge_planner);
-
-=======
->>>>>>> 433d7308
         let (source_mailbox, source_inbox) =
             create_mailbox::<SourceActor>("SourceActor".to_string(), QueueCapacity::Unbounded);
 
@@ -604,10 +516,6 @@
                 assert_eq!("test-index", index_id);
                 Ok(10)
             });
-<<<<<<< HEAD
-        metastore.expect_list_splits().returning(|_| Ok(Vec::new()));
-=======
->>>>>>> 433d7308
         metastore
             .expect_mark_splits_for_deletion()
             .returning(|_, _| Ok(()));
@@ -703,13 +611,6 @@
                 Ok(10)
             });
         metastore
-<<<<<<< HEAD
-            .expect_list_splits()
-            .times(1)
-            .returning(|_| Ok(Vec::new()));
-        metastore
-=======
->>>>>>> 433d7308
             .expect_stage_split()
             .withf(|index_id, _metadata| index_id == "test-index")
             .times(1)
