// Copyright (C) 2024 Quickwit, Inc.
//
// Quickwit is offered under the AGPL v3.0 and as commercial software.
// For commercial licensing, contact us at hello@quickwit.io.
//
// AGPL:
// This program is free software: you can redistribute it and/or modify
// it under the terms of the GNU Affero General Public License as
// published by the Free Software Foundation, either version 3 of the
// License, or (at your option) any later version.
//
// This program is distributed in the hope that it will be useful,
// but WITHOUT ANY WARRANTY; without even the implied warranty of
// MERCHANTABILITY or FITNESS FOR A PARTICULAR PURPOSE. See the
// GNU Affero General Public License for more details.
//
// You should have received a copy of the GNU Affero General Public License
// along with this program. If not, see <http://www.gnu.org/licenses/>.

use std::cmp::Ordering;
use std::collections::{HashMap, HashSet};
use std::fmt;
use std::hash::{Hash, Hasher};
use std::net::SocketAddr;

use anyhow::bail;
use async_trait::async_trait;
use quickwit_common::pubsub::EventSubscriber;
use quickwit_common::rendezvous_hasher::{node_affinity, sort_by_rendez_vous_hash};
use quickwit_proto::search::{ReportSplit, ReportSplitsRequest};
use tracing::warn;

use crate::{SearchJob, SearchServiceClient, SearcherPool, SEARCH_METRICS};

/// Job.
/// The unit in which distributed search is performed.
///
/// The `split_id` is used to define an affinity between a leaf nodes and a job.
/// The `cost` is used to spread the work evenly amongst nodes.
pub trait Job {
    /// Split ID of the targeted split.
    fn split_id(&self) -> &str;

    /// Estimation of the load associated with running a given job.
    ///
    /// A list of jobs will be assigned to leaf nodes in a way that spread
    /// the sum of cost evenly.
    fn cost(&self) -> usize;

    /// Compares the cost of two jobs in reverse order, breaking ties by split ID.
    fn compare_cost(&self, other: &Self) -> Ordering {
        self.cost()
            .cmp(&other.cost())
            .reverse()
            .then_with(|| self.split_id().cmp(other.split_id()))
    }
}

/// Search job placer.
/// It assigns jobs to search clients.
#[derive(Clone, Default)]
pub struct SearchJobPlacer {
    /// Search clients pool.
    searcher_pool: SearcherPool,
}

#[async_trait]
impl EventSubscriber<ReportSplitsRequest> for SearchJobPlacer {
    async fn handle_event(&mut self, evt: ReportSplitsRequest) {
        let mut nodes: HashMap<SocketAddr, SearchServiceClient> =
            self.searcher_pool.pairs().into_iter().collect();
        if nodes.is_empty() {
            return;
        }
        let mut splits_per_node: HashMap<SocketAddr, Vec<ReportSplit>> =
            HashMap::with_capacity(nodes.len().min(evt.report_splits.len()));
        for report_split in evt.report_splits {
            let node_addr = nodes
                .keys()
                .max_by_key(|node_addr| node_affinity(*node_addr, &report_split.split_id))
                // This actually never happens thanks to the if-condition at the
                // top of this function.
                .expect("`nodes` should not be empty.");
            splits_per_node
                .entry(*node_addr)
                .or_default()
                .push(report_split);
        }
        for (node_addr, report_splits) in splits_per_node {
            if let Some(search_client) = nodes.get_mut(&node_addr) {
                let report_splits_req = ReportSplitsRequest { report_splits };
                let _ = search_client.report_splits(report_splits_req).await;
            }
        }
    }
}

impl fmt::Debug for SearchJobPlacer {
    fn fmt(&self, f: &mut fmt::Formatter) -> fmt::Result {
        f.debug_struct("SearchJobPlacer").finish()
    }
}

impl SearchJobPlacer {
    /// Returns an [`SearchJobPlacer`] from a search service client pool.
    pub fn new(searcher_pool: SearcherPool) -> Self {
        Self { searcher_pool }
    }
}

struct SocketAddrAndClient {
    socket_addr: SocketAddr,
    client: SearchServiceClient,
}

impl Hash for SocketAddrAndClient {
    fn hash<H: Hasher>(&self, hasher: &mut H) {
        self.socket_addr.hash(hasher);
    }
}

impl SearchJobPlacer {
    /// Returns an iterator over the search nodes, ordered by their affinity
    /// with the `affinity_key`, as defined by rendez-vous hashing.
    pub async fn best_nodes_per_affinity(
        &self,
        affinity_key: &[u8],
    ) -> impl Iterator<Item = SearchServiceClient> {
        let mut nodes: Vec<SocketAddrAndClient> = self
            .searcher_pool
            .pairs()
            .into_iter()
            .map(|(socket_addr, client)| SocketAddrAndClient {
                socket_addr,
                client,
            })
            .collect();
        sort_by_rendez_vous_hash(&mut nodes[..], affinity_key);
        nodes
            .into_iter()
            .map(|socket_addr_and_client| socket_addr_and_client.client)
    }

    /// Assign the given job to the clients
    /// Returns a list of pair (SocketAddr, `Vec<Job>`)
    ///
    /// When exclude_addresses filters all clients it is ignored.
    pub async fn assign_jobs<J: Job>(
        &self,
        mut jobs: Vec<J>,
        excluded_addrs: &HashSet<SocketAddr>,
    ) -> anyhow::Result<impl Iterator<Item = (SearchServiceClient, Vec<J>)>> {
        let num_nodes = self.searcher_pool.len();

        let mut candidate_nodes: Vec<CandidateNodes> = self
            .searcher_pool
            .pairs()
            .into_iter()
            .filter(|(grpc_addr, _)| {
                excluded_addrs.is_empty()
                    || excluded_addrs.len() == num_nodes
                    || !excluded_addrs.contains(grpc_addr)
            })
            .map(|(grpc_addr, client)| CandidateNodes {
                grpc_addr,
                client,
                load: 0,
            })
            .collect();

        if candidate_nodes.is_empty() {
            bail!(
                "failed to assign search jobs. there are no available searcher nodes in the pool"
            );
        }
        jobs.sort_unstable_by(Job::compare_cost);

        let mut job_assignments: HashMap<SocketAddr, (SearchServiceClient, Vec<J>)> =
            HashMap::with_capacity(num_nodes);

        let total_load: usize = jobs.iter().map(|job| job.cost()).sum();

        // allow arround 1% disparity. Round up so we never end up in a case where
        // target_load * num_nodes < total_load
        // some of our tests needs 2 splits to be put on 2 different searchers. It makes sens for
        // these tests to keep doing so (testing root merge). Either we can make the allowed
        // difference stricter, find the right split names ("split6" instead of "split2" works).
        // or modify mock_split_meta() so that not all splits have the same job cost
        // for now i went with the mock_split_meta() changes.
        const ALLOWED_DIFFERENCE: usize = 105;
        let target_load = (total_load * ALLOWED_DIFFERENCE).div_ceil(num_nodes * 100);
        for job in jobs {
            sort_by_rendez_vous_hash(&mut candidate_nodes, job.split_id());

            let (_chosen_node_idx, chosen_node) = if let Some((idx, node)) = candidate_nodes
                .iter_mut()
                .enumerate()
                .find(|(_pos, node)| node.load < target_load)
            {
                (idx, node)
            } else {
                warn!("found no lightly loaded searcher for split, this should never happen");
                (0, &mut candidate_nodes[0])
            };
<<<<<<< HEAD
=======
            let metric_node_idx = match chosen_node_idx {
                0 => "0",
                1 => "1",
                _ => "> 1",
            };
            SEARCH_METRICS
                .job_assigned_total
                .with_label_values([metric_node_idx])
                .inc();

            let chosen_node = &mut candidate_nodes[chosen_node_idx];
>>>>>>> 1fd7d0b7
            chosen_node.load += job.cost();

            job_assignments
                .entry(chosen_node.grpc_addr)
                .or_insert_with(|| (chosen_node.client.clone(), Vec::new()))
                .1
                .push(job);
        }
        Ok(job_assignments.into_values())
    }

    /// Assigns a single job to a client.
    pub async fn assign_job<J: Job>(
        &self,
        job: J,
        excluded_addrs: &HashSet<SocketAddr>,
    ) -> anyhow::Result<SearchServiceClient> {
        let client = self
            .assign_jobs(vec![job], excluded_addrs)
            .await?
            .next()
            .map(|(client, _jobs)| client)
            .expect("`assign_jobs` should return at least one client or fail.");
        Ok(client)
    }
}

#[derive(Debug, Clone)]
struct CandidateNodes {
    pub grpc_addr: SocketAddr,
    pub client: SearchServiceClient,
    pub load: usize,
}

impl Hash for CandidateNodes {
    fn hash<H: Hasher>(&self, state: &mut H) {
        self.grpc_addr.hash(state);
    }
}

impl PartialEq for CandidateNodes {
    fn eq(&self, other: &Self) -> bool {
        self.grpc_addr == other.grpc_addr
    }
}

impl Eq for CandidateNodes {}

/// Groups jobs by index id and returns a list of `SearchJob` per index
pub fn group_jobs_by_index_id(
    jobs: Vec<SearchJob>,
    cb: impl FnMut(Vec<SearchJob>) -> crate::Result<()>,
) -> crate::Result<()> {
    // Group jobs by index uid.
    group_by(jobs, |job| &job.index_uid, cb)?;
    Ok(())
}

/// Note: The data will be sorted.
///
/// Returns slices of the input data grouped by passed closure.
pub fn group_by<T, K: Ord, F>(
    mut data: Vec<T>,
    compare_by: impl Fn(&T) -> &K,
    mut callback: F,
) -> crate::Result<()>
where
    F: FnMut(Vec<T>) -> crate::Result<()>,
{
    data.sort_by(|job1, job2| compare_by(job2).cmp(compare_by(job1)));
    while !data.is_empty() {
        let last_element = data.last().unwrap();
        let count = data
            .iter()
            .rev()
            .take_while(|&x| compare_by(x) == compare_by(last_element))
            .count();

        let group = data.split_off(data.len() - count);
        callback(group)?;
    }

    Ok(())
}

#[cfg(test)]
mod tests {
    use super::*;
    use crate::{searcher_pool_for_test, MockSearchService, SearchJob};

    #[test]
    fn test_group_by_1() {
        let data = vec![1, 1, 2, 2, 2, 3, 4, 4, 5, 5, 5];
        let mut outputs: Vec<Vec<i32>> = Vec::new();
        group_by(
            data,
            |el| el,
            |group| {
                outputs.push(group);
                Ok(())
            },
        )
        .unwrap();
        assert_eq!(outputs.len(), 5);
        assert_eq!(outputs[0], vec![1, 1]);
        assert_eq!(outputs[1], vec![2, 2, 2]);
        assert_eq!(outputs[2], vec![3]);
        assert_eq!(outputs[3], vec![4, 4]);
        assert_eq!(outputs[4], vec![5, 5, 5]);
    }
    #[test]
    fn test_group_by_all_same() {
        let data = vec![1, 1];
        let mut outputs: Vec<Vec<i32>> = Vec::new();
        group_by(
            data,
            |el| el,
            |group| {
                outputs.push(group);
                Ok(())
            },
        )
        .unwrap();
        assert_eq!(outputs.len(), 1);
        assert_eq!(outputs[0], vec![1, 1]);
    }
    #[test]
    fn test_group_by_empty() {
        let data = vec![];
        let mut outputs: Vec<Vec<i32>> = Vec::new();
        group_by(
            data,
            |el| el,
            |group| {
                outputs.push(group);
                Ok(())
            },
        )
        .unwrap();
        assert_eq!(outputs.len(), 0);
    }

    #[tokio::test]
    async fn test_search_job_placer() {
        {
            let searcher_pool = SearcherPool::default();
            let search_job_placer = SearchJobPlacer::new(searcher_pool);
            assert!(search_job_placer
                .assign_jobs::<SearchJob>(Vec::new(), &HashSet::new())
                .await
                .is_err());
        }
        {
            let searcher_pool =
                searcher_pool_for_test([("127.0.0.1:1001", MockSearchService::new())]);
            let search_job_placer = SearchJobPlacer::new(searcher_pool);
            let jobs = vec![
                SearchJob::for_test("split1", 1),
                SearchJob::for_test("split2", 2),
                SearchJob::for_test("split3", 3),
                SearchJob::for_test("split4", 4),
            ];
            let assigned_jobs: Vec<(SocketAddr, Vec<SearchJob>)> = search_job_placer
                .assign_jobs(jobs, &HashSet::default())
                .await
                .unwrap()
                .map(|(client, jobs)| (client.grpc_addr(), jobs))
                .collect();
            let expected_searcher_addr: SocketAddr = ([127, 0, 0, 1], 1001).into();
            let expected_assigned_jobs = vec![(
                expected_searcher_addr,
                vec![
                    SearchJob::for_test("split4", 4),
                    SearchJob::for_test("split3", 3),
                    SearchJob::for_test("split2", 2),
                    SearchJob::for_test("split1", 1),
                ],
            )];
            assert_eq!(assigned_jobs, expected_assigned_jobs);
        }
        {
            let searcher_pool = searcher_pool_for_test([
                ("127.0.0.1:1001", MockSearchService::new()),
                ("127.0.0.1:1002", MockSearchService::new()),
            ]);
            let search_job_placer = SearchJobPlacer::new(searcher_pool);
            let jobs = vec![
                SearchJob::for_test("split1", 1),
                SearchJob::for_test("split2", 2),
                SearchJob::for_test("split3", 3),
                SearchJob::for_test("split4", 4),
                SearchJob::for_test("split5", 5),
                SearchJob::for_test("split6", 6),
            ];
            let mut assigned_jobs: Vec<(SocketAddr, Vec<SearchJob>)> = search_job_placer
                .assign_jobs(jobs, &HashSet::default())
                .await
                .unwrap()
                .map(|(client, jobs)| (client.grpc_addr(), jobs))
                .collect();
            assigned_jobs.sort_unstable_by_key(|(node_uid, _)| *node_uid);

            let expected_searcher_addr_1: SocketAddr = ([127, 0, 0, 1], 1001).into();
            let expected_searcher_addr_2: SocketAddr = ([127, 0, 0, 1], 1002).into();
            let expected_assigned_jobs = vec![
                (
                    expected_searcher_addr_1,
                    vec![
                        SearchJob::for_test("split5", 5),
                        SearchJob::for_test("split4", 4),
                        SearchJob::for_test("split3", 3),
                    ],
                ),
                (
                    expected_searcher_addr_2,
                    vec![
                        SearchJob::for_test("split6", 6),
                        SearchJob::for_test("split2", 2),
                        SearchJob::for_test("split1", 1),
                    ],
                ),
            ];
            assert_eq!(assigned_jobs, expected_assigned_jobs);
        }
        {
            let searcher_pool = searcher_pool_for_test([
                ("127.0.0.1:1001", MockSearchService::new()),
                ("127.0.0.1:1002", MockSearchService::new()),
            ]);
            let search_job_placer = SearchJobPlacer::new(searcher_pool);
            let jobs = vec![
                SearchJob::for_test("split1", 1000),
                SearchJob::for_test("split2", 1),
            ];
            let mut assigned_jobs: Vec<(SocketAddr, Vec<SearchJob>)> = search_job_placer
                .assign_jobs(jobs, &HashSet::default())
                .await
                .unwrap()
                .map(|(client, jobs)| (client.grpc_addr(), jobs))
                .collect();
            assigned_jobs.sort_unstable_by_key(|(node_uid, _)| *node_uid);

            let expected_searcher_addr_1: SocketAddr = ([127, 0, 0, 1], 1001).into();
            let expected_searcher_addr_2: SocketAddr = ([127, 0, 0, 1], 1002).into();
            let expected_assigned_jobs = vec![
                (
                    expected_searcher_addr_1,
                    vec![SearchJob::for_test("split1", 1000)],
                ),
                (
                    expected_searcher_addr_2,
                    vec![SearchJob::for_test("split2", 1)],
                ),
            ];
            assert_eq!(assigned_jobs, expected_assigned_jobs);
        }
    }

    #[tokio::test]
    async fn test_search_job_placer_many_splits() {
        let searcher_pool = searcher_pool_for_test([
            ("127.0.0.1:1001", MockSearchService::new()),
            ("127.0.0.1:1002", MockSearchService::new()),
            ("127.0.0.1:1003", MockSearchService::new()),
            ("127.0.0.1:1004", MockSearchService::new()),
            ("127.0.0.1:1005", MockSearchService::new()),
        ]);
        let search_job_placer = SearchJobPlacer::new(searcher_pool);
        let jobs = (0..1000)
            .map(|id| SearchJob::for_test(&format!("split{id}"), 1))
            .collect();
        let jobs_len: Vec<usize> = search_job_placer
            .assign_jobs(jobs, &HashSet::default())
            .await
            .unwrap()
            .map(|(_, jobs)| jobs.len())
            .collect();
        for job_len in jobs_len {
            assert!(job_len <= 1050 / 5);
        }
    }
}<|MERGE_RESOLUTION|>--- conflicted
+++ resolved
@@ -180,7 +180,7 @@
 
         let total_load: usize = jobs.iter().map(|job| job.cost()).sum();
 
-        // allow arround 1% disparity. Round up so we never end up in a case where
+        // allow arround 5% disparity. Round up so we never end up in a case where
         // target_load * num_nodes < total_load
         // some of our tests needs 2 splits to be put on 2 different searchers. It makes sens for
         // these tests to keep doing so (testing root merge). Either we can make the allowed
@@ -192,7 +192,7 @@
         for job in jobs {
             sort_by_rendez_vous_hash(&mut candidate_nodes, job.split_id());
 
-            let (_chosen_node_idx, chosen_node) = if let Some((idx, node)) = candidate_nodes
+            let (chosen_node_idx, chosen_node) = if let Some((idx, node)) = candidate_nodes
                 .iter_mut()
                 .enumerate()
                 .find(|(_pos, node)| node.load < target_load)
@@ -202,8 +202,6 @@
                 warn!("found no lightly loaded searcher for split, this should never happen");
                 (0, &mut candidate_nodes[0])
             };
-<<<<<<< HEAD
-=======
             let metric_node_idx = match chosen_node_idx {
                 0 => "0",
                 1 => "1",
@@ -213,9 +211,6 @@
                 .job_assigned_total
                 .with_label_values([metric_node_idx])
                 .inc();
-
-            let chosen_node = &mut candidate_nodes[chosen_node_idx];
->>>>>>> 1fd7d0b7
             chosen_node.load += job.cost();
 
             job_assignments
