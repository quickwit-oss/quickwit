--- conflicted
+++ resolved
@@ -317,11 +317,6 @@
 async fn list_splits(
     index_id: String,
     list_split_query: ListSplitsQueryParams,
-<<<<<<< HEAD
-    metastore: Arc<dyn Metastore>,
-) -> MetastoreResult<ListSplitsResponse> {
-    let index_uid: IndexUid = metastore.index_metadata(&index_id).await?.index_uid;
-=======
     mut metastore: MetastoreServiceClient,
 ) -> MetastoreResult<Vec<Split>> {
     let index_metadata_request = IndexMetadataRequest::for_index_id(index_id.to_string());
@@ -330,7 +325,6 @@
         .await?
         .deserialize_index_metadata()?
         .index_uid;
->>>>>>> 5f2f6aac
     info!(index_id = %index_id, list_split_query = ?list_split_query, "get-splits");
     let mut query = ListSplitsQuery::for_index(index_uid);
 
@@ -352,22 +346,12 @@
     if let Some(end_created_timestamp) = list_split_query.end_create_timestamp {
         query = query.with_create_timestamp_lt(end_created_timestamp);
     }
-<<<<<<< HEAD
-    let splits = metastore.list_splits(query.clone()).await?;
-
-    Ok(ListSplitsResponse {
-        offset: query.offset.unwrap_or_default(),
-        size: splits.len(),
-        splits,
-    })
-=======
     let list_splits_request = ListSplitsRequest::try_from_list_splits_query(query)?;
     let splits = metastore
         .list_splits(list_splits_request)
         .await?
         .deserialize_splits()?;
     Ok(splits)
->>>>>>> 5f2f6aac
 }
 
 fn list_splits_handler(
