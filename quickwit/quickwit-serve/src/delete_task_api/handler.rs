--- conflicted
+++ resolved
@@ -59,10 +59,6 @@
     warp::path!(String / "delete-tasks")
         .and(warp::get())
         .and(with_arg(metastore))
-<<<<<<< HEAD
-        .and(require(delete_task_service_mailbox))
-=======
->>>>>>> bcea230e
         .then(get_delete_tasks)
 }
 
@@ -71,15 +67,7 @@
 // Explanation: we don't want to expose any delete tasks endpoints without a running
 // `DeleteTaskService`. This is ensured by requiring a `Mailbox<DeleteTaskService>` in
 // `get_delete_tasks_handler` and consequently we get the mailbox in `get_delete_tasks` signature.
-<<<<<<< HEAD
-async fn get_delete_tasks(
-    index_id: String,
-    metastore: Arc<dyn Metastore>,
-    _delete_task_service_mailbox: Mailbox<DeleteTaskService>,
-) -> impl warp::Reply {
-=======
 async fn get_delete_tasks(index_id: String, metastore: Arc<dyn Metastore>) -> impl warp::Reply {
->>>>>>> bcea230e
     let delete_tasks = metastore.list_delete_tasks(&index_id, 0).await;
     Format::PrettyJson.make_rest_reply(delete_tasks)
 }
@@ -90,26 +78,16 @@
     warp::path!(String / "delete-tasks")
         .and(warp::body::json())
         .and(warp::post())
-<<<<<<< HEAD
-        .and(require(delete_task_service_mailbox))
-        .then(post_delete_request)
-=======
         .and(with_arg(metastore))
         .then(post_delete_request)
         .map(|create_delete_res| Format::PrettyJson.make_rest_reply(create_delete_res))
->>>>>>> bcea230e
 }
 
 async fn post_delete_request(
     index_id: String,
     delete_request: DeleteQueryRequest,
-<<<<<<< HEAD
-    delete_task_service_mailbox: Mailbox<DeleteTaskService>,
-) -> impl warp::Reply {
-=======
     metastore: Arc<dyn Metastore>,
 ) -> Result<DeleteTask, JanitorError> {
->>>>>>> bcea230e
     let delete_query = DeleteQuery {
         index_id: index_id.clone(),
         start_timestamp: delete_request.start_timestamp,
@@ -117,13 +95,6 @@
         query: delete_request.query,
         search_fields: delete_request.search_fields,
     };
-<<<<<<< HEAD
-    let create_delete_task_reply = delete_task_service_mailbox
-        .ask_for_res(delete_query)
-        .await
-        .map_err(FormatError::wrap);
-    Format::PrettyJson.make_rest_reply(create_delete_task_reply)
-=======
     let index_config: IndexConfig = metastore
         .index_metadata(&delete_query.index_id)
         .await?
@@ -138,7 +109,6 @@
         .map_err(|error| JanitorError::InvalidDeleteQuery(error.to_string()))?;
     let delete_task = metastore.create_delete_task(delete_query).await?;
     Ok(delete_task)
->>>>>>> bcea230e
 }
 
 #[cfg(test)]
