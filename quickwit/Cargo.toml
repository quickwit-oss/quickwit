--- conflicted
+++ resolved
@@ -117,10 +117,6 @@
   "json",
   "rustls-tls",
 ] }
-<<<<<<< HEAD
-=======
-rocksdb = { version = "0.18", features = [], default-features = false }
->>>>>>> 9b7d8e78
 rusoto_core = { version = "0.48", default-features = false, features = [
   "rustls",
 ] }
