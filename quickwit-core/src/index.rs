/*
    Quickwit
    Copyright (C) 2021 Quickwit Inc.

    Quickwit is offered under the AGPL v3.0 and as commercial software.
    For commercial licensing, contact us at hello@quickwit.io.

    AGPL:
    This program is free software: you can redistribute it and/or modify
    it under the terms of the GNU Affero General Public License as
    published by the Free Software Foundation, either version 3 of the
    License, or (at your option) any later version.

    This program is distributed in the hope that it will be useful,
    but WITHOUT ANY WARRANTY; without even the implied warranty of
    MERCHANTABILITY or FITNESS FOR A PARTICULAR PURPOSE.  See the
    GNU Affero General Public License for more details.

    You should have received a copy of the GNU Affero General Public License
    along with this program.  If not, see <http://www.gnu.org/licenses/>.
*/

use std::sync::Arc;

use quickwit_doc_mapping::DocMapping;
<<<<<<< HEAD
use quickwit_metastore::{Metastore, MetastoreUriResolver, SplitState};
use quickwit_storage::Storage;

type IndexUri = String;
=======
use quickwit_metastore::MetastoreUriResolver;
>>>>>>> 835578c7

// anyhow errors are fine for now but we'll want to move to a proper error type eventually.
pub async fn create_index(
    metastore_uri: &str,
    index_id: &str,
    doc_mapping: DocMapping,
) -> anyhow::Result<()> {
    let metastore = MetastoreUriResolver::default().resolve(&metastore_uri)?;
    metastore.create_index(index_id, doc_mapping).await?;
    Ok(())
}

// TODO
<<<<<<< HEAD
pub async fn search_index(index_uri: IndexUri) -> anyhow::Result<()> {
    let metastore = MetastoreUriResolver::default().resolve(&index_uri)?;
    let _splits = metastore
        .list_splits(index_uri, SplitState::Published, None)
        .await?;
    Ok(())
}

pub async fn delete_index(index_uri: IndexUri) -> anyhow::Result<()> {
    let metastore = MetastoreUriResolver::default().resolve(&index_uri)?;
    metastore.delete_index(index_uri).await?;
    Ok(())
}

// TODO
pub async fn garbage_collect(
    _index_uri: IndexUri,
    _storage: Arc<dyn Storage>,
    _metastore: Arc<dyn Metastore>,
) -> anyhow::Result<()> {
    Ok(())
}

#[cfg(test)]
mod tests {

    #[test]
    fn test_create_index() -> anyhow::Result<()> {
        Ok(())
    }

    #[test]
    fn test_index_data() -> anyhow::Result<()> {
        Ok(())
    }

    #[test]
    fn test_search_index() -> anyhow::Result<()> {
        Ok(())
    }

    #[test]
    fn test_delete_index() -> anyhow::Result<()> {
        Ok(())
    }
=======
pub async fn index_data(_index_id: &str) -> anyhow::Result<()> {
    unimplemented!()
}

// TODO
pub async fn search_index(_index_id: &str) -> anyhow::Result<()> {
    unimplemented!()
}

// TODO
pub async fn delete_index(_metastore_uri: &str, _index_id: &str) -> anyhow::Result<()> {
    unimplemented!()
>>>>>>> 835578c7
}<|MERGE_RESOLUTION|>--- conflicted
+++ resolved
@@ -23,45 +23,41 @@
 use std::sync::Arc;
 
 use quickwit_doc_mapping::DocMapping;
-<<<<<<< HEAD
 use quickwit_metastore::{Metastore, MetastoreUriResolver, SplitState};
 use quickwit_storage::Storage;
 
-type IndexUri = String;
-=======
-use quickwit_metastore::MetastoreUriResolver;
->>>>>>> 835578c7
-
 // anyhow errors are fine for now but we'll want to move to a proper error type eventually.
 pub async fn create_index(
-    metastore_uri: &str,
-    index_id: &str,
+    metastore_uri: &str, // file://quickwit/indexes
+    index_id: &str, // wikipedia
     doc_mapping: DocMapping,
 ) -> anyhow::Result<()> {
-    let metastore = MetastoreUriResolver::default().resolve(&metastore_uri)?;
+    // metastore mounted on file://quickwit/indexes
+    let metastore = MetastoreUriResolver::default().resolve(&metastore_uri)?; 
+    // create index wikipedia
     metastore.create_index(index_id, doc_mapping).await?;
+    // => file://quickwit/indexes/wikipedia/metadata.json
     Ok(())
 }
 
 // TODO
-<<<<<<< HEAD
-pub async fn search_index(index_uri: IndexUri) -> anyhow::Result<()> {
-    let metastore = MetastoreUriResolver::default().resolve(&index_uri)?;
+pub async fn search_index(metastore_uri: &str, index_id: &str) -> anyhow::Result<()> {
+    let metastore = MetastoreUriResolver::default().resolve(&metastore_uri)?;
     let _splits = metastore
-        .list_splits(index_uri, SplitState::Published, None)
+        .list_splits(index_id, SplitState::Published, None)
         .await?;
     Ok(())
 }
 
-pub async fn delete_index(index_uri: IndexUri) -> anyhow::Result<()> {
-    let metastore = MetastoreUriResolver::default().resolve(&index_uri)?;
-    metastore.delete_index(index_uri).await?;
+pub async fn delete_index(metastore_uri: &str, index_id: &str) -> anyhow::Result<()> {
+    let metastore = MetastoreUriResolver::default().resolve(&metastore_uri)?;
+    metastore.delete_index(index_id).await?;
     Ok(())
 }
 
 // TODO
 pub async fn garbage_collect(
-    _index_uri: IndexUri,
+    _index_uri: &str,
     _storage: Arc<dyn Storage>,
     _metastore: Arc<dyn Metastore>,
 ) -> anyhow::Result<()> {
@@ -90,18 +86,4 @@
     fn test_delete_index() -> anyhow::Result<()> {
         Ok(())
     }
-=======
-pub async fn index_data(_index_id: &str) -> anyhow::Result<()> {
-    unimplemented!()
-}
-
-// TODO
-pub async fn search_index(_index_id: &str) -> anyhow::Result<()> {
-    unimplemented!()
-}
-
-// TODO
-pub async fn delete_index(_metastore_uri: &str, _index_id: &str) -> anyhow::Result<()> {
-    unimplemented!()
->>>>>>> 835578c7
 }