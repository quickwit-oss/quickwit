/*
    Quickwit
    Copyright (C) 2021 Quickwit Inc.

    Quickwit is offered under the AGPL v3.0 and as commercial software.
    For commercial licensing, contact us at hello@quickwit.io.

    AGPL:
    This program is free software: you can redistribute it and/or modify
    it under the terms of the GNU Affero General Public License as
    published by the Free Software Foundation, either version 3 of the
    License, or (at your option) any later version.

    This program is distributed in the hope that it will be useful,
    but WITHOUT ANY WARRANTY; without even the implied warranty of
    MERCHANTABILITY or FITNESS FOR A PARTICULAR PURPOSE.  See the
    GNU Affero General Public License for more details.

    You should have received a copy of the GNU Affero General Public License
    along with this program.  If not, see <http://www.gnu.org/licenses/>.
*/

use std::fmt;

use crate::indexing::manifest::Manifest;
use anyhow::{self, Context};
use quickwit_directories::write_hotcache;
use quickwit_metastore::Metastore;
use quickwit_metastore::SplitMetadata;
use quickwit_storage::{PutPayload, Storage, StorageUriResolver};
use std::sync::Arc;
use std::time::Instant;
use std::{path::PathBuf, usize};
use tantivy::Directory;
use tantivy::{directory::MmapDirectory, merge_policy::NoMergePolicy, schema::Schema, Document};
use tokio::fs;
use tracing::{info, warn};
use uuid::Uuid;

use super::IndexDataParams;

pub const MAX_DOC_PER_SPLIT: usize = if cfg!(test) { 100 } else { 5_000_000 };

/// Struct that represents an instance of split
pub struct Split {
    /// Id of the split.
    pub id: Uuid,
    /// uri of the index this split belongs to.
    pub index_uri: String,
    /// id of the index relative to the metastore
    pub index_id: String,
    /// A combination of index_uri & split_id.
    pub split_uri: String,
    /// The split metadata.
    pub metadata: SplitMetadata,
    /// The local directory hosting this split artifacts.
    pub local_directory: PathBuf,
    /// The tantivy index for this split.
    pub index: tantivy::Index,
    /// The configured index writer for this split.
    pub index_writer: Option<tantivy::IndexWriter>,
    /// The number of parsing errors occurred during this split construction
    pub num_parsing_errors: usize,
    /// The storage instance for this split.
    pub storage: Arc<dyn Storage>,
    /// The metastore instance.
    pub metastore: Arc<dyn Metastore>,
}

impl fmt::Debug for Split {
    fn fmt(&self, formatter: &mut fmt::Formatter<'_>) -> fmt::Result {
        formatter
            .debug_struct("Split")
            .field("id", &self.id)
            .field("metadata", &self.metadata)
            .field("local_directory", &self.local_directory)
            .field("index_uri", &self.index_uri)
            .field("num_parsing_errors", &self.num_parsing_errors)
            .finish()
    }
}

impl Split {
    /// Create a new instance of an index split.
    pub async fn create(
        index_id: String,
        params: &IndexDataParams,
        storage_resolver: Arc<StorageUriResolver>,
        metastore: Arc<dyn Metastore>,
        schema: Schema,
    ) -> anyhow::Result<Self> {
        let id = Uuid::new_v4();
        let local_directory = params.temp_dir.join(format!("{}", id));
        fs::create_dir(local_directory.as_path()).await?;
        let index = tantivy::Index::create_in_dir(local_directory.as_path(), schema)?;
        let index_writer =
            index.writer_with_num_threads(params.num_threads, params.heap_size as usize)?;
        index_writer.set_merge_policy(Box::new(NoMergePolicy));
        let index_uri = params.index_uri.to_string_lossy().to_string();
        let metadata = SplitMetadata::new(id.to_string());

        let split_uri = format!("{}/{}", index_uri, id);
        let storage = storage_resolver.resolve(&split_uri)?;
        Ok(Self {
            id,
            index_uri,
            index_id,
            split_uri,
            metadata,
            local_directory,
            index,
            index_writer: Some(index_writer),
            num_parsing_errors: 0,
            storage,
            metastore,
        })
    }

    /// Add document to the index split.
    pub fn add_document(&mut self, doc: Document) -> anyhow::Result<()> {
        //TODO: handle time range when docMapper is available
        self.index_writer
            .as_ref()
            .ok_or_else(|| anyhow::anyhow!("Missing index writer."))?
            .add_document(doc);
        self.metadata.num_records += 1;
        Ok(())
    }

    /// Checks to see if the split has enough documents.
    pub fn has_enough_docs(&self) -> bool {
        self.metadata.num_records >= MAX_DOC_PER_SPLIT
    }

    /// Commits the split.
    pub async fn commit(&mut self) -> anyhow::Result<u64> {
        let directory_path = self.local_directory.to_path_buf();
        let mut index_writer = self.index_writer.take().unwrap();

        let (moved_index_writer, commit_opstamp) = tokio::task::spawn_blocking(move || {
            let opstamp = index_writer.commit()?;
            let hotcache_path = directory_path.join("hotcache");
            let mut hotcache_file = std::fs::File::create(&hotcache_path)?;
            let mmap_directory = MmapDirectory::open(directory_path)?;
            write_hotcache(mmap_directory, &mut hotcache_file)?;
            anyhow::Result::<(tantivy::IndexWriter, u64)>::Ok((index_writer, opstamp))
        })
        .await
        .map_err(|error| anyhow::anyhow!(error))??;

        self.index_writer = Some(moved_index_writer);
        Ok(commit_opstamp)
    }

    /// Merge all segments of the split into one.
    pub async fn merge_all_segments(&mut self) -> anyhow::Result<tantivy::SegmentMeta> {
        let segment_ids = self.index.searchable_segment_ids()?;
        self.index_writer
            .as_mut()
            .ok_or_else(|| anyhow::anyhow!("Missing index writer."))?
            .merge(&segment_ids)
            .await
            .map_err(|e| e.into())
    }

    /// Stage a split in the metastore.
    pub async fn stage(&self) -> anyhow::Result<String> {
        self.metastore
            .stage_split(&self.index_id, self.metadata.clone())
            .await?;
        Ok(self.id.to_string())
    }

    /// Upload all split artifacts using the storage.
    pub async fn upload(&self) -> anyhow::Result<Manifest> {
        let manifest = put_to_storage(&*self.storage, self).await?;
        Ok(manifest)
    }

    /// Publish the split in the metastore.
<<<<<<< HEAD
    pub async fn publish(&self, statistic_sender: Sender<StatisticEvent>) -> anyhow::Result<()> {
        let publish_result = self
            .metastore
            .publish_splits(&self.index_uri, vec![&self.id.to_string()])
            .await;
        statistic_sender
            .send(StatisticEvent::SplitPublish {
                uri: self.id.to_string(),
                error: publish_result.is_err(),
            })
=======
    pub async fn publish(&self) -> anyhow::Result<()> {
        self.metastore
            .publish_split(&self.index_uri, &self.id.to_string())
>>>>>>> 6dba4650
            .await?;
        Ok(())
    }
}

async fn put_to_storage(storage: &dyn Storage, split: &Split) -> anyhow::Result<Manifest> {
    info!("upload-split");
    let start = Instant::now();

    let mut manifest = Manifest::new(split.metadata.clone());
    manifest.segments = split.index.searchable_segment_ids()?;

    let mut files_to_upload: Vec<PathBuf> = split
        .index
        .searchable_segment_metas()?
        .into_iter()
        .flat_map(|segment_meta| segment_meta.list_files())
        .filter(|filepath| {
            // the list given by segment_meta.list_files() can contain false positives.
            // Some of those files actually do not exists.
            // Lets' filter them out.
            // TODO modify tantivy to make this list
            split.index.directory().exists(filepath).unwrap_or(true) //< true might look like a very odd choice here.
                                                                     // It has the benefit of triggering an error when we will effectively try to upload the files.
        })
        .map(|relative_filepath| split.local_directory.join(relative_filepath))
        .collect();
    files_to_upload.push(split.local_directory.join("meta.json"));
    files_to_upload.push(split.local_directory.join("hotcache"));

    let mut upload_res_futures = vec![];

    for path in files_to_upload {
        let file: tokio::fs::File = tokio::fs::File::open(&path)
            .await
            .with_context(|| format!("Failed to get metadata for {:?}", &path))?;
        let metadata = file.metadata().await?;
        let file_name = match path.file_name() {
            Some(fname) => fname.to_string_lossy().to_string(),
            _ => {
                warn!(path = %path.display(), "Could not extract path as string");
                continue;
            }
        };

        manifest.push(&file_name, metadata.len());
        let key = PathBuf::from(file_name);
        let payload = quickwit_storage::PutPayload::from(path.clone());
        let upload_res_future = async move {
            storage.put(&key, payload).await.with_context(|| {
                format!(
                    "Failed uploading key {} in bucket {}",
                    key.display(),
                    split.index_uri
                )
            })?;
            Result::<(), anyhow::Error>::Ok(())
        };

        upload_res_futures.push(upload_res_future);
    }

    futures::future::try_join_all(upload_res_futures).await?;

    let manifest_body = manifest.to_json()?.into_bytes();
    let manifest_path = PathBuf::from(".manifest");
    storage
        .put(&manifest_path, PutPayload::from(manifest_body))
        .await?;

    let elapsed_secs = start.elapsed().as_secs();
    let file_statistics = manifest.file_statistics();
    info!(
        min_file_size_in_bytes = %file_statistics.min_file_size_in_bytes,
        max_file_size_in_bytes = %file_statistics.max_file_size_in_bytes,
        avg_file_size_in_bytes = %file_statistics.avg_file_size_in_bytes,
        split_size_in_megabytes = %manifest.split_size_in_bytes / 1000,
        elapsed_secs = %elapsed_secs,
        throughput_mb_s = %manifest.split_size_in_bytes / 1000 / elapsed_secs.max(1),
        "Uploaded split to storage"
    );

    Ok(manifest)
}

#[cfg(test)]
mod tests {
    use super::*;
    use quickwit_metastore::MockMetastore;
    use std::str::FromStr;
    use tokio::task;

    #[tokio::test]
    async fn test_split() -> anyhow::Result<()> {
        let split_dir = tempfile::tempdir()?;
        let index_dir = tempfile::tempdir()?;
        let index_uri = format!("file://{}", index_dir.path().display());
        let params = &IndexDataParams {
            index_uri: PathBuf::from_str(&index_uri)?,
            input_uri: None,
            temp_dir: split_dir.path().to_path_buf(),
            num_threads: 1,
            heap_size: 3000000,
            overwrite: false,
        };
        let schema = Schema::builder().build();
        let storage_resolver = Arc::new(StorageUriResolver::default());
        let mut mock_metastore = MockMetastore::default();
        mock_metastore.expect_stage_split().times(1).returning(
            move |expected_index_uri, _split_id| {
                assert_eq!(index_uri.clone(), format!("file://{}", expected_index_uri));
                Ok(())
            },
        );
        mock_metastore
            .expect_publish_splits()
            .times(1)
            .returning(|_uri, _id| Ok(()));

        let metastore = Arc::new(mock_metastore);
        let split_result = Split::create(
            index_dir.path().display().to_string(),
            params,
            storage_resolver,
            metastore,
            schema,
        )
        .await;
        assert_eq!(split_result.is_ok(), true);

        let mut split = split_result?;
        for _ in 0..20 {
            split.add_document(Document::default())?;
        }
        assert_eq!(split.metadata.num_records, 20);
        assert_eq!(split.num_parsing_errors, 0);
        assert_eq!(split.has_enough_docs(), false);

        for _ in 0..90 {
            split.add_document(Document::default())?;
        }
        assert_eq!(split.metadata.num_records, 110);
        assert_eq!(split.has_enough_docs(), true);

        let commit_result = split.commit().await;
        assert_eq!(commit_result.is_ok(), true);

        let merge_result = split.merge_all_segments().await;
        assert_eq!(merge_result.is_ok(), true);

        task::spawn(async move {
            split.stage().await?;
            split.upload().await?;
            split.publish().await
        })
        .await??;

        Ok(())
    }
}<|MERGE_RESOLUTION|>--- conflicted
+++ resolved
@@ -178,22 +178,9 @@
     }
 
     /// Publish the split in the metastore.
-<<<<<<< HEAD
-    pub async fn publish(&self, statistic_sender: Sender<StatisticEvent>) -> anyhow::Result<()> {
-        let publish_result = self
-            .metastore
-            .publish_splits(&self.index_uri, vec![&self.id.to_string()])
-            .await;
-        statistic_sender
-            .send(StatisticEvent::SplitPublish {
-                uri: self.id.to_string(),
-                error: publish_result.is_err(),
-            })
-=======
     pub async fn publish(&self) -> anyhow::Result<()> {
         self.metastore
             .publish_split(&self.index_uri, &self.id.to_string())
->>>>>>> 6dba4650
             .await?;
         Ok(())
     }
