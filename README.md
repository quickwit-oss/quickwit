<<<<<<< HEAD
[![Contributor Covenant](https://img.shields.io/badge/Contributor%20Covenant-2.0-4baaaa.svg)](CODE_OF_CONDUCT.md)
[![codecov](https://codecov.io/gh/quickwit/branch/main/graph/badge.svg)](https://codecov.io/gh/tantivy-search/tantivy)
=======
[![codecov](https://codecov.io/gh/quickwit-inc/quickwit/branch/main/graph/badge.svg?token=06SRGAV5SS)](https://codecov.io/gh/quickwit-inc/quickwit) [![Contributor Covenant](https://img.shields.io/badge/Contributor%20Covenant-2.0-4baaaa.svg)](CODE_OF_CONDUCT.md) 
>>>>>>> f005f2aa

<p align="center">
  <img src="docs/assets/images/logo_horizontal.svg" alt="Quickwit">
</p>

# What is Quickwit?

<<<<<<< HEAD
Quickwit is a distributed search engine built from the ground up to achieve high performance, high reliability while keeping its architecture simple and manageable for the mere mortals.

# Why Quickwit?

Quickwit is born from the idea that today's search engines are hard to manage and too costly on specific use cases like analytics in a multitenancy environment or low QPS use cases.


How can this dream comes true? By searching data straight from object storage like AWS S3, achieving true decoupled compute and storage. Not only is Quickwit more cost-efficient, but search clusters are also easier to operate. One can add or remove search instances in seconds. Multi-tenant search becomes trivial.


# Documentation
- [Introduction](docs/introduction.md)

## Getting started
- [Quickstart](docs/getting-started/quickstart.md)
- [Installation](docs/getting-started/installation.md)

## Overview
- [Features](docs/overview/features.md)
- [Architecture](docs/overview/architecture.md)

## Administration
- [Operating in the cloud](docs/administration/cloud-env.md)

## Tutorials
- [Search on logs with timestamp pruning](docs/tutorials/tutorial-hdfs-logs.md)
- [Setup a distributed search on AWS S3](docs/tutorials/tutorial-hdfs-logs-distributed-search-aws-s3.md)

## Reference
- [Quickwit CLI](docs/reference/cli.md)
- [Index Config](docs/reference/index-config.md)
- [Search API](docs/reference/search-api.md)
- [Query language](docs/reference/query-language.md)
- [Telemetry](docs/reference/telemetry.md)

## Meta
- [Explore further](docs/meta/explore-further.md)
- [Release notes](docs/meta/release-notes.md)
- [Code of conduct](CODE_OF_CONDUCT.md)
- [Contributing](CONTRIBUTING.md)
=======
Stay tuned.


### Setup - Run Tests

1. Install docker https://docs.docker.com/engine/install/
2. Install localstack https://github.com/localstack/localstack#installing
3. Install awslocal https://github.com/localstack/awscli-local
4. Prepare s3 bucket used in tests, execute `./quickwit-cli/tests/prepare_tests.sh`
5. `QUICKWIT_ENV=LOCAL cargo test --all-features`
>>>>>>> f005f2aa
<|MERGE_RESOLUTION|>--- conflicted
+++ resolved
@@ -1,23 +1,14 @@
-<<<<<<< HEAD
-[![Contributor Covenant](https://img.shields.io/badge/Contributor%20Covenant-2.0-4baaaa.svg)](CODE_OF_CONDUCT.md)
-[![codecov](https://codecov.io/gh/quickwit/branch/main/graph/badge.svg)](https://codecov.io/gh/tantivy-search/tantivy)
-=======
 [![codecov](https://codecov.io/gh/quickwit-inc/quickwit/branch/main/graph/badge.svg?token=06SRGAV5SS)](https://codecov.io/gh/quickwit-inc/quickwit) [![Contributor Covenant](https://img.shields.io/badge/Contributor%20Covenant-2.0-4baaaa.svg)](CODE_OF_CONDUCT.md) 
->>>>>>> f005f2aa
 
 <p align="center">
   <img src="docs/assets/images/logo_horizontal.svg" alt="Quickwit">
 </p>
 
 # What is Quickwit?
-
-<<<<<<< HEAD
 Quickwit is a distributed search engine built from the ground up to achieve high performance, high reliability while keeping its architecture simple and manageable for the mere mortals.
 
 # Why Quickwit?
-
 Quickwit is born from the idea that today's search engines are hard to manage and too costly on specific use cases like analytics in a multitenancy environment or low QPS use cases.
-
 
 How can this dream comes true? By searching data straight from object storage like AWS S3, achieving true decoupled compute and storage. Not only is Quickwit more cost-efficient, but search clusters are also easier to operate. One can add or remove search instances in seconds. Multi-tenant search becomes trivial.
 
@@ -51,16 +42,4 @@
 - [Explore further](docs/meta/explore-further.md)
 - [Release notes](docs/meta/release-notes.md)
 - [Code of conduct](CODE_OF_CONDUCT.md)
-- [Contributing](CONTRIBUTING.md)
-=======
-Stay tuned.
-
-
-### Setup - Run Tests
-
-1. Install docker https://docs.docker.com/engine/install/
-2. Install localstack https://github.com/localstack/localstack#installing
-3. Install awslocal https://github.com/localstack/awscli-local
-4. Prepare s3 bucket used in tests, execute `./quickwit-cli/tests/prepare_tests.sh`
-5. `QUICKWIT_ENV=LOCAL cargo test --all-features`
->>>>>>> f005f2aa
+- [Contributing](CONTRIBUTING.md)