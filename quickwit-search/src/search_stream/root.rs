// Quickwit
//  Copyright (C) 2021 Quickwit Inc.
//
//  Quickwit is offered under the AGPL v3.0 and as commercial software.
//  For commercial licensing, contact us at hello@quickwit.io.
//
//  AGPL:
//  This program is free software: you can redistribute it and/or modify
//  it under the terms of the GNU Affero General Public License as
//  published by the Free Software Foundation, either version 3 of the
//  License, or (at your option) any later version.
//
//  This program is distributed in the hope that it will be useful,
//  but WITHOUT ANY WARRANTY; without even the implied warranty of
//  MERCHANTABILITY or FITNESS FOR A PARTICULAR PURPOSE.  See the
//  GNU Affero General Public License for more details.
//
//  You should have received a copy of the GNU Affero General Public License
//  along with this program.  If not, see <http://www.gnu.org/licenses/>.

use std::collections::HashMap;
use std::collections::HashSet;
use std::sync::Arc;

use bytes::Bytes;
use futures::StreamExt;
use itertools::Either;
use itertools::Itertools;
use quickwit_proto::LeafSearchStreamRequest;
use quickwit_proto::SearchStreamRequest;
use tracing::*;

use quickwit_metastore::{Metastore, SplitMetadata};
use quickwit_proto::SearchRequest;

use crate::client_pool::Job;
use crate::error::parse_grpc_error;
use crate::list_relevant_splits;
use crate::root::job_for_splits;
use crate::root::NodeSearchError;
use crate::ClientPool;
use crate::SearchClientPool;
use crate::SearchError;

/// Perform a distributed search stream.
pub async fn root_search_stream(
    search_stream_request: &SearchStreamRequest,
    metastore: &dyn Metastore,
    client_pool: &Arc<SearchClientPool>,
) -> Result<Vec<Bytes>, SearchError> {
    let start_instant = tokio::time::Instant::now();
    // TODO: building a search request should not be necessary for listing splits.
    // This needs some refactoring: relevant splits, metadata_map, jobs...
    let search_request = SearchRequest::from(search_stream_request.clone());
    let split_metadata_list = list_relevant_splits(&search_request, metastore).await?;
    let split_metadata_map: HashMap<String, SplitMetadata> = split_metadata_list
        .into_iter()
        .map(|split_metadata| (split_metadata.split_id.clone(), split_metadata))
        .collect();
    let leaf_search_jobs: Vec<Job> =
        job_for_splits(&split_metadata_map.keys().collect(), &split_metadata_map);
    let assigned_leaf_search_jobs = client_pool
        .assign_jobs(leaf_search_jobs, &HashSet::default())
        .await?;

    debug!(assigned_leaf_search_jobs=?assigned_leaf_search_jobs, "Assigned leaf search jobs.");

    let mut handles = Vec::new();
    for (mut search_client, jobs) in assigned_leaf_search_jobs {
        let split_ids: Vec<String> = jobs.iter().map(|job| job.split.clone()).collect();
        let leaf_request = LeafSearchStreamRequest {
            request: Some(search_stream_request.clone()),
            split_ids: split_ids.clone(),
        };
        debug!(leaf_request=?leaf_request, grpc_addr=?search_client.grpc_addr(), "Leaf node search stream.");
        let handle = tokio::spawn(async move {
            let mut receiver = search_client
                .leaf_search_stream(leaf_request)
                .await
                .map_err(|search_error| NodeSearchError {
                    search_error,
                    split_ids: split_ids.clone(),
                })?;

            let mut leaf_bytes: Vec<Bytes> = Vec::new();
            while let Some(leaf_result) = receiver.next().await {
                let leaf_data = leaf_result.map_err(|status| NodeSearchError {
                    search_error: parse_grpc_error(&status),
                    split_ids: split_ids.clone(),
                })?;
                leaf_bytes.push(Bytes::from(leaf_data.data));
            }
            Result::<Vec<Bytes>, NodeSearchError>::Ok(leaf_bytes)
        });
        handles.push(handle);
    }

    let nodes_results = futures::future::try_join_all(handles).await?;
    let (nodes_bytes, errors): (Vec<Vec<Bytes>>, Vec<_>) =
        nodes_results
            .into_iter()
            .partition_map(|result| match result {
                Ok(bytes) => Either::Left(bytes),
                Err(error) => Either::Right(error),
            });
    let overall_bytes: Vec<Bytes> = itertools::concat(nodes_bytes);
    if !errors.is_empty() {
        error!(error=?errors, "Some leaf requests have failed");
        return Err(SearchError::InternalError(format!("{:?}", errors)));
    }
    let elapsed = start_instant.elapsed();
    info!("Root search stream completed in {:?}", elapsed);
    Ok(overall_bytes)
}

#[cfg(test)]
mod tests {
    use super::*;

    use std::ops::Range;

    use crate::MockSearchService;
    use quickwit_index_config::WikipediaIndexConfig;
    use quickwit_metastore::{checkpoint::Checkpoint, IndexMetadata, MockMetastore, SplitState};
    use quickwit_proto::OutputFormat;
    use quickwit_storage::BundleStorageOffsets;
    use tokio_stream::wrappers::UnboundedReceiverStream;

    fn mock_split_meta(split_id: &str) -> SplitMetadata {
        SplitMetadata {
            split_id: split_id.to_string(),
            split_state: SplitState::Published,
            num_records: 10,
            size_in_bytes: 256,
            time_range: None,
            generation: 1,
            update_timestamp: 0,
<<<<<<< HEAD
            tags: vec![],
=======
            bundle_offsets: BundleStorageOffsets {
                footer_offsets: 700..800,
                hotcache_offset_start: 1234,
                bundle_file_size: 9001,
            },
>>>>>>> bf1ac1cf
        }
    }

    #[tokio::test]
    async fn test_root_search_stream_single_split() -> anyhow::Result<()> {
        let request = quickwit_proto::SearchStreamRequest {
            index_id: "test-idx".to_string(),
            query: "test".to_string(),
            search_fields: vec!["body".to_string()],
            start_timestamp: None,
            end_timestamp: None,
            fast_field: "timestamp".to_string(),
            output_format: OutputFormat::Csv as i32,
            tags: vec![],
        };
        let mut metastore = MockMetastore::new();
        metastore
            .expect_index_metadata()
            .returning(|_index_id: &str| {
                Ok(IndexMetadata {
                    index_id: "test-idx".to_string(),
                    index_uri: "file:///path/to/index/test-idx".to_string(),
                    index_config: Arc::new(WikipediaIndexConfig::new()),
                    checkpoint: Checkpoint::default(),
                })
            });
        metastore.expect_list_splits().returning(
            |_index_id: &str,
             _split_state: SplitState,
             _time_range: Option<Range<i64>>,
             _tags: &[String]| { Ok(vec![mock_split_meta("split1")]) },
        );
        let mut mock_search_service = MockSearchService::new();
        let (result_sender, result_receiver) = tokio::sync::mpsc::unbounded_channel();
        result_sender.send(Ok(quickwit_proto::LeafSearchStreamResult {
            data: b"123".to_vec(),
        }))?;
        result_sender.send(Ok(quickwit_proto::LeafSearchStreamResult {
            data: b"456".to_vec(),
        }))?;
        mock_search_service.expect_leaf_search_stream().return_once(
            |_leaf_search_req: quickwit_proto::LeafSearchStreamRequest| {
                Ok(UnboundedReceiverStream::new(result_receiver))
            },
        );
        // The test will hang on indefinitely if we don't drop the receiver.
        drop(result_sender);
        let client_pool =
            Arc::new(SearchClientPool::from_mocks(vec![Arc::new(mock_search_service)]).await?);
        let result: Vec<Bytes> = root_search_stream(&request, &metastore, &client_pool).await?;
        assert_eq!(result.len(), 2);
        assert_eq!(&result[0], &b"123"[..]);
        assert_eq!(&result[1], &b"456"[..]);
        Ok(())
    }
}<|MERGE_RESOLUTION|>--- conflicted
+++ resolved
@@ -135,15 +135,12 @@
             time_range: None,
             generation: 1,
             update_timestamp: 0,
-<<<<<<< HEAD
             tags: vec![],
-=======
             bundle_offsets: BundleStorageOffsets {
                 footer_offsets: 700..800,
                 hotcache_offset_start: 1234,
                 bundle_file_size: 9001,
             },
->>>>>>> bf1ac1cf
         }
     }
 
