--- conflicted
+++ resolved
@@ -133,22 +133,6 @@
     use quickwit_storage::BundleStorageOffsets;
     use tokio_stream::wrappers::UnboundedReceiverStream;
 
-<<<<<<< HEAD
-    fn mock_split_meta(split_id: &str) -> SplitMetadata {
-        SplitMetadata {
-            split_id: split_id.to_string(),
-            split_state: SplitState::Published,
-            num_records: 10,
-            size_in_bytes: 256,
-            time_range: None,
-            generation: 1,
-            update_timestamp: 0,
-            tags: vec![],
-            bundle_offsets: BundleStorageOffsets {
-                footer_offsets: 700..800,
-                hotcache_offset_start: 1234,
-                bundle_file_size: 9001,
-=======
     fn mock_split_meta(split_id: &str) -> BundleAndSplitMetadata {
         BundleAndSplitMetadata {
             bundle_offsets: Default::default(),
@@ -160,12 +144,12 @@
                 time_range: None,
                 generation: 1,
                 update_timestamp: 0,
+                tags: vec![],
                 bundle_offsets: BundleStorageOffsets {
                     footer_offsets: 700..800,
                     hotcache_offset_start: 1234,
                     bundle_file_size: 9001,
                 },
->>>>>>> 3dd982ec
             },
         }
     }
