[package]
name = 'quickwit-search'
version = "0.2.1"
authors = ['Quickwit, Inc. <hello@quickwit.io>']
edition = '2021'
license = "AGPL-3.0-or-later" # For a commercial, license, contact hello@quickwit.io
description = "Quickwit's search logic"
repository = "https://github.com/quickwit-oss/quickwit"
homepage = "https://quickwit.io/"
documentation = "https://quickwit.io/docs/"


[dependencies]
anyhow = '1'
async-trait = "0.1"
base64 = '0.13'
futures = '0.3'
http = "0.2"
mockall = "0.11"
itertools = '0.10'
thiserror = "1"
tokio-stream = "0.1"
tracing = "0.1.29"
tracing-futures = "0.2.5"
serde_json = "1"
serde = { version = "1.0", features = ["derive"] }
hyper = { version = "0.14", features = ["stream", "server", "http1", "http2", "tcp", "client"] }
bytes = "1"
quickwit-common = { version = "0.2.1", path = "../quickwit-common" }
quickwit-config = { version = "0.2.1", path = "../quickwit-config" }
lru = "0.7"
once_cell = "1"
<<<<<<< HEAD
opentelemetry = "0.17"
tracing-opentelemetry = "0.16"
=======
opentelemetry = "0.16"
tracing-opentelemetry = "0.17"
>>>>>>> 923f8ad4
rayon = "1"
tantivy = { git= "https://github.com/quickwit-oss/tantivy", rev="1a92b58", default-features=false, features = ["mmap", "lz4-compression", "quickwit"] }

[dependencies.quickwit-cluster]
path = '../quickwit-cluster'

[dependencies.quickwit-doc-mapper]
path = '../quickwit-doc-mapper'

[dependencies.tokio]
version = '1'
features = ['full']

[dependencies.tokio-util]
version = '0.6'
features = ['full']

[dependencies.quickwit-directories]
path = '../quickwit-directories'

[dependencies.quickwit-proto]
path = '../quickwit-proto'

[dependencies.quickwit-metastore]
path = '../quickwit-metastore'

[dependencies.quickwit-storage]
path = '../quickwit-storage'

[dev-dependencies]
quickwit-proto = { version = "0.2.1", path = "../quickwit-proto" }
quickwit-indexing = { version = "0.2.1", path = "../quickwit-indexing" }
quickwit-metastore = { version = "0.2.1", path = "../quickwit-metastore", features = ["testsuite"] }
serde_json = "1"
assert-json-diff = "2"
tempfile = "3.3"<|MERGE_RESOLUTION|>--- conflicted
+++ resolved
@@ -30,13 +30,8 @@
 quickwit-config = { version = "0.2.1", path = "../quickwit-config" }
 lru = "0.7"
 once_cell = "1"
-<<<<<<< HEAD
 opentelemetry = "0.17"
-tracing-opentelemetry = "0.16"
-=======
-opentelemetry = "0.16"
 tracing-opentelemetry = "0.17"
->>>>>>> 923f8ad4
 rayon = "1"
 tantivy = { git= "https://github.com/quickwit-oss/tantivy", rev="1a92b58", default-features=false, features = ["mmap", "lz4-compression", "quickwit"] }
 
