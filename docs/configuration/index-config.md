--- conflicted
+++ resolved
@@ -179,17 +179,12 @@
 
 The `datetime` type handles dates and datetimes. Quickwit supports multiple input formats configured independently for each field. The following formats are natively supported:
 - `iso8601`, `rfc2822`, `rfc3339`: parse dates using standard ISO and RFC formats.
-<<<<<<< HEAD
 - `strptime`: parse dates using the Unix [strptime](https://man7.org/linux/man-pages/man3/strptime.3.html) format with few changes:
   - `strptime` format specifiers: `%C`, `%d`, `%D`, `%e`, `%F`, `%g`, `%G`, `%h`, `%H`, `%I`, `%j`, `%k`, `%l`, `%m`, `%M`, `%n`, `%R`, `%S`, `%t`, `%T`, `%u`, `%U`, `%V`, `%w`, `%W`, `%y`, `%Y`, `%%`.
   - `%f` for milliseconds precision support.
   - `%z` timezone offsets can be specified as `(+|-)hhmm` or `(+|-)hh:mm`.
 
-- `unix_ts_secs`, `unix_ts_millis`, `unix_ts_micros`, `unix_ts_nanos`: parse Unix timestamps. At most one Unix timestamp format must be specified.
-=======
-- `strftime`: parse dates using the Unix [strftime](https://man7.org/linux/man-pages/man3/strftime.3.html) format.
 - `unix_timestamp`: parse Unix timestamp values. Timestamp values come in different precision, namely: `seconds`, `milliseconds`, `microseconds`, or `nanoseconds`. Quickwit is capable of inferring the precision from the value. Because of this feature, Quickwit only supports timestamp values ranging from `13 Apr 1972 23:59:55` to `16 Mar 2242 12:56:31`.
->>>>>>> 6a3310f4
 
 When a `datetime` field is stored as a fast field, the `precision` parameter indicates the precision used to truncate the values before encoding and compressing them. The `precision` parameter can take the following values: `seconds`, `milliseconds`, `microseconds`.
 
@@ -209,13 +204,8 @@
 description: Time at which the event was emitted
 input_formats:
   - rfc3339
-<<<<<<< HEAD
-  - unix_ts_millis
+  - unix_timestamp
   - "%Y %m %d %H:%M:%S.%f %z"
-=======
-  - unix_timestamp
-  - "%Y %m %d %H:%M:%S.%3f %z"
->>>>>>> 6a3310f4
 stored: true
 indexed: true
 fast: true
