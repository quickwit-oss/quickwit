--- conflicted
+++ resolved
@@ -190,11 +190,8 @@
         let mut docs = Vec::new();
         let mut checkpoint_delta = CheckpointDelta::default();
 
-<<<<<<< HEAD
-        let deadline = tokio::time::sleep(quickwit_actors::HEARTBEAT * 4 / 5);
-=======
         let deadline = tokio::time::sleep(quickwit_actors::HEARTBEAT / 2);
->>>>>>> ac4a0c62
+
 
         let mut message_stream = Box::pin(self.consumer.stream().take_until(deadline));
 
@@ -249,11 +246,7 @@
                 .record_partition_delta(partition_id, previous_position, current_position)
                 .context("Failed to record partition delta.")?;
 
-<<<<<<< HEAD
-            // Above
-=======
->>>>>>> ac4a0c62
-            if batch_num_bytes >= TARGET_BATCH_NUM_BYTES {
+          if batch_num_bytes >= TARGET_BATCH_NUM_BYTES {
                 break;
             }
         }
