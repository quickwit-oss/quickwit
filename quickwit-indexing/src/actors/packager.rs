--- conflicted
+++ resolved
@@ -197,25 +197,8 @@
     ctx: &ActorContext<IndexedSplitBatch>,
 ) -> anyhow::Result<PackagedSplit> {
     info!(split_id = split.split_id.as_str(), "create-packaged-split");
-
-<<<<<<< HEAD
     let split_files = list_split_files(segment_metas, &split.split_scratch_directory);
-=======
-    let split_filepath = split.split_scratch_directory.path().join(BUNDLE_FILENAME); // TODO rename <split_id>.split
-    let mut split_file = CountingWriter::wrap(File::create(split_filepath)?);
-
     debug!(split_id = split.split_id.as_str(), "create-file-bundle");
-    let Range {
-        start: footer_start,
-        end: _,
-    } = create_file_bundle(
-        segment_metas,
-        &split.split_scratch_directory,
-        &mut split_file,
-        ctx,
-    )?;
->>>>>>> 363b6235
-
     let num_docs = segment_metas
         .iter()
         .map(|segment_meta| segment_meta.num_docs() as u64)
@@ -237,27 +220,11 @@
     }
     ctx.record_progress();
 
-<<<<<<< HEAD
-    debug!("build-hotcache");
+    debug!(split_id = split.split_id.as_str(), "build-hotcache");
     let mut hotcache_bytes = vec![];
     build_hotcache(split.split_scratch_directory.path(), &mut hotcache_bytes)?;
     ctx.record_progress();
 
-=======
-    debug!(split_id = split.split_id.as_str(), "build-hotcache");
-    let hotcache_offset_start = split_file.written_bytes();
-    build_hotcache(split.split_scratch_directory.path(), &mut split_file)?;
-    let hotcache_offset_end = split_file.written_bytes();
-    let hotcache_num_bytes = hotcache_offset_end - hotcache_offset_start;
-    ctx.record_progress();
-
-    debug!(split_id = split.split_id.as_str(), "split-write-all");
-    split_file.write_all(&hotcache_num_bytes.to_le_bytes())?;
-    split_file.flush()?;
-
-    let footer_end = split_file.written_bytes();
-
->>>>>>> 363b6235
     let packaged_split = PackagedSplit {
         split_id: split.split_id.to_string(),
         replaced_split_ids: split.replaced_split_ids,
