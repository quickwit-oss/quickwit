// Copyright (C) 2021 Quickwit, Inc.
//
// Quickwit is offered under the AGPL v3.0 and as commercial software.
// For commercial licensing, contact us at hello@quickwit.io.
//
// AGPL:
// This program is free software: you can redistribute it and/or modify
// it under the terms of the GNU Affero General Public License as
// published by the Free Software Foundation, either version 3 of the
// License, or (at your option) any later version.
//
// This program is distributed in the hope that it will be useful,
// but WITHOUT ANY WARRANTY; without even the implied warranty of
// MERCHANTABILITY or FITNESS FOR A PARTICULAR PURPOSE. See the
// GNU Affero General Public License for more details.
//
// You should have received a copy of the GNU Affero General Public License
// along with this program. If not, see <http://www.gnu.org/licenses/>.

use std::collections::HashSet;
use std::iter::FromIterator;
use std::mem;
use std::sync::atomic::{AtomicU64, Ordering};
use std::sync::Arc;

use anyhow::bail;
use async_trait::async_trait;
use fail::fail_point;
use itertools::Itertools;
use quickwit_actors::{Actor, ActorContext, ActorExitStatus, AsyncActor, Mailbox, QueueCapacity};
use quickwit_metastore::{Metastore, SplitMetadata, SplitMetadataAndFooterOffsets, SplitState};
use quickwit_storage::BUNDLE_FILENAME;
use tantivy::chrono::Utc;
use tokio::sync::oneshot::Receiver;
use tracing::{info, info_span, warn, Instrument, Span};

use crate::models::{PackagedSplit, PackagedSplitBatch, PublishOperation, PublisherMessage};
use crate::semaphore::Semaphore;
use crate::split_store::IndexingSplitStore;

pub const MAX_CONCURRENT_SPLIT_UPLOAD: usize = 6;

pub struct Uploader {
    actor_name: &'static str,
    metastore: Arc<dyn Metastore>,
    index_storage: IndexingSplitStore,
    publisher_mailbox: Mailbox<Receiver<PublisherMessage>>,
    concurrent_upload_permits: Semaphore,
    counters: UploaderCounters,
}

impl Uploader {
    pub fn new(
        actor_name: &'static str,
        metastore: Arc<dyn Metastore>,
        index_storage: IndexingSplitStore,
        publisher_mailbox: Mailbox<Receiver<PublisherMessage>>,
    ) -> Uploader {
        Uploader {
            actor_name,
            metastore,
            index_storage,
            publisher_mailbox,
            concurrent_upload_permits: Semaphore::new(MAX_CONCURRENT_SPLIT_UPLOAD),
            counters: Default::default(),
        }
    }
}

#[derive(Clone, Debug, Default)]
pub struct UploaderCounters {
    pub num_staged_splits: Arc<AtomicU64>,
    pub num_uploaded_splits: Arc<AtomicU64>,
}

impl Actor for Uploader {
    type Message = PackagedSplitBatch;

    type ObservableState = UploaderCounters;

    #[allow(clippy::unused_unit)]
    fn observable_state(&self) -> Self::ObservableState {
        self.counters.clone()
    }

    fn queue_capacity(&self) -> QueueCapacity {
        QueueCapacity::Bounded(1)
    }

    fn name(&self) -> String {
        self.actor_name.to_string()
    }

    fn message_span(&self, msg_id: u64, split: &PackagedSplit) -> Span {
        info_span!("", msg_id=&msg_id, split=%split.split_id)
    }
}

fn create_split_metadata(split: &PackagedSplit) -> SplitMetadataAndFooterOffsets {
    SplitMetadataAndFooterOffsets {
        split_metadata: SplitMetadata {
            split_id: split.split_id.clone(),
            num_records: split.num_docs as usize,
            time_range: split.time_range.clone(),
            size_in_bytes: split.size_in_bytes,
            split_state: SplitState::New,
            update_timestamp: Utc::now().timestamp(),
            tags: split.tags.clone(),
            demux_num_ops: 0,
        },
        footer_offsets: split.footer_offsets.clone(),
    }
}

fn make_publish_operation(
    mut packaged_splits_and_metadatas: Vec<(PackagedSplit, SplitMetadata)>,
) -> PublishOperation {
    assert!(!packaged_splits_and_metadatas.is_empty());
    let replaced_split_ids = packaged_splits_and_metadatas
        .iter()
        .flat_map(|(split, _)| split.replaced_split_ids.clone())
        .collect::<HashSet<_>>();
    if packaged_splits_and_metadatas.len() == 1 && replaced_split_ids.is_empty() {
        let (mut packaged_split, split_metadata) = packaged_splits_and_metadatas.pop().unwrap();
        assert_eq!(packaged_split.checkpoint_deltas.len(), 1);
        let checkpoint_delta = packaged_split.checkpoint_deltas.pop().unwrap();
        PublishOperation::PublishNewSplit {
            new_split: split_metadata,
            checkpoint_delta,
            split_date_of_birth: packaged_split.split_date_of_birth,
        }
    } else {
        PublishOperation::ReplaceSplits {
            new_splits: packaged_splits_and_metadatas
                .into_iter()
                .map(|split_and_meta| split_and_meta.1)
                .collect_vec(),
            replaced_split_ids: Vec::from_iter(replaced_split_ids),
        }
    }
}

async fn stage_and_upload_split(
    packaged_split: &PackagedSplit,
    split_store: &IndexingSplitStore,
    metastore: &dyn Metastore,
    counters: UploaderCounters,
) -> anyhow::Result<SplitMetadata> {
    let split_metadata_and_footer_offsets = create_split_metadata(packaged_split);
    let index_id = packaged_split.index_id.clone();
    let split_metadata = split_metadata_and_footer_offsets.split_metadata.clone();
<<<<<<< HEAD
    info!(split_id=%packaged_split.split_id, "staging-split",);
=======

    info!("staging-split");
>>>>>>> d1aa1edf
    metastore
        .stage_split(&index_id, split_metadata_and_footer_offsets)
        .await?;
    counters.num_staged_splits.fetch_add(1, Ordering::SeqCst);
    let bundle_path = packaged_split
        .split_scratch_directory
        .path()
        .join(BUNDLE_FILENAME);

    info!("storing-split");
    split_store
        .store_split(&split_metadata, &bundle_path)
        .await?;
    counters.num_uploaded_splits.fetch_add(1, Ordering::SeqCst);
<<<<<<< HEAD
    Ok(split_metadata)
=======

    info!("success-stage-and-store-split");
    let publish_operation = make_publish_operation(split_metadata, packaged_split);
    Ok(PublisherMessage {
        index_id,
        operation: publish_operation,
    })
>>>>>>> d1aa1edf
}

#[async_trait]
impl AsyncActor for Uploader {
    async fn process_message(
        &mut self,
        batch: PackagedSplitBatch,
        ctx: &ActorContext<PackagedSplitBatch>,
    ) -> Result<(), ActorExitStatus> {
        fail_point!("uploader:before");
        let (split_uploaded_tx, split_uploaded_rx) = tokio::sync::oneshot::channel();

        // We send the future to the publisher right away.
        // That way the publisher will process the uploaded split in order as opposed to
        // publishing in the order splits finish their uploading.
        ctx.send_message(&self.publisher_mailbox, split_uploaded_rx)
            .await?;

        // The permit will be added back manually to the semaphore the task after it is finished.
        // This is not a valid usage of protected zone here.
        //
        // Protected zone are supposed to be used when the cause for blocking is
        // outside of the responsability of the current actor.
        // For instance, when sending a message on a downstream actor with a saturated
        // mailbox.
        // This is meant to be fixed with ParallelActors.
        let permit_guard = {
            let _guard = ctx.protect_zone();
            self.concurrent_upload_permits.acquire().await
        };
        let kill_switch = ctx.kill_switch().clone();
        let split_ids = batch.split_ids();
        if kill_switch.is_dead() {
            warn!(split_ids=?split_ids,"Kill switch was activated. Cancelling upload.");
            return Err(ActorExitStatus::Killed);
        }
        let metastore = self.metastore.clone();
        let index_storage = self.index_storage.clone();
        let counters = self.counters.clone();
<<<<<<< HEAD
        let index_id = batch.index_id();
        tokio::spawn(async move {
            fail_point!("uploader:intask:before");
            let mut packaged_splits_and_metadatas = Vec::new();
            for split in batch.into_iter() {
                let upload_result =
                    stage_and_upload_split(&split, &index_storage, &*metastore, counters.clone())
                        .await;
                if let Err(cause) = upload_result {
                    warn!(cause=%cause, "Failed to upload split. Killing!");
                    kill_switch.kill();
                    bail!("Failed to upload split `{}`. Killing!", split.split_id);
                }
                packaged_splits_and_metadatas.push((split, upload_result.unwrap()));
            }
            let operation = make_publish_operation(packaged_splits_and_metadatas);
            let publisher_message = PublisherMessage {
                index_id,
                operation,
            };
            if let Err(publisher_message) = split_uploaded_tx.send(publisher_message) {
                bail!(
                    "Failed to send upload split `{:?}`. The publisher is probably dead.",
                    &publisher_message
                );
            }
            // We explicitely drop it in order to force move the permit guard into the async task.
            mem::drop(permit_guard);
            Result::<(), anyhow::Error>::Ok(())
        });
=======

        let span = Span::current();
        tokio::spawn(
            async move {
                fail_point!("uploader:intask:before");
                let stage_and_upload_res: anyhow::Result<()> =
                    stage_and_upload_split(split, &index_storage, &*metastore, counters)
                        .await
                        .and_then(|publisher_message| {
                            if let Err(publisher_message) =
                                split_uploaded_tx.send(publisher_message)
                            {
                                bail!(
                                    "Failed to send upload split `{:?}`. The publisher is \
                                     probably dead.",
                                    &publisher_message
                                );
                            }
                            Ok(())
                        });
                if let Err(cause) = stage_and_upload_res {
                    warn!(cause=%cause, "Failed to upload split. Killing!");
                    kill_switch.kill();
                }

                // we explicitely drop it in order to force move the permit guard into the async
                // task.
                mem::drop(permit_guard);
            }
            .instrument(span),
        );
>>>>>>> d1aa1edf
        fail_point!("uploader:intask:after");
        Ok(())
    }
}

#[cfg(test)]
mod tests {
    use std::path::PathBuf;
    use std::time::Instant;

    use quickwit_actors::{create_test_mailbox, ObservationType, Universe};
    use quickwit_metastore::checkpoint::CheckpointDelta;
    use quickwit_metastore::MockMetastore;
    use quickwit_storage::RamStorage;

    use super::*;
    use crate::models::ScratchDirectory;

    #[tokio::test]
    async fn test_uploader() -> anyhow::Result<()> {
        quickwit_common::setup_logging_for_tests();
        let universe = Universe::new();
        let (mailbox, inbox) = create_test_mailbox();
        let mut mock_metastore = MockMetastore::default();
        mock_metastore
            .expect_stage_split()
            .withf(move |index_id, metadata| -> bool {
                (index_id == "test-index")
                    && &metadata.split_metadata.split_id == "test-split"
                    && metadata.split_metadata.time_range == Some(1628203589..=1628203640)
                    && metadata.split_metadata.split_state == SplitState::New
            })
            .times(1)
            .returning(|_, _| Ok(()));
        let ram_storage = RamStorage::default();
        let index_storage: IndexingSplitStore =
            IndexingSplitStore::create_with_no_local_store(Arc::new(ram_storage.clone()));
        let uploader = Uploader::new(
            "TestUploader",
            Arc::new(mock_metastore),
            index_storage,
            mailbox,
        );
        let (uploader_mailbox, uploader_handle) = universe.spawn_actor(uploader).spawn_async();
        let split_scratch_directory = ScratchDirectory::for_test()?;
        std::fs::write(
            split_scratch_directory.path().join(BUNDLE_FILENAME),
            &b"bubu"[..],
        )?;
        universe
            .send_message(
                &uploader_mailbox,
                PackagedSplitBatch::new(vec![PackagedSplit {
                    split_id: "test-split".to_string(),
                    index_id: "test-index".to_string(),
                    checkpoint_deltas: vec![CheckpointDelta::from(3..15)],
                    time_range: Some(1_628_203_589i64..=1_628_203_640i64),
                    size_in_bytes: 1_000,
                    footer_offsets: 1000..2000,
                    split_scratch_directory,
                    num_docs: 10,
                    tags: Default::default(),
                    replaced_split_ids: Vec::new(),
                    split_date_of_birth: Instant::now(),
                }]),
            )
            .await?;
        assert_eq!(
            uploader_handle.process_pending_and_observe().await.obs_type,
            ObservationType::Alive
        );
        let publish_futures = inbox.drain_available_message_for_test();
        assert_eq!(publish_futures.len(), 1);
        let publish_future = publish_futures.into_iter().next().unwrap();
        let publisher_message = publish_future.await?;
        assert_eq!(&publisher_message.index_id, "test-index");
        if let PublishOperation::PublishNewSplit {
            new_split,
            checkpoint_delta,
            ..
        } = publisher_message.operation
        {
            assert_eq!(&new_split.split_id, "test-split");
            assert_eq!(checkpoint_delta, CheckpointDelta::from(3..15));
        } else {
            panic!("Expected publish new split operation");
        }
        let mut files = ram_storage.list_files().await;
        files.sort();
        assert_eq!(&files, &[PathBuf::from("test-split.split")]);
        Ok(())
    }

    #[tokio::test]
    async fn test_uploader_emits_replace() -> anyhow::Result<()> {
        quickwit_common::setup_logging_for_tests();
        let universe = Universe::new();
        let (mailbox, inbox) = create_test_mailbox();
        let mut mock_metastore = MockMetastore::default();
        mock_metastore
            .expect_stage_split()
            .withf(move |index_id, metadata| -> bool {
                (index_id == "test-index")
                    && vec!["test-split-1".to_owned(), "test-split-2".to_owned()]
                        .contains(&metadata.split_metadata.split_id)
                    && metadata.split_metadata.time_range == Some(1628203589..=1628203640)
                    && metadata.split_metadata.split_state == SplitState::New
            })
            .times(2)
            .returning(|_, _| Ok(()));
        let ram_storage = RamStorage::default();
        let index_storage: IndexingSplitStore =
            IndexingSplitStore::create_with_no_local_store(Arc::new(ram_storage.clone()));
        let uploader = Uploader::new(
            "TestUploader",
            Arc::new(mock_metastore),
            index_storage,
            mailbox,
        );
        let (uploader_mailbox, uploader_handle) = universe.spawn_actor(uploader).spawn_async();
<<<<<<< HEAD
        let split_scratch_directory_1 = ScratchDirectory::try_new_temp()?;
        let split_scratch_directory_2 = ScratchDirectory::try_new_temp()?;
=======
        let split_scratch_directory = ScratchDirectory::for_test()?;
>>>>>>> d1aa1edf
        std::fs::write(
            split_scratch_directory_1.path().join(BUNDLE_FILENAME),
            &b"bubu"[..],
        )?;
        std::fs::write(
            split_scratch_directory_2.path().join(BUNDLE_FILENAME),
            &b"bubu"[..],
        )?;
        let packaged_split_1 = PackagedSplit {
            split_id: "test-split-1".to_string(),
            index_id: "test-index".to_string(),
            checkpoint_deltas: vec![CheckpointDelta::from(3..15), CheckpointDelta::from(16..18)],
            time_range: Some(1_628_203_589i64..=1_628_203_640i64),
            size_in_bytes: 1_000,
            footer_offsets: 1000..2000,
            split_scratch_directory: split_scratch_directory_1,
            num_docs: 10,
            tags: Default::default(),
            replaced_split_ids: vec![
                "replaced-split-1".to_string(),
                "replaced-split-2".to_string(),
            ],
            split_date_of_birth: Instant::now(),
        };
        let package_split_2 = PackagedSplit {
            split_id: "test-split-2".to_string(),
            index_id: "test-index".to_string(),
            checkpoint_deltas: vec![CheckpointDelta::from(3..15), CheckpointDelta::from(16..18)],
            time_range: Some(1_628_203_589i64..=1_628_203_640i64),
            size_in_bytes: 1_000,
            footer_offsets: 1000..2000,
            split_scratch_directory: split_scratch_directory_2,
            num_docs: 10,
            tags: Default::default(),
            replaced_split_ids: vec![
                "replaced-split-1".to_string(),
                "replaced-split-2".to_string(),
            ],
            split_date_of_birth: Instant::now(),
        };
        universe
            .send_message(
                &uploader_mailbox,
                PackagedSplitBatch::new(vec![packaged_split_1, package_split_2]),
            )
            .await?;
        assert_eq!(
            uploader_handle.process_pending_and_observe().await.obs_type,
            ObservationType::Alive
        );
        let publish_futures = inbox.drain_available_message_for_test();
        assert_eq!(publish_futures.len(), 1);
        let publish_future = publish_futures.into_iter().next().unwrap();
        let publisher_message = publish_future.await?;
        assert_eq!(&publisher_message.index_id, "test-index");
        if let PublishOperation::ReplaceSplits {
            new_splits,
            mut replaced_split_ids,
        } = publisher_message.operation
        {
            // Sort first to avoid test failing.
            replaced_split_ids.sort();
            assert_eq!(new_splits.len(), 2);
            assert_eq!(new_splits[0].split_id, "test-split-1");
            assert_eq!(new_splits[1].split_id, "test-split-2");
            assert_eq!(
                &replaced_split_ids,
                &[
                    "replaced-split-1".to_string(),
                    "replaced-split-2".to_string()
                ]
            );
        } else {
            panic!("Expected publish new split operation");
        }
        let mut files = ram_storage.list_files().await;
        files.sort();
        assert_eq!(
            &files,
            &[
                PathBuf::from("test-split-1.split"),
                PathBuf::from("test-split-2.split")
            ]
        );
        Ok(())
    }
}<|MERGE_RESOLUTION|>--- conflicted
+++ resolved
@@ -91,8 +91,8 @@
         self.actor_name.to_string()
     }
 
-    fn message_span(&self, msg_id: u64, split: &PackagedSplit) -> Span {
-        info_span!("", msg_id=&msg_id, split=%split.split_id)
+    fn message_span(&self, msg_id: u64, batch: &PackagedSplitBatch) -> Span {
+        info_span!("", msg_id=&msg_id, split=?batch.split_ids())
     }
 }
 
@@ -149,12 +149,7 @@
     let split_metadata_and_footer_offsets = create_split_metadata(packaged_split);
     let index_id = packaged_split.index_id.clone();
     let split_metadata = split_metadata_and_footer_offsets.split_metadata.clone();
-<<<<<<< HEAD
-    info!(split_id=%packaged_split.split_id, "staging-split",);
-=======
-
     info!("staging-split");
->>>>>>> d1aa1edf
     metastore
         .stage_split(&index_id, split_metadata_and_footer_offsets)
         .await?;
@@ -169,17 +164,7 @@
         .store_split(&split_metadata, &bundle_path)
         .await?;
     counters.num_uploaded_splits.fetch_add(1, Ordering::SeqCst);
-<<<<<<< HEAD
     Ok(split_metadata)
-=======
-
-    info!("success-stage-and-store-split");
-    let publish_operation = make_publish_operation(split_metadata, packaged_split);
-    Ok(PublisherMessage {
-        index_id,
-        operation: publish_operation,
-    })
->>>>>>> d1aa1edf
 }
 
 #[async_trait]
@@ -219,8 +204,8 @@
         let metastore = self.metastore.clone();
         let index_storage = self.index_storage.clone();
         let counters = self.counters.clone();
-<<<<<<< HEAD
         let index_id = batch.index_id();
+        let span = Span::current();
         tokio::spawn(async move {
             fail_point!("uploader:intask:before");
             let mut packaged_splits_and_metadatas = Vec::new();
@@ -246,43 +231,11 @@
                     &publisher_message
                 );
             }
+            info!("success-stage-and-store-split");
             // We explicitely drop it in order to force move the permit guard into the async task.
             mem::drop(permit_guard);
             Result::<(), anyhow::Error>::Ok(())
-        });
-=======
-
-        let span = Span::current();
-        tokio::spawn(
-            async move {
-                fail_point!("uploader:intask:before");
-                let stage_and_upload_res: anyhow::Result<()> =
-                    stage_and_upload_split(split, &index_storage, &*metastore, counters)
-                        .await
-                        .and_then(|publisher_message| {
-                            if let Err(publisher_message) =
-                                split_uploaded_tx.send(publisher_message)
-                            {
-                                bail!(
-                                    "Failed to send upload split `{:?}`. The publisher is \
-                                     probably dead.",
-                                    &publisher_message
-                                );
-                            }
-                            Ok(())
-                        });
-                if let Err(cause) = stage_and_upload_res {
-                    warn!(cause=%cause, "Failed to upload split. Killing!");
-                    kill_switch.kill();
-                }
-
-                // we explicitely drop it in order to force move the permit guard into the async
-                // task.
-                mem::drop(permit_guard);
-            }
-            .instrument(span),
-        );
->>>>>>> d1aa1edf
+        }.instrument(span));
         fail_point!("uploader:intask:after");
         Ok(())
     }
@@ -403,12 +356,8 @@
             mailbox,
         );
         let (uploader_mailbox, uploader_handle) = universe.spawn_actor(uploader).spawn_async();
-<<<<<<< HEAD
-        let split_scratch_directory_1 = ScratchDirectory::try_new_temp()?;
-        let split_scratch_directory_2 = ScratchDirectory::try_new_temp()?;
-=======
-        let split_scratch_directory = ScratchDirectory::for_test()?;
->>>>>>> d1aa1edf
+        let split_scratch_directory_1 = ScratchDirectory::for_test()?;
+        let split_scratch_directory_2 = ScratchDirectory::for_test()?;
         std::fs::write(
             split_scratch_directory_1.path().join(BUNDLE_FILENAME),
             &b"bubu"[..],
