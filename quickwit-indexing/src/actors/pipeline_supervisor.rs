// Copyright (C) 2021 Quickwit, Inc.
//
// Quickwit is offered under the AGPL v3.0 and as commercial software.
// For commercial licensing, contact us at hello@quickwit.io.
//
// AGPL:
// This program is free software: you can redistribute it and/or modify
// it under the terms of the GNU Affero General Public License as
// published by the Free Software Foundation, either version 3 of the
// License, or (at your option) any later version.
//
// This program is distributed in the hope that it will be useful,
// but WITHOUT ANY WARRANTY; without even the implied warranty of
// MERCHANTABILITY or FITNESS FOR A PARTICULAR PURPOSE. See the
// GNU Affero General Public License for more details.
//
// You should have received a copy of the GNU Affero General Public License
// along with this program. If not, see <http://www.gnu.org/licenses/>.

use std::sync::Arc;
use std::time::Duration;

use async_trait::async_trait;
use quickwit_actors::{
    create_mailbox, Actor, ActorContext, ActorExitStatus, ActorHandle, ActorState, AsyncActor,
    Health, KillSwitch, QueueCapacity, Supervisable,
};
use quickwit_metastore::{Metastore, SplitState};
use quickwit_storage::StorageUriResolver;
use tokio::join;
use tracing::{debug, error, info, info_span, instrument, Span};

use crate::actors::merge_split_downloader::MergeSplitDownloader;
use crate::actors::{
    GarbageCollector, Indexer, IndexerParams, MergeExecutor, MergePlanner, Packager, Publisher,
    Uploader,
};
use crate::models::IndexingStatistics;
use crate::source::{quickwit_supported_sources, SourceActor, SourceConfig};
use crate::split_store::{IndexingSplitStore, IndexingSplitStoreParams};
use crate::{MergePolicy, StableMultitenantWithTimestampMergePolicy};

pub struct IndexingPipelineHandler {
    /// Indexing pipeline
    pub source: ActorHandle<SourceActor>,
    pub indexer: ActorHandle<Indexer>,
    pub packager: ActorHandle<Packager>,
    pub uploader: ActorHandle<Uploader>,
    pub publisher: ActorHandle<Publisher>,
    pub garbage_collector: ActorHandle<GarbageCollector>,

    /// Merging pipeline subpipeline
    pub merge_planner: ActorHandle<MergePlanner>,
    pub merge_split_downloader: ActorHandle<MergeSplitDownloader>,
    pub merge_executor: ActorHandle<MergeExecutor>,
    pub merge_packager: ActorHandle<Packager>,
    pub merge_uploader: ActorHandle<Uploader>,
}

#[derive(Debug, Clone, Copy)]
pub enum Msg {
    Supervise,
    Observe,
}

/// TODO have a clear strategy on when we should retry, and when we should not.
pub struct IndexingPipelineSupervisor {
    generation: usize,
    params: IndexingPipelineParams,
    previous_generations_statistics: IndexingStatistics,
    statistics: IndexingStatistics,
    handlers: Option<IndexingPipelineHandler>,
    // Killswitch used for the actors in the pipeline. This is not the supervisor killswitch.
    kill_switch: KillSwitch,
}

impl Actor for IndexingPipelineSupervisor {
    type Message = Msg;

    type ObservableState = IndexingStatistics;

    fn observable_state(&self) -> Self::ObservableState {
        self.statistics.clone()
    }

    fn name(&self) -> String {
        "Pipeline".to_string()
    }

    fn span(&self, _ctx: &ActorContext<Self::Message>) -> Span {
        info_span!("")
    }
}

impl IndexingPipelineSupervisor {
    pub fn new(params: IndexingPipelineParams) -> Self {
        Self {
            params,
            previous_generations_statistics: Default::default(),
            handlers: None,
            kill_switch: KillSwitch::default(),
            statistics: IndexingStatistics::default(),
            generation: 0,
        }
    }

    async fn process_observe(&mut self, ctx: &ActorContext<Msg>) -> Result<(), ActorExitStatus> {
        if let Some(handlers) = self.handlers.as_ref() {
            let (indexer_counters, uploader_counters, publisher_counters) = join!(
                handlers.indexer.observe(),
                handlers.uploader.observe(),
                handlers.publisher.observe(),
            );
            self.statistics = self
                .previous_generations_statistics
                .clone()
                .add_actor_counters(
                    &*indexer_counters,
                    &*uploader_counters,
                    &*publisher_counters,
                );
        }
        ctx.schedule_self_msg(Duration::from_secs(1), Msg::Observe)
            .await;
        Ok(())
    }

    fn supervisables(&self) -> Vec<&dyn Supervisable> {
        if let Some(handlers) = self.handlers.as_ref() {
            let supervisables: Vec<&dyn Supervisable> = vec![
                &handlers.source,
                &handlers.indexer,
                &handlers.packager,
                &handlers.uploader,
                &handlers.publisher,
                &handlers.garbage_collector,
                &handlers.merge_planner,
                &handlers.merge_split_downloader,
                &handlers.merge_executor,
                &handlers.merge_packager,
                &handlers.merge_uploader,
            ];
            supervisables
        } else {
            Vec::new()
        }
    }

    /// Performs healthcheck on all of the actors in the pipeline,
    /// and consolidates the result.
    fn healthcheck(&self) -> Health {
        let mut healthy_actors: Vec<&str> = Default::default();
        let mut failure_or_unhealthy_actors: Vec<&str> = Default::default();
        let mut success_actors: Vec<&str> = Default::default();
        for supervisable in self.supervisables() {
            match supervisable.health() {
                Health::Healthy => {
                    // At least one other actor is running.
                    healthy_actors.push(supervisable.name());
                }
                Health::FailureOrUnhealthy => {
                    failure_or_unhealthy_actors.push(supervisable.name());
                }
                Health::Success => {
                    success_actors.push(supervisable.name());
                }
            }
        }
        if failure_or_unhealthy_actors.is_empty() {
            if healthy_actors.is_empty() {
                // all actors finished successfully.
                info!("indexing-pipeline-success");
                Health::Success
            } else {
                // No error at this point, and there are still actors running
                debug!(healthy=?healthy_actors, failure_or_unhealthy_actors=?failure_or_unhealthy_actors, success=?success_actors, "pipeline is judged healthy.");
                Health::Healthy
            }
        } else {
            error!(healthy=?healthy_actors, failure_or_unhealthy_actors=?failure_or_unhealthy_actors, success=?success_actors, "indexing pipeline error.");
            Health::FailureOrUnhealthy
        }
    }

    // TODO this should return an error saying whether we can retry or not.
    #[instrument(name="", level="info", skip_all, fields(index=%self.params.index_id, gen=self.generation))]
    async fn spawn_pipeline(&mut self, ctx: &ActorContext<Msg>) -> anyhow::Result<()> {
        self.generation += 1;
        self.previous_generations_statistics = self.statistics.clone();
        self.kill_switch = KillSwitch::default();
        let index_metadata = self
            .params
            .metastore
            .index_metadata(&self.params.index_id)
            .await?;

        let merge_policy: Arc<dyn MergePolicy> =
            Arc::new(StableMultitenantWithTimestampMergePolicy::default());

        info!(
            root_dir=%self.params.indexer_params.indexing_directory.path().display(),
            merge_policy=?merge_policy,
            index_uri=?index_metadata.index_uri,
            "spawn-indexing-pipeline",
        );

        let index_storage = self
            .params
            .storage_uri_resolver
            .resolve(&index_metadata.index_uri)?;
<<<<<<< HEAD
        let timestamp_field_name = index_metadata.index_config.timestamp_field_name();
        let demux_field_name = index_metadata.index_config.demux_field_name();
        let stable_multitenant_merge_policy = StableMultitenantWithTimestampMergePolicy {
            demux_field_name: demux_field_name.clone(),
            ..Default::default()
        };
        let max_merge_docs = stable_multitenant_merge_policy.max_merge_docs;
        let merge_policy: Arc<dyn MergePolicy> = Arc::new(stable_multitenant_merge_policy);

        // TODO: Make cache path configurable [https://github.com/quickwit-inc/quickwit/issues/520]
        // Using the scratch_directory directly is fine since the cache storage will create its own
        // folder to work with.
        let scratch_directory = self.params.indexer_params.scratch_directory.path();
=======

>>>>>>> d1aa1edf
        let split_store = IndexingSplitStore::create_with_local_store(
            index_storage,
            self.params
                .indexer_params
                .indexing_directory
                .cache_directory
                .as_path(),
            IndexingSplitStoreParams::default(),
            merge_policy.clone(),
        )?;

        let tags_field = index_metadata
            .index_config
            .tags_field(&index_metadata.index_config.schema());

        let (publisher_mailbox, publisher_inbox) = create_mailbox::<<Publisher as Actor>::Message>(
            "publisher".to_string(),
            QueueCapacity::Unbounded,
        );

        // Merge uploader
        let merge_uploader = Uploader::new(
            "MergeUploader",
            self.params.metastore.clone(),
            split_store.clone(),
            publisher_mailbox.clone(),
        );
        let (merge_uploader_mailbox, merge_uploader_handler) = ctx
            .spawn_actor(merge_uploader)
            .set_kill_switch(self.kill_switch.clone())
            .spawn_async();

        // Merge Packager
        let merge_packager =
            Packager::new("MergePackager", tags_field, merge_uploader_mailbox, None);
        let (merge_packager_mailbox, merge_packager_handler) = ctx
            .spawn_actor(merge_packager)
            .set_kill_switch(self.kill_switch.clone())
            .spawn_sync();

        let merge_executor = MergeExecutor::new(
            self.params.index_id.clone(),
            merge_packager_mailbox,
            timestamp_field_name,
            demux_field_name,
            max_merge_docs,
            max_merge_docs * 2, // < TODO: put these parameters from a config struct.
        );
        let (merge_executor_mailbox, merge_executor_handler) = ctx
            .spawn_actor(merge_executor)
            .set_kill_switch(self.kill_switch.clone())
            .spawn_sync();

        let merge_split_downloader = MergeSplitDownloader {
            scratch_directory: self
                .params
                .indexer_params
                .indexing_directory
                .scratch_directory
                .clone(),
            storage: split_store.clone(),
            merge_executor_mailbox,
        };
        let (merge_split_downloader_mailbox, merge_split_downloader_handler) = ctx
            .spawn_actor(merge_split_downloader)
            .set_kill_switch(self.kill_switch.clone())
            .spawn_async();

        // Merge planner
        let mut merge_planner =
            MergePlanner::new(merge_policy.clone(), merge_split_downloader_mailbox);
        for split in self
            .params
            .metastore
            .list_splits(&self.params.index_id, SplitState::Published, None, &[])
            .await?
        {
            merge_planner.add_split(split.split_metadata);
        }
        let (merge_planner_mailbox, merge_planner_handler) = ctx
            .spawn_actor(merge_planner)
            .set_kill_switch(self.kill_switch.clone())
            .spawn_sync();

        // Garbage colletor
        let garbage_collector = GarbageCollector::new(
            self.params.index_id.clone(),
            split_store.clone(),
            self.params.metastore.clone(),
        );
        let (garbage_collector_mailbox, garbage_collector_handler) = ctx
            .spawn_actor(garbage_collector)
            .set_kill_switch(self.kill_switch.clone())
            .spawn_async();

        // Publisher
        let publisher = Publisher::new(
            self.params.metastore.clone(),
            merge_planner_mailbox.clone(),
            garbage_collector_mailbox,
        );
        let (publisher_mailbox, publisher_handler) = ctx
            .spawn_actor(publisher)
            .set_kill_switch(self.kill_switch.clone())
            .set_mailboxes(publisher_mailbox, publisher_inbox)
            .spawn_async();

        // Uploader
        let uploader = Uploader::new(
            "Uploader",
            self.params.metastore.clone(),
            split_store.clone(),
            publisher_mailbox,
        );
        let (uploader_mailbox, uploader_handler) = ctx
            .spawn_actor(uploader)
            .set_kill_switch(self.kill_switch.clone())
            .spawn_async();

        // Packager
        let packager = Packager::new(
            "Packager",
            tags_field,
            uploader_mailbox,
            Some(merge_planner_mailbox),
        );
        let (packager_mailbox, packager_handler) = ctx
            .spawn_actor(packager)
            .set_kill_switch(self.kill_switch.clone())
            .spawn_sync();

        // Indexer
        let indexer = Indexer::try_new(
            self.params.index_id.clone(),
            index_metadata.index_config.clone(),
            self.params.indexer_params.clone(),
            packager_mailbox,
        )?;
        let (indexer_mailbox, indexer_handler) = ctx
            .spawn_actor(indexer)
            .set_kill_switch(self.kill_switch.clone())
            .spawn_sync();

        // Source
        let source = quickwit_supported_sources()
            .load_source(self.params.source_config.clone(), index_metadata.checkpoint)
            .await?;
        let actor_source = SourceActor {
            source,
            batch_sink: indexer_mailbox,
        };
        let (_source_mailbox, source_handler) = ctx
            .spawn_actor(actor_source)
            .set_kill_switch(self.kill_switch.clone())
            .spawn_async();

        self.handlers = Some(IndexingPipelineHandler {
            source: source_handler,
            indexer: indexer_handler,
            packager: packager_handler,
            uploader: uploader_handler,
            publisher: publisher_handler,
            garbage_collector: garbage_collector_handler,

            merge_planner: merge_planner_handler,
            merge_split_downloader: merge_split_downloader_handler,
            merge_executor: merge_executor_handler,
            merge_packager: merge_packager_handler,
            merge_uploader: merge_uploader_handler,
        });
        Ok(())
    }

    async fn process_supervise(&mut self, ctx: &ActorContext<Msg>) -> Result<(), ActorExitStatus> {
        if self.handlers.is_none() {
            // TODO Accept errors in spawning. See #463.
            self.spawn_pipeline(ctx).await?;
            // if let Err(spawn_error) = self.spawn_pipeline(ctx).await {
            //    // only retry n-times.
            //    error!(err=?spawn_error, "Error while spawning");
            //    self.terminate().await;
            // }
        } else {
            match self.healthcheck() {
                Health::Healthy => {
                    // We stop triggering new merges as soon as there cannot be more splits.
                    if let Some(handlers) = self.handlers.as_mut() {
                        // If the packager has terminated (due to end of source) we want to stop
                        // merging new splits.
                        //
                        // This is done by sending a message to the `MergePlanner`.
                        // We already send this message in the packager finalizer, but if the
                        // packager panics, the finalizer may never be
                        // called, so we defensively send the message if we
                        // detect that the packager is not running, while the merge planner is.

                        if handlers.packager.state() != ActorState::Running
                            && handlers.merge_planner.state() == ActorState::Running
                        {
                            // Failing to send is fine here.
                            info!("Stopping the merge planner since the packager is dead.");
                            // If the message cannot be sent this is not necessarily an error.
                            let _ = ctx
                                .send_exit_with_success(handlers.merge_planner.mailbox())
                                .await;
                        }

                        // When the publisher is dead, try to stop the garbage collector if not
                        // already.
                        if handlers.publisher.state() != ActorState::Running
                            && handlers.garbage_collector.state() == ActorState::Running
                        {
                            info!("Stopping the garbage collector since the publisher is dead.");
                            // It's fine for the message to fail.
                            let _ = ctx
                                .send_exit_with_success(handlers.garbage_collector.mailbox())
                                .await;
                        }
                    }
                }
                Health::FailureOrUnhealthy => {
                    self.terminate().await;
                }
                Health::Success => {
                    return Err(ActorExitStatus::Success);
                }
            }
        }
        ctx.schedule_self_msg_blocking(quickwit_actors::HEARTBEAT, Msg::Supervise);
        Ok(())
    }

    async fn terminate(&mut self) {
        self.kill_switch.kill();
        if let Some(handlers) = self.handlers.take() {
            tokio::join!(
                handlers.source.kill(),
                handlers.indexer.kill(),
                handlers.packager.kill(),
                handlers.uploader.kill(),
                handlers.publisher.kill(),
                handlers.garbage_collector.kill(),
                handlers.merge_split_downloader.kill(),
                handlers.merge_executor.kill(),
                handlers.merge_packager.kill(),
                handlers.merge_uploader.kill()
            );
        }
    }
}

#[async_trait]
impl AsyncActor for IndexingPipelineSupervisor {
    async fn initialize(
        &mut self,
        ctx: &ActorContext<Self::Message>,
    ) -> Result<(), ActorExitStatus> {
        self.process_observe(ctx).await?;
        self.process_supervise(ctx).await?;
        Ok(())
    }

    async fn process_message(
        &mut self,
        message: Self::Message,

        ctx: &ActorContext<Self::Message>,
    ) -> Result<(), ActorExitStatus> {
        match message {
            Msg::Observe => self.process_observe(ctx).await?,
            Msg::Supervise => self.process_supervise(ctx).await?,
        }
        Ok(())
    }
}

pub struct IndexingPipelineParams {
    pub index_id: String,
    pub source_config: SourceConfig,
    pub indexer_params: IndexerParams,
    pub metastore: Arc<dyn Metastore>,
    pub storage_uri_resolver: StorageUriResolver,
}

#[cfg(test)]
mod tests {

    use std::path::PathBuf;
    use std::sync::Arc;

    use quickwit_actors::Universe;
    use quickwit_metastore::{IndexMetadata, MockMetastore, SplitState};
    use quickwit_storage::StorageUriResolver;
    use serde_json::json;

    use super::{IndexingPipelineParams, IndexingPipelineSupervisor};
    use crate::actors::IndexerParams;
    use crate::source::SourceConfig;

    #[tokio::test]
    async fn test_indexing_pipeline() -> anyhow::Result<()> {
        quickwit_common::setup_logging_for_tests();
        let mut metastore = MockMetastore::default();
        metastore
            .expect_list_splits()
            .times(3)
            .returning(|_, _, _, _| Ok(Vec::new()));
        metastore
            .expect_mark_splits_for_deletion()
            .times(1)
            .returning(|_, _| Ok(()));

        metastore
            .expect_index_metadata()
            .withf(|index_id| index_id == "test-index")
            .times(1)
            .returning(|_| {
                let index_metadata = IndexMetadata {
                    index_id: "test-index".to_string(),
                    index_uri: "ram://test-index".to_string(),
                    index_config: Arc::new(quickwit_index_config::default_config_for_tests()),
                    checkpoint: Default::default(),
                };
                Ok(index_metadata)
            });
        metastore
            .expect_stage_split()
            .withf(move |index_id, metadata| -> bool {
                (index_id == "test-index") && metadata.split_metadata.split_state == SplitState::New
            })
            .times(1)
            .returning(|_, _| Ok(()));
        metastore
            .expect_publish_splits()
            .withf(move |index_id, splits, checkpoint_delta| -> bool {
                index_id == "test-index"
                    && splits.len() == 1
                    && format!("{:?}", checkpoint_delta)
                        .ends_with(":(00000000000000000000..00000000000000000070])")
            })
            .times(1)
            .returning(|_, _, _| Ok(()));
        let universe = Universe::new();
        let source_config = SourceConfig {
            source_id: "test-source".to_string(),
            source_type: "file".to_string(),
            params: json!({ "filepath": PathBuf::from("data/test_corpus.json") }),
        };
        let indexer_params = IndexerParams::for_test().await?;
        let indexing_pipeline_params = IndexingPipelineParams {
            index_id: "test-index".to_string(),
            source_config,
            indexer_params,
            metastore: Arc::new(metastore),
            storage_uri_resolver: StorageUriResolver::for_test(),
        };
        let indexing_supervisor = IndexingPipelineSupervisor::new(indexing_pipeline_params);
        let (_pipeline_mailbox, pipeline_handler) =
            universe.spawn_actor(indexing_supervisor).spawn_async();
        let (pipeline_termination, pipeline_statistics) = pipeline_handler.join().await;
        assert!(pipeline_termination.is_success());
        assert_eq!(pipeline_statistics.num_published_splits, 1);
        Ok(())
    }
}<|MERGE_RESOLUTION|>--- conflicted
+++ resolved
@@ -208,7 +208,6 @@
             .params
             .storage_uri_resolver
             .resolve(&index_metadata.index_uri)?;
-<<<<<<< HEAD
         let timestamp_field_name = index_metadata.index_config.timestamp_field_name();
         let demux_field_name = index_metadata.index_config.demux_field_name();
         let stable_multitenant_merge_policy = StableMultitenantWithTimestampMergePolicy {
@@ -217,14 +216,6 @@
         };
         let max_merge_docs = stable_multitenant_merge_policy.max_merge_docs;
         let merge_policy: Arc<dyn MergePolicy> = Arc::new(stable_multitenant_merge_policy);
-
-        // TODO: Make cache path configurable [https://github.com/quickwit-inc/quickwit/issues/520]
-        // Using the scratch_directory directly is fine since the cache storage will create its own
-        // folder to work with.
-        let scratch_directory = self.params.indexer_params.scratch_directory.path();
-=======
-
->>>>>>> d1aa1edf
         let split_store = IndexingSplitStore::create_with_local_store(
             index_storage,
             self.params
