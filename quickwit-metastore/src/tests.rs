/*
    Quickwit
    Copyright (C) 2021 Quickwit Inc.

    Quickwit is offered under the AGPL v3.0 and as commercial software.
    For commercial licensing, contact us at hello@quickwit.io.

    AGPL:
    This program is free software: you can redistribute it and/or modify
    it under the terms of the GNU Affero General Public License as
    published by the Free Software Foundation, either version 3 of the
    License, or (at your option) any later version.

    This program is distributed in the hope that it will be useful,
    but WITHOUT ANY WARRANTY; without even the implied warranty of
    MERCHANTABILITY or FITNESS FOR A PARTICULAR PURPOSE.  See the
    GNU Affero General Public License for more details.

    You should have received a copy of the GNU Affero General Public License
    along with this program.  If not, see <http://www.gnu.org/licenses/>.
*/

use std::collections::HashSet;
use std::ops::{Range, RangeInclusive};
use std::sync::Arc;

use chrono::Utc;
use tokio::time::{sleep, Duration};

use quickwit_index_config::AllFlattenIndexConfig;

use crate::checkpoint::{Checkpoint, CheckpointDelta};
use crate::{IndexMetadata, Metastore, MetastoreError, SplitMetadata, SplitState};

pub async fn test_metastore_create_index(metastore: &dyn Metastore) {
    let index_id = "my-index";
    let index_metadata = IndexMetadata {
        index_id: index_id.to_string(),
        index_uri: "ram://indexes/my-index".to_string(),
        index_config: Arc::new(AllFlattenIndexConfig::default()),
        checkpoint: Checkpoint::default(),
    };

    // Create an index
    let result = metastore
        .create_index(index_metadata.clone())
        .await
        .unwrap();
    assert!(matches!(result, ()));

    // Create an index that already exists
    let result = metastore
        .create_index(index_metadata.clone())
        .await
        .unwrap_err();
    assert!(matches!(result, MetastoreError::IndexAlreadyExists { .. }));

    // Delete an index
    let result = metastore.delete_index(index_id).await.unwrap();
    assert!(matches!(result, ()));
}

pub async fn test_metastore_delete_index(metastore: &dyn Metastore) {
    let index_id = "my-index";
    let index_metadata = IndexMetadata {
        index_id: index_id.to_string(),
        index_uri: "ram://indexes/my-index".to_string(),
        index_config: Arc::new(AllFlattenIndexConfig::default()),
        checkpoint: Checkpoint::default(),
    };

    // Delete a non-existent index
    let result = metastore
        .delete_index("non-existent-index")
        .await
        .unwrap_err();
    assert!(matches!(result, MetastoreError::IndexDoesNotExist { .. }));

    // Create an index
    let result = metastore
        .create_index(index_metadata.clone())
        .await
        .unwrap();
    assert!(matches!(result, ()));

    // Delete an index
    let result = metastore.delete_index(index_id).await.unwrap();
    assert!(matches!(result, ()));
}

#[allow(unused_variables)]
pub async fn test_metastore_index_metadata(metastore: &dyn Metastore) {
    let index_id = "my-index";
    let index_metadata = IndexMetadata {
        index_id: index_id.to_string(),
        index_uri: "ram://indexes/my-index".to_string(),
        index_config: Arc::new(AllFlattenIndexConfig::default()),
        checkpoint: Checkpoint::default(),
    };

    // Get a non-existent index metadata
    let result = metastore
        .index_metadata("non-existent-index")
        .await
        .unwrap_err();
    assert!(matches!(result, MetastoreError::IndexDoesNotExist { .. }));

    // Create an index
    let result = metastore
        .create_index(index_metadata.clone())
        .await
        .unwrap();
    assert!(matches!(result, ()));

    // Get an index metadata
    let result = metastore.index_metadata(index_id).await.unwrap();
    assert!(matches!(result, index_metadata));
}

pub async fn test_metastore_stage_split(metastore: &dyn Metastore) {
    let current_timestamp = Utc::now().timestamp();

    let index_id = "my-index";
    let index_metadata = IndexMetadata {
        index_id: index_id.to_string(),
        index_uri: "ram://indexes/my-index".to_string(),
        index_config: Arc::new(AllFlattenIndexConfig::default()),
        checkpoint: Checkpoint::default(),
    };

    let split_id = "one";
    let split_metadata = SplitMetadata {
        split_id: split_id.to_string(),
        split_state: SplitState::Staged,
        num_records: 1,
        size_in_bytes: 2,
        time_range: Some(RangeInclusive::new(0, 99)),
        generation: 3,
        update_timestamp: current_timestamp,
<<<<<<< HEAD
        tags: vec![],
=======
        ..Default::default()
>>>>>>> bf1ac1cf
    };

    // Stage a split on a non-existent index
    let result = metastore
        .stage_split("non-existent-index", split_metadata.clone())
        .await
        .unwrap_err();
    assert!(matches!(result, MetastoreError::IndexDoesNotExist { .. }));

    // Create an index
    let result = metastore
        .create_index(index_metadata.clone())
        .await
        .unwrap();
    assert!(matches!(result, ()));

    // Stage a split on an index
    let result = metastore
        .stage_split(index_id, split_metadata.clone())
        .await
        .unwrap();
    assert!(matches!(result, ()));

    // Stage a existent-split on an index
    let result = metastore
        .stage_split(index_id, split_metadata.clone())
        .await
        .unwrap_err();
    assert!(matches!(result, MetastoreError::InternalError { .. }));
}

pub async fn test_metastore_publish_splits(metastore: &dyn Metastore) {
    let current_timestamp = Utc::now().timestamp();

    let index_id = "my-index";
    let index_metadata = IndexMetadata {
        index_id: index_id.to_string(),
        index_uri: "ram://indexes/my-index".to_string(),
        index_config: Arc::new(AllFlattenIndexConfig::default()),
        checkpoint: Checkpoint::default(),
    };

    let split_id_1 = "one";
    let split_metadata_1 = SplitMetadata {
        split_id: split_id_1.to_string(),
        split_state: SplitState::Staged,
        num_records: 1,
        size_in_bytes: 2,
        time_range: Some(RangeInclusive::new(0, 99)),
        generation: 3,
        update_timestamp: current_timestamp,
<<<<<<< HEAD
        tags: vec![],
=======
        ..Default::default()
>>>>>>> bf1ac1cf
    };

    let split_id_2 = "two";
    let split_metadata_2 = SplitMetadata {
        split_id: split_id_2.to_string(),
        split_state: SplitState::Staged,
        num_records: 5,
        size_in_bytes: 6,
        time_range: Some(RangeInclusive::new(30, 99)),
        generation: 2,
        update_timestamp: current_timestamp,
<<<<<<< HEAD
        tags: vec![],
=======
        ..Default::default()
>>>>>>> bf1ac1cf
    };

    // Publish a split on a non-existent index
    {
        let result = metastore
            .publish_splits(
                "non-existent-index",
                &["non-existent-split"],
                CheckpointDelta::from(1..10),
            )
            .await
            .unwrap_err();
        assert!(matches!(result, MetastoreError::IndexDoesNotExist { .. }));
    }

    // Publish a non-existent split on an index
    {
        let result = metastore
            .create_index(index_metadata.clone())
            .await
            .unwrap();
        assert!(matches!(result, ()));

        let result = metastore
            .publish_splits(
                index_id,
                &["non-existent-split"],
                CheckpointDelta::default(),
            )
            .await
            .unwrap_err();
        assert!(matches!(result, MetastoreError::SplitDoesNotExist { .. }));

        let result = metastore.delete_index(index_id).await.unwrap();
        assert!(matches!(result, ()));
    }

    // Publish a staged split on an index
    {
        let result = metastore
            .create_index(index_metadata.clone())
            .await
            .unwrap();
        assert!(matches!(result, ()));

        let result = metastore
            .stage_split(index_id, split_metadata_1.clone())
            .await
            .unwrap();
        assert!(matches!(result, ()));

        let result = metastore
            .publish_splits(index_id, &[split_id_1], CheckpointDelta::default())
            .await
            .unwrap();
        assert!(matches!(result, ()));

        let result = metastore.delete_index(index_id).await.unwrap();
        assert!(matches!(result, ()));
    }

    // Publish a published split on an index
    {
        let result = metastore
            .create_index(index_metadata.clone())
            .await
            .unwrap();
        assert!(matches!(result, ()));

        let result = metastore
            .stage_split(index_id, split_metadata_1.clone())
            .await
            .unwrap();
        assert!(matches!(result, ()));

        let result = metastore
            .publish_splits(index_id, &[split_id_1], CheckpointDelta::from(1..12))
            .await
            .unwrap();
        assert!(matches!(result, ()));

        let publish_error = metastore
            .publish_splits(index_id, &[split_id_1], CheckpointDelta::from(1..12))
            .await
            .unwrap_err();
        assert!(matches!(
            publish_error,
            MetastoreError::IncompatibleCheckpointDelta(_)
        ));

        let result = metastore.delete_index(index_id).await.unwrap();
        assert!(matches!(result, ()));
    }

    // Publish a non-staged split on an index
    {
        let result = metastore
            .create_index(index_metadata.clone())
            .await
            .unwrap();
        assert!(matches!(result, ()));

        let result = metastore
            .stage_split(index_id, split_metadata_1.clone())
            .await
            .unwrap();
        assert!(matches!(result, ()));

        let result = metastore
            .publish_splits(index_id, &[split_id_1], CheckpointDelta::from(12..15))
            .await
            .unwrap();
        assert!(matches!(result, ()));

        let result = metastore
            .mark_splits_as_deleted(index_id, &[split_id_1])
            .await
            .unwrap();
        assert!(matches!(result, ()));

        let result = metastore
            .publish_splits(index_id, &[split_id_1], CheckpointDelta::from(15..18))
            .await
            .unwrap_err();
        assert!(matches!(result, MetastoreError::SplitIsNotStaged { .. }));

        let result = metastore.delete_index(index_id).await.unwrap();
        assert!(matches!(result, ()));
    }

    // Publish a staged split and non-existent split on an index
    {
        let result = metastore
            .create_index(index_metadata.clone())
            .await
            .unwrap();
        assert!(matches!(result, ()));

        let result = metastore
            .stage_split(index_id, split_metadata_1.clone())
            .await
            .unwrap();
        assert!(matches!(result, ()));

        let result = metastore
            .publish_splits(
                index_id,
                &[split_id_1, "non-existent-split"],
                CheckpointDelta::from(15..18),
            )
            .await
            .unwrap_err();
        assert!(matches!(result, MetastoreError::SplitDoesNotExist { .. }));

        let result = metastore.delete_index(index_id).await.unwrap();
        assert!(matches!(result, ()));
    }

    // Publish a published split and non-existant split on an index
    {
        let result = metastore
            .create_index(index_metadata.clone())
            .await
            .unwrap();
        assert!(matches!(result, ()));

        let result = metastore
            .stage_split(index_id, split_metadata_1.clone())
            .await
            .unwrap();
        assert!(matches!(result, ()));

        let result = metastore
            .publish_splits(index_id, &[split_id_1], CheckpointDelta::from(15..18))
            .await
            .unwrap();
        assert!(matches!(result, ()));

        let result = metastore
            .publish_splits(
                index_id,
                &[split_id_1, "non-existent-split"],
                CheckpointDelta::from(18..24),
            )
            .await
            .unwrap_err();
        assert!(matches!(result, MetastoreError::SplitDoesNotExist { .. }));

        let result = metastore.delete_index(index_id).await.unwrap();
        assert!(matches!(result, ()));
    }

    // Publish a non-staged split and non-existant split on an index
    {
        let result = metastore
            .create_index(index_metadata.clone())
            .await
            .unwrap();
        assert!(matches!(result, ()));

        let result = metastore
            .stage_split(index_id, split_metadata_1.clone())
            .await
            .unwrap();
        assert!(matches!(result, ()));

        let result = metastore
            .publish_splits(index_id, &[split_id_1], CheckpointDelta::from(18..24))
            .await
            .unwrap();
        assert!(matches!(result, ()));

        let result = metastore
            .mark_splits_as_deleted(index_id, &[split_id_1])
            .await
            .unwrap();
        assert!(matches!(result, ()));

        let result = metastore
            .publish_splits(
                index_id,
                &[split_id_1, "non-existent-split"],
                CheckpointDelta::from(24..26),
            )
            .await
            .unwrap_err();
        assert!(matches!(result, MetastoreError::SplitIsNotStaged { .. }));

        let result = metastore.delete_index(index_id).await.unwrap();
        assert!(matches!(result, ()));
    }

    // Publish staged splits on an index
    {
        let result = metastore
            .create_index(index_metadata.clone())
            .await
            .unwrap();
        assert!(matches!(result, ()));

        let result = metastore
            .stage_split(index_id, split_metadata_1.clone())
            .await
            .unwrap();
        assert!(matches!(result, ()));

        let result = metastore
            .stage_split(index_id, split_metadata_2.clone())
            .await
            .unwrap();
        assert!(matches!(result, ()));

        let result = metastore
            .publish_splits(
                index_id,
                &[split_id_1, split_id_2],
                CheckpointDelta::from(24..26),
            )
            .await
            .unwrap();
        assert!(matches!(result, ()));

        let result = metastore.delete_index(index_id).await.unwrap();
        assert!(matches!(result, ()));
    }

    // Publish a staged split and published split on an index
    {
        let result = metastore
            .create_index(index_metadata.clone())
            .await
            .unwrap();
        assert!(matches!(result, ()));

        let result = metastore
            .stage_split(index_id, split_metadata_1.clone())
            .await
            .unwrap();
        assert!(matches!(result, ()));

        let result = metastore
            .stage_split(index_id, split_metadata_2.clone())
            .await
            .unwrap();
        assert!(matches!(result, ()));

        let result = metastore
            .publish_splits(index_id, &[split_id_2], CheckpointDelta::from(26..28))
            .await
            .unwrap();
        assert!(matches!(result, ()));

        let result = metastore
            .publish_splits(
                index_id,
                &[split_id_1, split_id_2],
                CheckpointDelta::from(28..30),
            )
            .await
            .unwrap();
        assert!(matches!(result, ()));

        let result = metastore.delete_index(index_id).await.unwrap();
        assert!(matches!(result, ()));
    }

    // Publish published splits on an index
    {
        let result = metastore
            .create_index(index_metadata.clone())
            .await
            .unwrap();
        assert!(matches!(result, ()));

        let result = metastore
            .stage_split(index_id, split_metadata_1.clone())
            .await
            .unwrap();
        assert!(matches!(result, ()));

        let result = metastore
            .stage_split(index_id, split_metadata_2.clone())
            .await
            .unwrap();
        assert!(matches!(result, ()));

        let result = metastore
            .publish_splits(
                index_id,
                &[split_id_1, split_id_2],
                CheckpointDelta::from(30..31),
            )
            .await
            .unwrap();
        assert!(matches!(result, ()));

        let publish_error = metastore
            .publish_splits(
                index_id,
                &[split_id_1, split_id_2],
                CheckpointDelta::from(30..31),
            )
            .await
            .unwrap_err();
        assert!(matches!(
            publish_error,
            MetastoreError::IncompatibleCheckpointDelta(_)
        ));

        let result = metastore.delete_index(index_id).await.unwrap();
        assert!(matches!(result, ()));
    }
}

pub async fn test_metastore_mark_splits_as_deleted(metastore: &dyn Metastore) {
    let current_timestamp = Utc::now().timestamp();

    let index_id = "my-index";
    let index_metadata = IndexMetadata {
        index_id: index_id.to_string(),
        index_uri: "ram://indexes/my-index".to_string(),
        index_config: Arc::new(AllFlattenIndexConfig::default()),
        checkpoint: Checkpoint::default(),
    };

    let split_id_1 = "one";
    let split_metadata_1 = SplitMetadata {
        split_id: split_id_1.to_string(),
        split_state: SplitState::Staged,
        num_records: 1,
        size_in_bytes: 2,
        time_range: Some(RangeInclusive::new(0, 99)),
        generation: 3,
        update_timestamp: current_timestamp,
<<<<<<< HEAD
        tags: vec![],
=======
        ..Default::default()
>>>>>>> bf1ac1cf
    };

    // Mark a split as deleted on a non-existent index
    {
        let result = metastore
            .mark_splits_as_deleted("non-existent-index", &["non-existent-split"])
            .await
            .unwrap_err();
        assert!(matches!(result, MetastoreError::IndexDoesNotExist { .. }));
    }

    // Mark a non-existent split as deleted on an index
    {
        let result = metastore
            .create_index(index_metadata.clone())
            .await
            .unwrap();
        assert!(matches!(result, ()));

        let result = metastore
            .mark_splits_as_deleted(index_id, &["non-existent-split"])
            .await
            .unwrap_err();
        assert!(matches!(result, MetastoreError::SplitDoesNotExist { .. }));

        let result = metastore.delete_index(index_id).await.unwrap();
        assert!(matches!(result, ()));
    }

    // Mark a existent split as deleted on an index
    {
        let result = metastore
            .create_index(index_metadata.clone())
            .await
            .unwrap();
        assert!(matches!(result, ()));

        let result = metastore
            .stage_split(index_id, split_metadata_1.clone())
            .await
            .unwrap();
        assert!(matches!(result, ()));

        let result = metastore
            .mark_splits_as_deleted(index_id, &[split_id_1])
            .await
            .unwrap();
        assert!(matches!(result, ()));

        let result = metastore.delete_index(index_id).await.unwrap();
        assert!(matches!(result, ()));
    }
}

pub async fn test_metastore_delete_splits(metastore: &dyn Metastore) {
    let current_timestamp = Utc::now().timestamp();

    let index_id = "my-index";
    let index_metadata = IndexMetadata {
        index_id: index_id.to_string(),
        index_uri: "ram://indexes/my-index".to_string(),
        index_config: Arc::new(AllFlattenIndexConfig::default()),
        checkpoint: Checkpoint::default(),
    };

    let split_id_1 = "one";
    let split_metadata_1 = SplitMetadata {
        split_id: split_id_1.to_string(),
        split_state: SplitState::Staged,
        num_records: 1,
        size_in_bytes: 2,
        time_range: Some(RangeInclusive::new(0, 99)),
        generation: 3,
        update_timestamp: current_timestamp,
<<<<<<< HEAD
        tags: vec![],
=======
        ..Default::default()
>>>>>>> bf1ac1cf
    };

    // Delete a split as deleted on a non-existent index
    {
        let result = metastore
            .delete_splits("non-existent-index", &["non-existent-split"])
            .await
            .unwrap_err();
        assert!(matches!(result, MetastoreError::IndexDoesNotExist { .. }));
    }

    // Delete a non-existent split as deleted on an index
    {
        let result = metastore
            .create_index(index_metadata.clone())
            .await
            .unwrap();
        assert!(matches!(result, ()));

        let result = metastore
            .delete_splits(index_id, &["non-existent-split"])
            .await
            .unwrap_err();
        assert!(matches!(result, MetastoreError::SplitDoesNotExist { .. }));

        let result = metastore.delete_index(index_id).await.unwrap();
        assert!(matches!(result, ()));
    }

    // Delete a staged split on an index
    {
        let result = metastore
            .create_index(index_metadata.clone())
            .await
            .unwrap();
        assert!(matches!(result, ()));

        let result = metastore
            .stage_split(index_id, split_metadata_1.clone())
            .await
            .unwrap();
        assert!(matches!(result, ()));

        let result = metastore
            .delete_splits(index_id, &[split_id_1])
            .await
            .unwrap();
        assert!(matches!(result, ()));

        let result = metastore.delete_index(index_id).await.unwrap();
        assert!(matches!(result, ()));
    }

    // Delete a split that has been marked as deleted on an index
    {
        let result = metastore
            .create_index(index_metadata.clone())
            .await
            .unwrap();
        assert!(matches!(result, ()));

        let result = metastore
            .stage_split(index_id, split_metadata_1.clone())
            .await
            .unwrap();
        assert!(matches!(result, ()));

        let result = metastore
            .mark_splits_as_deleted(index_id, &[split_id_1])
            .await
            .unwrap();
        assert!(matches!(result, ()));

        let result = metastore
            .delete_splits(index_id, &[split_id_1])
            .await
            .unwrap();
        assert!(matches!(result, ()));

        let result = metastore.delete_index(index_id).await.unwrap();
        assert!(matches!(result, ()));
    }

    // Delete a split that is not marked as deleted
    {
        let result = metastore
            .create_index(index_metadata.clone())
            .await
            .unwrap();
        assert!(matches!(result, ()));

        let result = metastore
            .stage_split(index_id, split_metadata_1.clone())
            .await
            .unwrap();
        assert!(matches!(result, ()));

        let result = metastore
            .publish_splits(index_id, &[split_id_1], CheckpointDelta::from(0..5))
            .await
            .unwrap();
        assert!(matches!(result, ()));

        let result = metastore
            .delete_splits(index_id, &[split_id_1])
            .await
            .unwrap_err();
        assert!(matches!(result, MetastoreError::Forbidden { .. }));

        let result = metastore.delete_index(index_id).await.unwrap();
        assert!(matches!(result, ()));
    }
}

pub async fn test_metastore_list_all_splits(metastore: &dyn Metastore) {
    let current_timestamp = Utc::now().timestamp();

    let index_id = "my-index";
    let index_metadata = IndexMetadata {
        index_id: index_id.to_string(),
        index_uri: "ram://indexes/my-index".to_string(),
        index_config: Arc::new(AllFlattenIndexConfig::default()),
        checkpoint: Checkpoint::default(),
    };

    let split_id_1 = "one";
    let split_metadata_1 = SplitMetadata {
        split_id: split_id_1.to_string(),
        split_state: SplitState::Staged,
        num_records: 1,
        size_in_bytes: 2,
        time_range: Some(RangeInclusive::new(0, 99)),
        generation: 3,
        update_timestamp: current_timestamp,
<<<<<<< HEAD
        tags: vec![],
=======
        ..Default::default()
>>>>>>> bf1ac1cf
    };

    let split_metadata_2 = SplitMetadata {
        split_id: "two".to_string(),
        split_state: SplitState::Staged,
        num_records: 1,
        size_in_bytes: 2,
        time_range: Some(RangeInclusive::new(100, 199)),
        generation: 3,
        update_timestamp: current_timestamp,
<<<<<<< HEAD
        tags: vec![],
=======
        ..Default::default()
>>>>>>> bf1ac1cf
    };

    let split_metadata_3 = SplitMetadata {
        split_id: "three".to_string(),
        split_state: SplitState::Staged,
        num_records: 1,
        size_in_bytes: 2,
        time_range: Some(RangeInclusive::new(200, 299)),
        generation: 3,
        update_timestamp: current_timestamp,
<<<<<<< HEAD
        tags: vec![],
=======
        ..Default::default()
>>>>>>> bf1ac1cf
    };

    let split_metadata_4 = SplitMetadata {
        split_id: "four".to_string(),
        split_state: SplitState::Staged,
        num_records: 1,
        size_in_bytes: 2,
        time_range: Some(RangeInclusive::new(300, 399)),
        generation: 3,
        update_timestamp: current_timestamp,
<<<<<<< HEAD
        tags: vec![],
=======
        ..Default::default()
>>>>>>> bf1ac1cf
    };

    let split_metadata_5 = SplitMetadata {
        split_id: "five".to_string(),
        split_state: SplitState::Staged,
        num_records: 1,
        size_in_bytes: 2,
        time_range: None,
        generation: 3,
        update_timestamp: current_timestamp,
<<<<<<< HEAD
        tags: vec![],
=======
        ..Default::default()
>>>>>>> bf1ac1cf
    };

    // List all splits on a non-existent index
    {
        let result = metastore
            .list_all_splits("non-existent-index")
            .await
            .unwrap_err();
        assert!(matches!(result, MetastoreError::IndexDoesNotExist { .. }));
    }

    // List all splits on an index
    {
        let result = metastore
            .create_index(index_metadata.clone())
            .await
            .unwrap();
        assert!(matches!(result, ()));

        let result = metastore
            .stage_split(index_id, split_metadata_1.clone())
            .await
            .unwrap();
        assert!(matches!(result, ()));

        let result = metastore
            .stage_split(index_id, split_metadata_2.clone())
            .await
            .unwrap();
        assert!(matches!(result, ()));

        let result = metastore
            .stage_split(index_id, split_metadata_3.clone())
            .await
            .unwrap();
        assert!(matches!(result, ()));

        let result = metastore
            .stage_split(index_id, split_metadata_4.clone())
            .await
            .unwrap();
        assert!(matches!(result, ()));

        let result = metastore
            .stage_split(index_id, split_metadata_5.clone())
            .await
            .unwrap();
        assert!(matches!(result, ()));

        let splits = metastore.list_all_splits(index_id).await.unwrap();
        let split_ids: HashSet<String> = splits
            .into_iter()
            .map(|split_metadata| split_metadata.split_id)
            .collect();
        assert_eq!(split_ids.contains("one"), true);
        assert_eq!(split_ids.contains("two"), true);
        assert_eq!(split_ids.contains("three"), true);
        assert_eq!(split_ids.contains("four"), true);
        assert_eq!(split_ids.contains("five"), true);

        let result = metastore.delete_index(index_id).await.unwrap();
        assert!(matches!(result, ()));
    }
}

pub async fn test_metastore_list_splits(metastore: &dyn Metastore) {
    let current_timestamp = Utc::now().timestamp();

    let index_id = "my-index";
    let index_metadata = IndexMetadata {
        index_id: index_id.to_string(),
        index_uri: "ram://indexes/my-index".to_string(),
        index_config: Arc::new(AllFlattenIndexConfig::default()),
        checkpoint: Checkpoint::default(),
    };

    let split_id_1 = "one";
    let split_metadata_1 = SplitMetadata {
        split_id: split_id_1.to_string(),
        split_state: SplitState::Staged,
        num_records: 1,
        size_in_bytes: 2,
        time_range: Some(RangeInclusive::new(0, 99)),
        generation: 3,
        update_timestamp: current_timestamp,
<<<<<<< HEAD
        tags: vec!["foo".to_string(), "bar".to_string()],
=======
        ..Default::default()
>>>>>>> bf1ac1cf
    };

    let split_metadata_2 = SplitMetadata {
        split_id: "two".to_string(),
        split_state: SplitState::Staged,
        num_records: 1,
        size_in_bytes: 2,
        time_range: Some(RangeInclusive::new(100, 199)),
        generation: 3,
        update_timestamp: current_timestamp,
<<<<<<< HEAD
        tags: vec!["bar".to_string()],
=======
        ..Default::default()
>>>>>>> bf1ac1cf
    };

    let split_metadata_3 = SplitMetadata {
        split_id: "three".to_string(),
        split_state: SplitState::Staged,
        num_records: 1,
        size_in_bytes: 2,
        time_range: Some(RangeInclusive::new(200, 299)),
        generation: 3,
        update_timestamp: current_timestamp,
<<<<<<< HEAD
        tags: vec!["foo".to_string(), "baz".to_string()],
=======
        ..Default::default()
>>>>>>> bf1ac1cf
    };

    let split_metadata_4 = SplitMetadata {
        split_id: "four".to_string(),
        split_state: SplitState::Staged,
        num_records: 1,
        size_in_bytes: 2,
        time_range: Some(RangeInclusive::new(300, 399)),
        generation: 3,
        update_timestamp: current_timestamp,
<<<<<<< HEAD
        tags: vec!["foo".to_string()],
=======
        ..Default::default()
>>>>>>> bf1ac1cf
    };

    let split_metadata_5 = SplitMetadata {
        split_id: "five".to_string(),
        split_state: SplitState::Staged,
        num_records: 1,
        size_in_bytes: 2,
        time_range: None,
        generation: 3,
        update_timestamp: current_timestamp,
<<<<<<< HEAD
        tags: vec!["baz".to_string(), "biz".to_string()],
=======
        ..Default::default()
>>>>>>> bf1ac1cf
    };

    // List all splits on a non-existent index
    {
        let result = metastore
            .list_splits("non-existent-index", SplitState::Staged, None, &[])
            .await
            .unwrap_err();
        assert!(matches!(result, MetastoreError::IndexDoesNotExist { .. }));
    }

    // List all splits on an index
    {
        let result = metastore
            .create_index(index_metadata.clone())
            .await
            .unwrap();
        assert!(matches!(result, ()));

        let result = metastore
            .stage_split(index_id, split_metadata_1.clone())
            .await
            .unwrap();
        assert!(matches!(result, ()));

        let result = metastore
            .stage_split(index_id, split_metadata_2.clone())
            .await
            .unwrap();
        assert!(matches!(result, ()));

        let result = metastore
            .stage_split(index_id, split_metadata_3.clone())
            .await
            .unwrap();
        assert!(matches!(result, ()));

        let result = metastore
            .stage_split(index_id, split_metadata_4.clone())
            .await
            .unwrap();
        assert!(matches!(result, ()));

        let result = metastore
            .stage_split(index_id, split_metadata_5.clone())
            .await
            .unwrap();
        assert!(matches!(result, ()));

        let time_range_opt = Some(Range {
            start: 0i64,
            end: 99i64,
        });
        let splits = metastore
            .list_splits(index_id, SplitState::Staged, time_range_opt, &[])
            .await
            .unwrap();
        let split_ids: HashSet<String> = splits
            .into_iter()
            .map(|split_metadata| split_metadata.split_id)
            .collect();
        assert_eq!(split_ids.contains("one"), true);
        assert_eq!(split_ids.contains("two"), false);
        assert_eq!(split_ids.contains("three"), false);
        assert_eq!(split_ids.contains("four"), false);
        assert_eq!(split_ids.contains("five"), true);

        let time_range_opt = Some(Range {
            start: 200,
            end: i64::MAX,
        });
        let splits = metastore
            .list_splits(index_id, SplitState::Staged, time_range_opt, &[])
            .await
            .unwrap();
        let split_ids: HashSet<String> = splits
            .into_iter()
            .map(|split_metadata| split_metadata.split_id)
            .collect();
        assert_eq!(split_ids.contains("one"), false);
        assert_eq!(split_ids.contains("two"), false);
        assert_eq!(split_ids.contains("three"), true);
        assert_eq!(split_ids.contains("four"), true);
        assert_eq!(split_ids.contains("five"), true);

        let time_range_opt = Some(Range {
            start: i64::MIN,
            end: 200,
        });
        let splits = metastore
            .list_splits(index_id, SplitState::Staged, time_range_opt, &[])
            .await
            .unwrap();
        let split_ids: HashSet<String> = splits
            .into_iter()
            .map(|split_metadata| split_metadata.split_id)
            .collect();
        assert_eq!(split_ids.contains("one"), true);
        assert_eq!(split_ids.contains("two"), true);
        assert_eq!(split_ids.contains("three"), false);
        assert_eq!(split_ids.contains("four"), false);
        assert_eq!(split_ids.contains("five"), true);

        let range = Some(Range { start: 0, end: 100 });
        let splits = metastore
            .list_splits(index_id, SplitState::Staged, range, &[])
            .await
            .unwrap();
        let split_ids: HashSet<String> = splits
            .into_iter()
            .map(|split_metadata| split_metadata.split_id)
            .collect();
        assert_eq!(split_ids.contains("one"), true);
        assert_eq!(split_ids.contains("two"), false);
        assert_eq!(split_ids.contains("three"), false);
        assert_eq!(split_ids.contains("four"), false);
        assert_eq!(split_ids.contains("five"), true);

        let range = Some(Range { start: 0, end: 101 });
        let splits = metastore
            .list_splits(index_id, SplitState::Staged, range, &[])
            .await
            .unwrap();
        let split_ids: HashSet<String> = splits
            .into_iter()
            .map(|split_metadata| split_metadata.split_id)
            .collect();
        assert_eq!(split_ids.contains("one"), true);
        assert_eq!(split_ids.contains("two"), true);
        assert_eq!(split_ids.contains("three"), false);
        assert_eq!(split_ids.contains("four"), false);
        assert_eq!(split_ids.contains("five"), true);

        let range = Some(Range { start: 0, end: 199 });
        let splits = metastore
            .list_splits(index_id, SplitState::Staged, range, &[])
            .await
            .unwrap();
        let split_ids: HashSet<String> = splits
            .into_iter()
            .map(|split_metadata| split_metadata.split_id)
            .collect();
        assert_eq!(split_ids.contains("one"), true);
        assert_eq!(split_ids.contains("two"), true);
        assert_eq!(split_ids.contains("three"), false);
        assert_eq!(split_ids.contains("four"), false);
        assert_eq!(split_ids.contains("five"), true);

        let range = Some(Range { start: 0, end: 200 });
        let splits = metastore
            .list_splits(index_id, SplitState::Staged, range, &[])
            .await
            .unwrap();
        let split_ids: HashSet<String> = splits
            .into_iter()
            .map(|split_metadata| split_metadata.split_id)
            .collect();
        assert_eq!(split_ids.contains("one"), true);
        assert_eq!(split_ids.contains("two"), true);
        assert_eq!(split_ids.contains("three"), false);
        assert_eq!(split_ids.contains("four"), false);
        assert_eq!(split_ids.contains("five"), true);

        let range = Some(Range { start: 0, end: 201 });
        let splits = metastore
            .list_splits(index_id, SplitState::Staged, range, &[])
            .await
            .unwrap();
        let split_ids: HashSet<String> = splits
            .into_iter()
            .map(|split_metadata| split_metadata.split_id)
            .collect();
        assert_eq!(split_ids.contains("one"), true);
        assert_eq!(split_ids.contains("two"), true);
        assert_eq!(split_ids.contains("three"), true);
        assert_eq!(split_ids.contains("four"), false);
        assert_eq!(split_ids.contains("five"), true);

        let range = Some(Range { start: 0, end: 299 });
        let splits = metastore
            .list_splits(index_id, SplitState::Staged, range, &[])
            .await
            .unwrap();
        let split_ids: HashSet<String> = splits
            .into_iter()
            .map(|split_metadata| split_metadata.split_id)
            .collect();
        assert_eq!(split_ids.contains("one"), true);
        assert_eq!(split_ids.contains("two"), true);
        assert_eq!(split_ids.contains("three"), true);
        assert_eq!(split_ids.contains("four"), false);
        assert_eq!(split_ids.contains("five"), true);

        let range = Some(Range { start: 0, end: 300 });
        let splits = metastore
            .list_splits(index_id, SplitState::Staged, range, &[])
            .await
            .unwrap();
        let split_ids: HashSet<String> = splits
            .into_iter()
            .map(|split_metadata| split_metadata.split_id)
            .collect();
        assert_eq!(split_ids.contains("one"), true);
        assert_eq!(split_ids.contains("two"), true);
        assert_eq!(split_ids.contains("three"), true);
        assert_eq!(split_ids.contains("four"), false);
        assert_eq!(split_ids.contains("five"), true);

        let range = Some(Range { start: 0, end: 301 });
        let splits = metastore
            .list_splits(index_id, SplitState::Staged, range, &[])
            .await
            .unwrap();
        let split_ids: HashSet<String> = splits
            .into_iter()
            .map(|split_metadata| split_metadata.split_id)
            .collect();
        assert_eq!(split_ids.contains("one"), true);
        assert_eq!(split_ids.contains("two"), true);
        assert_eq!(split_ids.contains("three"), true);
        assert_eq!(split_ids.contains("four"), true);
        assert_eq!(split_ids.contains("five"), true);

        let range = Some(Range {
            start: 301,
            end: 400,
        });
        let splits = metastore
            .list_splits(index_id, SplitState::Staged, range, &[])
            .await
            .unwrap();
        let split_ids: HashSet<String> = splits
            .into_iter()
            .map(|split_metadata| split_metadata.split_id)
            .collect();
        assert_eq!(split_ids.contains("one"), false);
        assert_eq!(split_ids.contains("two"), false);
        assert_eq!(split_ids.contains("three"), false);
        assert_eq!(split_ids.contains("four"), true);
        assert_eq!(split_ids.contains("five"), true);

        let range = Some(Range {
            start: 300,
            end: 400,
        });
        let splits = metastore
            .list_splits(index_id, SplitState::Staged, range, &[])
            .await
            .unwrap();
        let split_ids: HashSet<String> = splits
            .into_iter()
            .map(|split_metadata| split_metadata.split_id)
            .collect();
        assert_eq!(split_ids.contains("one"), false);
        assert_eq!(split_ids.contains("two"), false);
        assert_eq!(split_ids.contains("three"), false);
        assert_eq!(split_ids.contains("four"), true);
        assert_eq!(split_ids.contains("five"), true);

        let range = Some(Range {
            start: 299,
            end: 400,
        });
        let splits = metastore
            .list_splits(index_id, SplitState::Staged, range, &[])
            .await
            .unwrap();
        let split_ids: HashSet<String> = splits
            .into_iter()
            .map(|split_metadata| split_metadata.split_id)
            .collect();
        assert_eq!(split_ids.contains("one"), false);
        assert_eq!(split_ids.contains("two"), false);
        assert_eq!(split_ids.contains("three"), true);
        assert_eq!(split_ids.contains("four"), true);
        assert_eq!(split_ids.contains("five"), true);

        let range = Some(Range {
            start: 201,
            end: 400,
        });
        let splits = metastore
            .list_splits(index_id, SplitState::Staged, range, &[])
            .await
            .unwrap();
        let split_ids: HashSet<String> = splits
            .into_iter()
            .map(|split_metadata| split_metadata.split_id)
            .collect();
        assert_eq!(split_ids.contains("one"), false);
        assert_eq!(split_ids.contains("two"), false);
        assert_eq!(split_ids.contains("three"), true);
        assert_eq!(split_ids.contains("four"), true);
        assert_eq!(split_ids.contains("five"), true);

        let range = Some(Range {
            start: 200,
            end: 400,
        });
        let splits = metastore
            .list_splits(index_id, SplitState::Staged, range, &[])
            .await
            .unwrap();
        let split_ids: HashSet<String> = splits
            .into_iter()
            .map(|split_metadata| split_metadata.split_id)
            .collect();
        assert_eq!(split_ids.contains("one"), false);
        assert_eq!(split_ids.contains("two"), false);
        assert_eq!(split_ids.contains("three"), true);
        assert_eq!(split_ids.contains("four"), true);
        assert_eq!(split_ids.contains("five"), true);

        let range = Some(Range {
            start: 199,
            end: 400,
        });
        let splits = metastore
            .list_splits(index_id, SplitState::Staged, range, &[])
            .await
            .unwrap();
        let split_ids: HashSet<String> = splits
            .into_iter()
            .map(|split_metadata| split_metadata.split_id)
            .collect();
        assert_eq!(split_ids.contains("one"), false);
        assert_eq!(split_ids.contains("two"), true);
        assert_eq!(split_ids.contains("three"), true);
        assert_eq!(split_ids.contains("four"), true);
        assert_eq!(split_ids.contains("five"), true);

        let range = Some(Range {
            start: 101,
            end: 400,
        });
        let splits = metastore
            .list_splits(index_id, SplitState::Staged, range, &[])
            .await
            .unwrap();
        let split_ids: HashSet<String> = splits
            .into_iter()
            .map(|split_metadata| split_metadata.split_id)
            .collect();
        assert_eq!(split_ids.contains("one"), false);
        assert_eq!(split_ids.contains("two"), true);
        assert_eq!(split_ids.contains("three"), true);
        assert_eq!(split_ids.contains("four"), true);
        assert_eq!(split_ids.contains("five"), true);

        let range = Some(Range {
            start: 101,
            end: 400,
        });
        let splits = metastore
            .list_splits(index_id, SplitState::Staged, range, &[])
            .await
            .unwrap();
        let split_ids: HashSet<String> = splits
            .into_iter()
            .map(|split_metadata| split_metadata.split_id)
            .collect();
        assert_eq!(split_ids.contains("one"), false);
        assert_eq!(split_ids.contains("two"), true);
        assert_eq!(split_ids.contains("three"), true);
        assert_eq!(split_ids.contains("four"), true);
        assert_eq!(split_ids.contains("five"), true);

        let range = Some(Range {
            start: 100,
            end: 400,
        });
        let splits = metastore
            .list_splits(index_id, SplitState::Staged, range, &[])
            .await
            .unwrap();
        let split_ids: HashSet<String> = splits
            .into_iter()
            .map(|split_metadata| split_metadata.split_id)
            .collect();
        assert_eq!(split_ids.contains("one"), false);
        assert_eq!(split_ids.contains("two"), true);
        assert_eq!(split_ids.contains("three"), true);
        assert_eq!(split_ids.contains("four"), true);
        assert_eq!(split_ids.contains("five"), true);

        let range = Some(Range {
            start: 99,
            end: 400,
        });
        let splits = metastore
            .list_splits(index_id, SplitState::Staged, range, &[])
            .await
            .unwrap();
        let split_ids: HashSet<String> = splits
            .into_iter()
            .map(|split_metadata| split_metadata.split_id)
            .collect();
        assert_eq!(split_ids.contains("one"), true);
        assert_eq!(split_ids.contains("two"), true);
        assert_eq!(split_ids.contains("three"), true);
        assert_eq!(split_ids.contains("four"), true);
        assert_eq!(split_ids.contains("five"), true);

        let range = Some(Range {
            start: 1000,
            end: 1100,
        });
        let splits = metastore
            .list_splits(index_id, SplitState::Staged, range, &[])
            .await
            .unwrap();
        let split_ids: HashSet<String> = splits
            .into_iter()
            .map(|split_metadata| split_metadata.split_id)
            .collect();
        assert_eq!(split_ids.contains("one"), false);
        assert_eq!(split_ids.contains("two"), false);
        assert_eq!(split_ids.contains("three"), false);
        assert_eq!(split_ids.contains("four"), false);
        assert_eq!(split_ids.contains("five"), true);

        let range = None;
        let splits = metastore
            .list_splits(index_id, SplitState::Staged, range, &[])
            .await
            .unwrap();
        let split_ids: HashSet<String> = splits
            .into_iter()
            .map(|split_metadata| split_metadata.split_id)
            .collect();
        assert_eq!(split_ids.contains("one"), true);
        assert_eq!(split_ids.contains("two"), true);
        assert_eq!(split_ids.contains("three"), true);
        assert_eq!(split_ids.contains("four"), true);
        assert_eq!(split_ids.contains("five"), true);

        let range = None;
        let tags = vec!["bar".to_string(), "baz".to_string()];
        let splits = metastore
            .list_splits(index_id, SplitState::Staged, range, &tags)
            .await
            .unwrap();
        let split_ids: HashSet<String> = splits
            .into_iter()
            .map(|split_metadata| split_metadata.split_id)
            .collect();
        assert_eq!(split_ids.contains(&"one".to_string()), true);
        assert_eq!(split_ids.contains(&"two".to_string()), true);
        assert_eq!(split_ids.contains(&"three".to_string()), true);
        assert_eq!(split_ids.contains(&"four".to_string()), false);
        assert_eq!(split_ids.contains(&"five".to_string()), true);

        let result = metastore.delete_index(index_id).await.unwrap();
        assert!(matches!(result, ()));
    }
}

pub async fn test_metastore_split_update_timestamp(metastore: &dyn Metastore) {
    let mut current_timestamp = Utc::now().timestamp();

    let index_id = "my-index";
    let index_metadata = IndexMetadata {
        index_id: index_id.to_string(),
        index_uri: "ram://indexes/my-index".to_string(),
        index_config: Arc::new(AllFlattenIndexConfig::default()),
        checkpoint: Checkpoint::default(),
    };

    let split_id = "one";
    let split_metadata = SplitMetadata {
        split_id: split_id.to_string(),
        split_state: SplitState::Staged,
        num_records: 1,
        size_in_bytes: 2,
        time_range: Some(RangeInclusive::new(0, 99)),
        generation: 3,
        update_timestamp: current_timestamp,
<<<<<<< HEAD
        tags: vec![],
=======
        ..Default::default()
>>>>>>> bf1ac1cf
    };

    // Create an index
    metastore
        .create_index(index_metadata.clone())
        .await
        .unwrap();

    // wait for 1s, stage split & check `update_timestamp`
    sleep(Duration::from_secs(1)).await;
    metastore
        .stage_split(index_id, split_metadata.clone())
        .await
        .unwrap();
    let split_meta = metastore.list_all_splits(index_id).await.unwrap()[0].clone();
    assert!(split_meta.update_timestamp > current_timestamp);
    current_timestamp = split_meta.update_timestamp;

    // wait for 1s, publish split & check `update_timestamp`
    sleep(Duration::from_secs(1)).await;
    metastore
        .publish_splits(index_id, &[split_id], CheckpointDelta::from(0..5))
        .await
        .unwrap();
    let split_meta = metastore.list_all_splits(index_id).await.unwrap()[0].clone();
    assert!(split_meta.update_timestamp > current_timestamp);
    current_timestamp = split_meta.update_timestamp;

    // wait for 1s, mark split as deleted & check `update_timestamp`
    sleep(Duration::from_secs(1)).await;
    metastore
        .mark_splits_as_deleted(index_id, &[split_id])
        .await
        .unwrap();
    let split_meta = metastore.list_all_splits(index_id).await.unwrap()[0].clone();
    assert!(split_meta.update_timestamp > current_timestamp);
}

pub async fn test_metastore_storage_failing(metastore: &dyn Metastore) {
    let current_timestamp = Utc::now().timestamp();

    let index_id = "my-index";
    let index_metadata = IndexMetadata {
        index_id: index_id.to_string(),
        index_uri: "ram://my-indexes/my-index".to_string(),
        index_config: Arc::new(AllFlattenIndexConfig::default()),
        checkpoint: Checkpoint::default(),
    };

    let split_id = "one";
    let split_metadata = SplitMetadata {
        split_id: split_id.to_string(),
        split_state: SplitState::Staged,
        num_records: 1,
        size_in_bytes: 2,
        time_range: None,
        generation: 3,
        update_timestamp: current_timestamp,
<<<<<<< HEAD
        tags: vec![],
=======
        ..Default::default()
>>>>>>> bf1ac1cf
    };

    // create index
    metastore.create_index(index_metadata).await.unwrap();

    // stage split
    metastore
        .stage_split(index_id, split_metadata)
        .await
        .unwrap();

    // publish split fails
    let result = metastore
        .publish_splits(index_id, &[split_id], CheckpointDelta::default())
        .await
        .unwrap_err();
    assert!(matches!(result, MetastoreError::InternalError { .. }));

    // empty
    let split = metastore
        .list_splits(index_id, SplitState::Published, None, &[])
        .await
        .unwrap();
    assert!(split.is_empty());

    // not empty
    let split = metastore
        .list_splits(index_id, SplitState::Staged, None, &[])
        .await
        .unwrap();
    assert!(!split.is_empty());
}<|MERGE_RESOLUTION|>--- conflicted
+++ resolved
@@ -137,11 +137,7 @@
         time_range: Some(RangeInclusive::new(0, 99)),
         generation: 3,
         update_timestamp: current_timestamp,
-<<<<<<< HEAD
-        tags: vec![],
-=======
-        ..Default::default()
->>>>>>> bf1ac1cf
+        ..Default::default()
     };
 
     // Stage a split on a non-existent index
@@ -193,11 +189,7 @@
         time_range: Some(RangeInclusive::new(0, 99)),
         generation: 3,
         update_timestamp: current_timestamp,
-<<<<<<< HEAD
-        tags: vec![],
-=======
-        ..Default::default()
->>>>>>> bf1ac1cf
+        ..Default::default()
     };
 
     let split_id_2 = "two";
@@ -209,11 +201,7 @@
         time_range: Some(RangeInclusive::new(30, 99)),
         generation: 2,
         update_timestamp: current_timestamp,
-<<<<<<< HEAD
-        tags: vec![],
-=======
-        ..Default::default()
->>>>>>> bf1ac1cf
+        ..Default::default()
     };
 
     // Publish a split on a non-existent index
@@ -588,11 +576,7 @@
         time_range: Some(RangeInclusive::new(0, 99)),
         generation: 3,
         update_timestamp: current_timestamp,
-<<<<<<< HEAD
-        tags: vec![],
-=======
-        ..Default::default()
->>>>>>> bf1ac1cf
+        ..Default::default()
     };
 
     // Mark a split as deleted on a non-existent index
@@ -667,11 +651,7 @@
         time_range: Some(RangeInclusive::new(0, 99)),
         generation: 3,
         update_timestamp: current_timestamp,
-<<<<<<< HEAD
-        tags: vec![],
-=======
-        ..Default::default()
->>>>>>> bf1ac1cf
+        ..Default::default()
     };
 
     // Delete a split as deleted on a non-existent index
@@ -806,11 +786,7 @@
         time_range: Some(RangeInclusive::new(0, 99)),
         generation: 3,
         update_timestamp: current_timestamp,
-<<<<<<< HEAD
-        tags: vec![],
-=======
-        ..Default::default()
->>>>>>> bf1ac1cf
+        ..Default::default()
     };
 
     let split_metadata_2 = SplitMetadata {
@@ -821,11 +797,7 @@
         time_range: Some(RangeInclusive::new(100, 199)),
         generation: 3,
         update_timestamp: current_timestamp,
-<<<<<<< HEAD
-        tags: vec![],
-=======
-        ..Default::default()
->>>>>>> bf1ac1cf
+        ..Default::default()
     };
 
     let split_metadata_3 = SplitMetadata {
@@ -836,11 +808,7 @@
         time_range: Some(RangeInclusive::new(200, 299)),
         generation: 3,
         update_timestamp: current_timestamp,
-<<<<<<< HEAD
-        tags: vec![],
-=======
-        ..Default::default()
->>>>>>> bf1ac1cf
+        ..Default::default()
     };
 
     let split_metadata_4 = SplitMetadata {
@@ -851,11 +819,7 @@
         time_range: Some(RangeInclusive::new(300, 399)),
         generation: 3,
         update_timestamp: current_timestamp,
-<<<<<<< HEAD
-        tags: vec![],
-=======
-        ..Default::default()
->>>>>>> bf1ac1cf
+        ..Default::default()
     };
 
     let split_metadata_5 = SplitMetadata {
@@ -866,11 +830,7 @@
         time_range: None,
         generation: 3,
         update_timestamp: current_timestamp,
-<<<<<<< HEAD
-        tags: vec![],
-=======
-        ..Default::default()
->>>>>>> bf1ac1cf
+        ..Default::default()
     };
 
     // List all splits on a non-existent index
@@ -956,11 +916,8 @@
         time_range: Some(RangeInclusive::new(0, 99)),
         generation: 3,
         update_timestamp: current_timestamp,
-<<<<<<< HEAD
         tags: vec!["foo".to_string(), "bar".to_string()],
-=======
-        ..Default::default()
->>>>>>> bf1ac1cf
+        ..Default::default()
     };
 
     let split_metadata_2 = SplitMetadata {
@@ -971,11 +928,8 @@
         time_range: Some(RangeInclusive::new(100, 199)),
         generation: 3,
         update_timestamp: current_timestamp,
-<<<<<<< HEAD
         tags: vec!["bar".to_string()],
-=======
-        ..Default::default()
->>>>>>> bf1ac1cf
+        ..Default::default()
     };
 
     let split_metadata_3 = SplitMetadata {
@@ -986,11 +940,8 @@
         time_range: Some(RangeInclusive::new(200, 299)),
         generation: 3,
         update_timestamp: current_timestamp,
-<<<<<<< HEAD
         tags: vec!["foo".to_string(), "baz".to_string()],
-=======
-        ..Default::default()
->>>>>>> bf1ac1cf
+        ..Default::default()
     };
 
     let split_metadata_4 = SplitMetadata {
@@ -1001,11 +952,8 @@
         time_range: Some(RangeInclusive::new(300, 399)),
         generation: 3,
         update_timestamp: current_timestamp,
-<<<<<<< HEAD
         tags: vec!["foo".to_string()],
-=======
-        ..Default::default()
->>>>>>> bf1ac1cf
+        ..Default::default()
     };
 
     let split_metadata_5 = SplitMetadata {
@@ -1016,11 +964,8 @@
         time_range: None,
         generation: 3,
         update_timestamp: current_timestamp,
-<<<<<<< HEAD
         tags: vec!["baz".to_string(), "biz".to_string()],
-=======
-        ..Default::default()
->>>>>>> bf1ac1cf
+        ..Default::default()
     };
 
     // List all splits on a non-existent index
@@ -1498,11 +1443,7 @@
         time_range: Some(RangeInclusive::new(0, 99)),
         generation: 3,
         update_timestamp: current_timestamp,
-<<<<<<< HEAD
-        tags: vec![],
-=======
-        ..Default::default()
->>>>>>> bf1ac1cf
+        ..Default::default()
     };
 
     // Create an index
@@ -1561,11 +1502,7 @@
         time_range: None,
         generation: 3,
         update_timestamp: current_timestamp,
-<<<<<<< HEAD
-        tags: vec![],
-=======
-        ..Default::default()
->>>>>>> bf1ac1cf
+        ..Default::default()
     };
 
     // create index
